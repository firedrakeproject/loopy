__copyright__ = "Copyright (C) 2012 Andreas Kloeckner"

__license__ = """
Permission is hereby granted, free of charge, to any person obtaining a copy
of this software and associated documentation files (the "Software"), to deal
in the Software without restriction, including without limitation the rights
to use, copy, modify, merge, publish, distribute, sublicense, and/or sell
copies of the Software, and to permit persons to whom the Software is
furnished to do so, subject to the following conditions:

The above copyright notice and this permission notice shall be included in
all copies or substantial portions of the Software.

THE SOFTWARE IS PROVIDED "AS IS", WITHOUT WARRANTY OF ANY KIND, EXPRESS OR
IMPLIED, INCLUDING BUT NOT LIMITED TO THE WARRANTIES OF MERCHANTABILITY,
FITNESS FOR A PARTICULAR PURPOSE AND NONINFRINGEMENT. IN NO EVENT SHALL THE
AUTHORS OR COPYRIGHT HOLDERS BE LIABLE FOR ANY CLAIM, DAMAGES OR OTHER
LIABILITY, WHETHER IN AN ACTION OF CONTRACT, TORT OR OTHERWISE, ARISING FROM,
OUT OF OR IN CONNECTION WITH THE SOFTWARE OR THE USE OR OTHER DEALINGS IN
THE SOFTWARE.
"""

import sys
import numpy as np
import loopy as lp
import pyopencl as cl
import pyopencl.clmath  # noqa
import pyopencl.clrandom  # noqa
import pytest

import logging
logger = logging.getLogger(__name__)

try:
    import faulthandler
except ImportError:
    pass
else:
    faulthandler.enable()

from pyopencl.tools import pytest_generate_tests_for_pyopencl \
        as pytest_generate_tests

__all__ = [
        "pytest_generate_tests",
        "cl"  # "cl.create_some_context"
        ]


from loopy.version import LOOPY_USE_LANGUAGE_VERSION_2018_2  # noqa


def test_chunk_iname(ctx_factory):
    ctx = ctx_factory()

    knl = lp.make_kernel(
            "{ [i]: 0<=i<n }",
            "out[i] = 2*a[i]",
            [
                lp.GlobalArg("out,a", np.float32, shape=lp.auto),
                "..."
                ],
            assumptions="n>0")

    ref_knl = knl
    knl = lp.chunk_iname(knl, "i", 3, inner_tag="l.0")
    knl = lp.prioritize_loops(knl, "i_outer, i_inner")
    lp.auto_test_vs_ref(ref_knl, ctx, knl, parameters=dict(n=130))


def test_collect_common_factors(ctx_factory):
    ctx = ctx_factory()

    knl = lp.make_kernel(
            "{[i,j]: 0<=i,j<n}",
            """
            <float32> out_tmp = 0 {id=out_init,inames=i}
            out_tmp = out_tmp + alpha[i]*a[i,j]*b1[j] {id=out_up1,dep=out_init}
            out_tmp = out_tmp + alpha[i]*a[j,i]*b2[j] \
                    {id=out_up2,dep=out_init,nosync=out_up1}
            out[i] = out_tmp {dep=out_up1:out_up2}
            """)
    knl = lp.add_and_infer_dtypes(knl,
            dict(a=np.float32, alpha=np.float32, b1=np.float32, b2=np.float32))

    ref_knl = knl

    knl = lp.split_iname(knl, "i", 256, outer_tag="g.0", inner_tag="l.0")
    knl = lp.collect_common_factors_on_increment(knl, "out_tmp")

    lp.auto_test_vs_ref(ref_knl, ctx, knl, parameters=dict(n=13))


def test_to_batched(ctx_factory):
    ctx = ctx_factory()
    queue = cl.CommandQueue(ctx)

    knl = lp.make_kernel(
         """ { [i,j]: 0<=i,j<n } """,
         """ out[i] = sum(j, a[i,j]*x[j])""")
    knl = lp.add_and_infer_dtypes(knl, dict(out=np.float32,
                                            x=np.float32,
                                            a=np.float32))

    bknl = lp.to_batched(knl, "nbatches", "out,x")

    ref_knl = lp.make_kernel(
         """ { [i,j,k]: 0<=i,j<n and 0<=k<nbatches} """,
         """out[k, i] = sum(j, a[i,j]*x[k, j])""")
    ref_knl = lp.add_and_infer_dtypes(ref_knl, dict(out=np.float32,
                                                    x=np.float32,
                                                    a=np.float32))

    a = np.random.randn(5, 5).astype(np.float32)
    x = np.random.randn(7, 5).astype(np.float32)

    # Running both the kernels
    evt, (out1, ) = bknl(queue, a=a, x=x, n=5, nbatches=7)
    evt, (out2, ) = ref_knl(queue, a=a, x=x, n=5, nbatches=7)

    # checking that the outputs are same
    assert np.linalg.norm(out1-out2) < 1e-15


def test_to_batched_temp(ctx_factory):
    ctx = ctx_factory()

    prog = lp.make_kernel(
         """ { [i,j]: 0<=i,j<n } """
         """ cnst = 2.0
         out[i] = sum(j, cnst*a[i,j]*x[j])""",
         [lp.TemporaryVariable(
             "cnst",
             dtype=np.float32,
             shape=(),
<<<<<<< HEAD
             scope=lp.temp_var_scope.PRIVATE), '...'],
         name="test_to_batch")
=======
             address_space=lp.AddressSpace.PRIVATE), "..."])
>>>>>>> 23d7e9ca
    prog = lp.add_and_infer_dtypes(prog, dict(out=np.float32,
                                            x=np.float32,
                                            a=np.float32))
    ref_prog = lp.make_kernel(
         """ { [i,j]: 0<=i,j<n } """,
         """out[i] = sum(j, 2.0*a[i,j]*x[j])""")
    ref_prog = lp.add_and_infer_dtypes(ref_prog, dict(out=np.float32,
                                                    x=np.float32,
                                                    a=np.float32))

    bprog = lp.to_batched(prog, "nbatches", "out,x")
    bref_prog = lp.to_batched(ref_prog, "nbatches", "out,x")

    # checking that cnst is not being bathced
<<<<<<< HEAD
    assert bprog["test_to_batch"].temporary_variables['cnst'].shape == ()
=======
    assert bprog.root_kernel.temporary_variables["cnst"].shape == ()
>>>>>>> 23d7e9ca

    a = np.random.randn(5, 5)
    x = np.random.randn(7, 5)

    # Checking that the program compiles and the logic is correct
    lp.auto_test_vs_ref(
            bref_prog, ctx, bprog,
            parameters=dict(a=a, x=x, n=5, nbatches=7))


<<<<<<< HEAD
def test_save_temporaries_in_loop(ctx_factory):

    prog = lp.make_kernel(
            "{[i, j]: 0 <= i, j < 4}",
            """
            <> a[j] = j {inames=i:j}
            """, name="save_temps")

    prog = lp.save_temporaries_in_loop(prog, 'i', ['a'])
    assert prog["save_temps"].temporary_variables['a'].shape == (4, 4)


=======
>>>>>>> 23d7e9ca
def test_add_barrier(ctx_factory):
    ctx = ctx_factory()
    queue = cl.CommandQueue(ctx)
    knl = lp.make_kernel(
            "{[i, j, ii, jj]: 0<=i,j, ii, jj<n}",
            """
            out[j, i] = a[i, j]{id=transpose}
            out[ii, jj] = 2*out[ii, jj]{id=double}
            """)
    a = np.random.randn(16, 16)
    knl = lp.add_barrier(knl, "id:transpose", "id:double", "gb1")

    knl = lp.split_iname(knl, "i", 2, outer_tag="g.0", inner_tag="l.0")
    knl = lp.split_iname(knl, "j", 2, outer_tag="g.1", inner_tag="l.1")
    knl = lp.split_iname(knl, "ii", 2, outer_tag="g.0", inner_tag="l.0")
    knl = lp.split_iname(knl, "jj", 2, outer_tag="g.1", inner_tag="l.1")

    evt, (out,) = knl(queue, a=a)
    assert (np.linalg.norm(out-2*a.T) < 1e-16)


def test_rename_argument(ctx_factory):
    ctx = ctx_factory()
    queue = cl.CommandQueue(ctx)

    kernel = lp.make_kernel(
         """{ [i]: 0<=i<n }""",
         """out[i] = a + 2""")

    kernel = lp.rename_argument(kernel, "a", "b")

    evt, (out,) = kernel(queue, b=np.float32(12), n=20)

    assert (np.abs(out.get() - 14) < 1e-8).all()


def test_fusion():
    exp_kernel = lp.make_kernel(
         """ { [i]: 0<=i<n } """,
         """ exp[i] = pow(E, z[i])""",
         assumptions="n>0")

    sum_kernel = lp.make_kernel(
        "{ [j]: 0<=j<n }",
        "out2 = sum(j, exp[j])",
        assumptions="n>0")

    knl = lp.fuse_kernels([exp_kernel, sum_kernel])

    print(knl)


def test_alias_temporaries(ctx_factory):
    ctx = ctx_factory()

    knl = lp.make_kernel(
        "{[i]: 0<=i<n}",
        """
        times2(i) := 2*a[i]
        times3(i) := 3*a[i]
        times4(i) := 4*a[i]

        x[i] = times2(i)
        y[i] = times3(i)
        z[i] = times4(i)
        """)

    knl = lp.add_and_infer_dtypes(knl, {"a": np.float32})

    ref_knl = knl

    knl = lp.split_iname(knl, "i", 16, outer_tag="g.0", inner_tag="l.0")

    knl = lp.precompute(knl, "times2", "i_inner", default_tag="l.auto")
    knl = lp.precompute(knl, "times3", "i_inner", default_tag="l.auto")
    knl = lp.precompute(knl, "times4", "i_inner", default_tag="l.auto")

    knl = lp.alias_temporaries(knl, ["times2_0", "times3_0", "times4_0"])

    lp.auto_test_vs_ref(
            ref_knl, ctx, knl,
            parameters=dict(n=30))


def test_vectorize(ctx_factory):
    ctx = ctx_factory()

    knl = lp.make_kernel(
        "{[i]: 0<=i<n}",
        """
        <> temp = 2*b[i]
        a[i] = temp
        """)
    knl = lp.add_and_infer_dtypes(knl, dict(b=np.float32))
    knl = lp.set_array_axis_names(knl, "a,b", "i")
    knl = lp.split_array_dim(knl, [("a", 0), ("b", 0)], 4,
            split_kwargs=dict(slabs=(0, 1)))

    knl = lp.tag_array_axes(knl, "a,b", "c,vec")
    ref_knl = knl
    ref_knl = lp.tag_inames(ref_knl, {"i_inner": "unr"})

    knl = lp.tag_inames(knl, {"i_inner": "vec"})

    knl = lp.preprocess_kernel(knl)
    code, inf = lp.generate_code(knl)

    lp.auto_test_vs_ref(
            ref_knl, ctx, knl,
            parameters=dict(n=30))


def test_extract_subst(ctx_factory):
    prog = lp.make_kernel(
            "{[i]: 0<=i<n}",
            """
                a[i] = 23*b[i]**2 + 25*b[i]**2
                """, name="extract_subst")

    prog = lp.extract_subst(prog, "bsquare", "alpha*b[i]**2", "alpha")

    print(prog)

    from loopy.symbolic import parse

    insn, = prog["extract_subst"].instructions
    assert insn.expression == parse("bsquare(23) + bsquare(25)")


def test_join_inames(ctx_factory):
    ctx = ctx_factory()

    knl = lp.make_kernel(
            "{[i,j]: 0<=i,j<16}",
            [
                "b[i,j] = 2*a[i,j]"
                ],
            [
                lp.GlobalArg("a", np.float32, shape=(16, 16,)),
                lp.GlobalArg("b", np.float32, shape=(16, 16,))
                ],
            )

    ref_knl = knl

    knl = lp.add_prefetch(knl, "a", sweep_inames=["i", "j"], default_tag="l.auto")
    knl = lp.join_inames(knl, ["a_dim_0", "a_dim_1"])

    lp.auto_test_vs_ref(ref_knl, ctx, knl, print_ref_code=True)


def test_tag_data_axes(ctx_factory):
    ctx = ctx_factory()

    knl = lp.make_kernel(
            "{ [i,j,k]: 0<=i,j,k<n }",
            "out[i,j,k] = 15")

    ref_knl = knl

    with pytest.raises(lp.LoopyError):
        lp.tag_array_axes(knl, "out", "N1,N0,N5")

    with pytest.raises(lp.LoopyError):
        lp.tag_array_axes(knl, "out", "N1,N0,c")

    knl = lp.tag_array_axes(knl, "out", "N1,N0,N2")
    knl = lp.tag_inames(knl, dict(j="g.0", i="g.1"))

    lp.auto_test_vs_ref(ref_knl, ctx, knl,
            parameters=dict(n=20))


def test_set_arg_order():
    knl = lp.make_kernel(
            "{ [i,j]: 0<=i,j<n }",
            "out[i,j] = a[i]*b[j]")

    knl = lp.set_argument_order(knl, "out,a,n,b")


def test_affine_map_inames():
    knl = lp.make_kernel(
        "{[e, i,j,n]: 0<=e<E and 0<=i,j,n<N}",
        "rhsQ[e, n+i, j] = rhsQ[e, n+i, j] - D[i, n]*x[i,j]")

    knl = lp.affine_map_inames(knl,
            "i", "i0",
            "i0 = n+i")

    print(knl)


def test_precompute_confusing_subst_arguments(ctx_factory):
    ctx = ctx_factory()

    prog = lp.make_kernel(
        "{[i,j]: 0<=i<n and 0<=j<5}",
        """
        D(i):=a[i+1]-a[i]
        b[i,j] = D(j)
        """, name="precomputer")

    prog = lp.add_and_infer_dtypes(prog, dict(a=np.float32))

    ref_prog = prog

    prog = lp.tag_inames(prog, dict(j="g.1"))
    prog = lp.split_iname(prog, "i", 128, outer_tag="g.0", inner_tag="l.0")

    from loopy.symbolic import get_dependencies
    assert "i_inner" not in get_dependencies(
<<<<<<< HEAD
            prog["precomputer"].substitutions["D"].expression)
    prog = lp.precompute(prog, "D")
=======
            prog.root_kernel.substitutions["D"].expression)
    prog = lp.precompute(prog, "D", sweep_inames="j",
            precompute_outer_inames="j, i_inner, i_outer")
>>>>>>> 23d7e9ca

    lp.auto_test_vs_ref(
            ref_prog, ctx, prog,
            parameters=dict(n=12345))


def test_precompute_nested_subst(ctx_factory):
    ctx = ctx_factory()

    prog = lp.make_kernel(
        "{[i]: 0<=i<n}",
        """
        E:=a[i]
        D:=E*E
        b[i] = D
        """, name="precomputer")

    prog = lp.add_and_infer_dtypes(prog, dict(a=np.float32))

    ref_prog = prog

    prog = lp.split_iname(prog, "i", 128, outer_tag="g.0", inner_tag="l.0")

    from loopy.symbolic import get_dependencies
    assert "i_inner" not in get_dependencies(
            prog["precomputer"].substitutions["D"].expression)
    prog = lp.precompute(prog, "D", "i_inner", default_tag="l.auto")

    # There's only one surviving 'E' rule.
    assert len([
        rule_name
        for rule_name in prog["precomputer"].substitutions
        if rule_name.startswith("E")]) == 1

    # That rule should use the newly created prefetch inames,
    # not the prior 'i_inner'
    assert "i_inner" not in get_dependencies(
            prog["precomputer"].substitutions["E"].expression)

    lp.auto_test_vs_ref(
            ref_prog, ctx, prog,
            parameters=dict(n=12345))


def test_precompute_with_preexisting_inames(ctx_factory):
    ctx = ctx_factory()

    knl = lp.make_kernel(
        "{[e,i,j,k]: 0<=e<E and 0<=i,j,k<n}",
        """
        result[e,i] = sum(j, D1[i,j]*u[e,j])
        result2[e,i] = sum(k, D2[i,k]*u[e,k])
        """)

    knl = lp.add_and_infer_dtypes(knl, {
        "u": np.float32,
        "D1": np.float32,
        "D2": np.float32,
        })

    knl = lp.fix_parameters(knl, n=13)

    ref_knl = knl

    knl = lp.extract_subst(knl, "D1_subst", "D1[ii,jj]", parameters="ii,jj")
    knl = lp.extract_subst(knl, "D2_subst", "D2[ii,jj]", parameters="ii,jj")

    knl = lp.precompute(knl, "D1_subst", "i,j", default_tag="for",
            precompute_inames="ii,jj")
    knl = lp.precompute(knl, "D2_subst", "i,k", default_tag="for",
            precompute_inames="ii,jj")

    knl = lp.prioritize_loops(knl, "ii,jj,e,j,k")

    lp.auto_test_vs_ref(
            ref_knl, ctx, knl,
            parameters=dict(E=200))


def test_precompute_with_preexisting_inames_fail():
    knl = lp.make_kernel(
        "{[e,i,j,k]: 0<=e<E and 0<=i,j<n and 0<=k<2*n}",
        """
        result[e,i] = sum(j, D1[i,j]*u[e,j])
        result2[e,i] = sum(k, D2[i,k]*u[e,k])
        """)

    knl = lp.add_and_infer_dtypes(knl, {
        "u": np.float32,
        "D1": np.float32,
        "D2": np.float32,
        })

    knl = lp.fix_parameters(knl, n=13)

    knl = lp.extract_subst(knl, "D1_subst", "D1[ii,jj]", parameters="ii,jj")
    knl = lp.extract_subst(knl, "D2_subst", "D2[ii,jj]", parameters="ii,jj")

    knl = lp.precompute(knl, "D1_subst", "i,j", default_tag="for",
            precompute_inames="ii,jj")
    with pytest.raises(lp.LoopyError):
        lp.precompute(knl, "D2_subst", "i,k", default_tag="for",
                precompute_inames="ii,jj")


def test_add_nosync():
    orig_prog = lp.make_kernel("{[i]: 0<=i<10}",
        """
        <>tmp[i] = 10 {id=insn1}
        <>tmp2[i] = 10 {id=insn2}

        <>tmp3[2*i] = 0 {id=insn3}
        <>tmp4 = 1 + tmp3[2*i] {id=insn4}

        <>tmp5[i] = 0 {id=insn5,groups=g1}
        tmp5[i] = 1 {id=insn6,conflicts=g1}
        """, name="nosync")

    orig_prog = lp.set_temporary_scope(orig_prog, "tmp3", "local")
    orig_prog = lp.set_temporary_scope(orig_prog, "tmp5", "local")

    # No dependency present - don't add nosync
    prog = lp.add_nosync(orig_prog, "any", "writes:tmp", "writes:tmp2",
            empty_ok=True)
    assert frozenset() == (
            prog["nosync"].id_to_insn["insn2"].no_sync_with)

    # Dependency present
    prog = lp.add_nosync(orig_prog, "local", "writes:tmp3", "reads:tmp3")
    assert frozenset() == (
            prog["nosync"].id_to_insn["insn3"].no_sync_with)
    assert frozenset([("insn3", "local")]) == (
            prog["nosync"].id_to_insn["insn4"].no_sync_with)

    # Bidirectional
    prog = lp.add_nosync(
            orig_prog, "local", "writes:tmp3", "reads:tmp3", bidirectional=True)
    assert frozenset([("insn4", "local")]) == (
            prog["nosync"].id_to_insn["insn3"].no_sync_with)
    assert frozenset([("insn3", "local")]) == (
            prog["nosync"].id_to_insn["insn4"].no_sync_with)

    # Groups
    prog = lp.add_nosync(orig_prog, "local", "insn5", "insn6")
    assert frozenset([("insn5", "local")]) == (
            prog["nosync"].id_to_insn["insn6"].no_sync_with)


def test_uniquify_instruction_ids():
    i1 = lp.Assignment("b", 1, id=None)
    i2 = lp.Assignment("b", 1, id=None)
    i3 = lp.Assignment("b", 1, id=lp.UniqueName("b"))
    i4 = lp.Assignment("b", 1, id=lp.UniqueName("b"))

    prog = lp.make_kernel("{[i]: i = 1}", [], name="lpy_knl")
    new_root_kernel = prog["lpy_knl"].copy(instructions=[i1, i2, i3, i4])
    prog = prog.with_kernel(new_root_kernel)

    from loopy.transform.instruction import uniquify_instruction_ids
    prog = uniquify_instruction_ids(prog)

<<<<<<< HEAD
    insn_ids = set(insn.id for insn in prog["lpy_knl"].instructions)
=======
    insn_ids = {insn.id for insn in prog.root_kernel.instructions}
>>>>>>> 23d7e9ca

    assert len(insn_ids) == 4
    assert all(isinstance(id, str) for id in insn_ids)


def test_split_iname_only_if_in_within():
    prog = lp.make_kernel(
            "{[i]: 0<=i<10}",
            """
            c[i] = 3*d[i] {id=to_split}
            a[i] = 2*b[i] {id=not_to_split}
            """, name="splitter")

    prog = lp.split_iname(prog, "i", 4, within="id:to_split")

<<<<<<< HEAD
    for insn in prog["splitter"].instructions:
        if insn.id == 'to_split':
            assert insn.within_inames == frozenset({'i_outer', 'i_inner'})
        if insn.id == 'not_to_split':
            assert insn.within_inames == frozenset({'i'})
=======
    for insn in prog.root_kernel.instructions:
        if insn.id == "to_split":
            assert insn.within_inames == frozenset({"i_outer", "i_inner"})
        if insn.id == "not_to_split":
            assert insn.within_inames == frozenset({"i"})
>>>>>>> 23d7e9ca


def test_nested_substs_in_insns(ctx_factory):
    ctx = ctx_factory()
    import loopy as lp

    ref_prg = lp.make_kernel(
        "{[i]: 0<=i<10}",
        """
        a(x) := 2 * x
        b(x) := x**2
        c(x) := 7 * x
        f[i] = c(b(a(i)))
        """
    )

    prg = lp.expand_subst(ref_prg)
    assert not any(
            cknl.subkernel.substitutions
<<<<<<< HEAD
            for cknl in six.itervalues(prg.callables_table))
=======
            for cknl in prg.callables_table.resolved_functions.values())
>>>>>>> 23d7e9ca

    lp.auto_test_vs_ref(ref_prg, ctx, prg)


def test_extract_subst_with_iname_deps_in_templ(ctx_factory):
    knl = lp.make_kernel(
            "{[i, j, k]: 0<=i<100 and 0<=j,k<5}",
            """
            y[i, j, k] = x[i, j, k]
            """,
            [lp.GlobalArg("x,y", shape=lp.auto, dtype=float)],
            lang_version=(2018, 2))

    knl = lp.extract_subst(knl, "rule1", "x[i, arg1, arg2]",
            parameters=("arg1", "arg2"))

    lp.auto_test_vs_ref(knl, ctx_factory(), knl)


def test_prefetch_local_into_private():
    # https://gitlab.tiker.net/inducer/loopy/-/issues/210
    n = 32
    m = 32
    n_vecs = 32

    knl = lp.make_kernel(
        """{[k,i,j]:
            0<=k<n_vecs and
            0<=i<m and
            0<=j<n}""",
        """
        result[i,k] = sum(j, mat[i, j] * vec[j, k])
        """,
        kernel_data=[
            lp.GlobalArg("result", np.float32, shape=(m, n_vecs), order="C"),
            lp.GlobalArg("mat", np.float32, shape=(m, n), order="C"),
            lp.GlobalArg("vec", np.float32, shape=(n, n_vecs), order="C")
        ],
        assumptions="n > 0 \
                     and m > 0 \
                     and n_vecs > 0",
        name="mxm"
    )

    knl = lp.fix_parameters(knl, m=m, n=n, n_vecs=n_vecs)
    knl = lp.prioritize_loops(knl, "i,k,j")

    knl = lp.add_prefetch(
            knl, "mat", "i, j", temporary_name="s_mat", default_tag="for")
    knl = lp.add_prefetch(
            knl, "s_mat", "j", temporary_name="p_mat", default_tag="for")


def test_add_inames_for_unused_hw_axes(ctx_factory):
    ctx = ctx_factory()
    dtype = np.float32
    order = "F"

    n = 16**3

    knl = lp.make_kernel(
            "[n] -> {[i,j]: 0<=i,j<n}",
            [
                """
                <> alpha = 2.0 {id=init_alpha}
                for i
                  for j
                    c[i, j] = alpha*a[i]*b[j] {id=outerproduct}
                  end
                end
                """
                ],
            [
                lp.GlobalArg("a", dtype, shape=("n",), order=order),
                lp.GlobalArg("b", dtype, shape=("n",), order=order),
                lp.GlobalArg("c", dtype, shape=("n, n"), order=order),
                lp.ValueArg("n", np.int32, approximately=n),
                ],
            name="rank_one",
            assumptions="n >= 16",
            lang_version=(2018, 2))

    ref_knl = knl

    knl = lp.split_iname(knl, "i", 16,
            outer_tag="g.0", inner_tag="l.0")
    knl = lp.split_iname(knl, "j", 16,
            outer_tag="g.1", inner_tag="l.1")

    knl = lp.add_prefetch(knl, "a")
    knl = lp.add_prefetch(knl, "b")

    knl = lp.add_inames_for_unused_hw_axes(knl)

    assert knl.id_to_insn["init_alpha"].within_inames == frozenset(["i_inner",
        "i_outer", "j_outer", "j_inner"])
    assert knl.id_to_insn["a_fetch_rule"].within_inames == frozenset(["i_inner",
        "i_outer", "j_outer", "j_inner"])
    assert knl.id_to_insn["b_fetch_rule"].within_inames == frozenset(["i_inner",
        "i_outer", "j_outer", "j_inner"])

    lp.auto_test_vs_ref(ref_knl, ctx, knl,
            op_count=[np.dtype(dtype).itemsize*n**2/1e9], op_label=["GBytes"],
            parameters={"n": n})


if __name__ == "__main__":
    if len(sys.argv) > 1:
        exec(sys.argv[1])
    else:
        from pytest import main
        main([__file__])

# vim: foldmethod=marker<|MERGE_RESOLUTION|>--- conflicted
+++ resolved
@@ -133,12 +133,8 @@
              "cnst",
              dtype=np.float32,
              shape=(),
-<<<<<<< HEAD
-             scope=lp.temp_var_scope.PRIVATE), '...'],
+             address_space=lp.AddressSpace.PRIVATE), "..."],
          name="test_to_batch")
-=======
-             address_space=lp.AddressSpace.PRIVATE), "..."])
->>>>>>> 23d7e9ca
     prog = lp.add_and_infer_dtypes(prog, dict(out=np.float32,
                                             x=np.float32,
                                             a=np.float32))
@@ -153,11 +149,7 @@
     bref_prog = lp.to_batched(ref_prog, "nbatches", "out,x")
 
     # checking that cnst is not being bathced
-<<<<<<< HEAD
-    assert bprog["test_to_batch"].temporary_variables['cnst'].shape == ()
-=======
-    assert bprog.root_kernel.temporary_variables["cnst"].shape == ()
->>>>>>> 23d7e9ca
+    assert bprog["test_to_batch"].temporary_variables["cnst"].shape == ()
 
     a = np.random.randn(5, 5)
     x = np.random.randn(7, 5)
@@ -168,21 +160,6 @@
             parameters=dict(a=a, x=x, n=5, nbatches=7))
 
 
-<<<<<<< HEAD
-def test_save_temporaries_in_loop(ctx_factory):
-
-    prog = lp.make_kernel(
-            "{[i, j]: 0 <= i, j < 4}",
-            """
-            <> a[j] = j {inames=i:j}
-            """, name="save_temps")
-
-    prog = lp.save_temporaries_in_loop(prog, 'i', ['a'])
-    assert prog["save_temps"].temporary_variables['a'].shape == (4, 4)
-
-
-=======
->>>>>>> 23d7e9ca
 def test_add_barrier(ctx_factory):
     ctx = ctx_factory()
     queue = cl.CommandQueue(ctx)
@@ -395,14 +372,9 @@
 
     from loopy.symbolic import get_dependencies
     assert "i_inner" not in get_dependencies(
-<<<<<<< HEAD
             prog["precomputer"].substitutions["D"].expression)
-    prog = lp.precompute(prog, "D")
-=======
-            prog.root_kernel.substitutions["D"].expression)
     prog = lp.precompute(prog, "D", sweep_inames="j",
             precompute_outer_inames="j, i_inner, i_outer")
->>>>>>> 23d7e9ca
 
     lp.auto_test_vs_ref(
             ref_prog, ctx, prog,
@@ -564,11 +536,7 @@
     from loopy.transform.instruction import uniquify_instruction_ids
     prog = uniquify_instruction_ids(prog)
 
-<<<<<<< HEAD
-    insn_ids = set(insn.id for insn in prog["lpy_knl"].instructions)
-=======
-    insn_ids = {insn.id for insn in prog.root_kernel.instructions}
->>>>>>> 23d7e9ca
+    insn_ids = {insn.id for insn in prog["lpy_knl"].instructions}
 
     assert len(insn_ids) == 4
     assert all(isinstance(id, str) for id in insn_ids)
@@ -584,19 +552,11 @@
 
     prog = lp.split_iname(prog, "i", 4, within="id:to_split")
 
-<<<<<<< HEAD
     for insn in prog["splitter"].instructions:
-        if insn.id == 'to_split':
-            assert insn.within_inames == frozenset({'i_outer', 'i_inner'})
-        if insn.id == 'not_to_split':
-            assert insn.within_inames == frozenset({'i'})
-=======
-    for insn in prog.root_kernel.instructions:
         if insn.id == "to_split":
             assert insn.within_inames == frozenset({"i_outer", "i_inner"})
         if insn.id == "not_to_split":
             assert insn.within_inames == frozenset({"i"})
->>>>>>> 23d7e9ca
 
 
 def test_nested_substs_in_insns(ctx_factory):
@@ -616,11 +576,7 @@
     prg = lp.expand_subst(ref_prg)
     assert not any(
             cknl.subkernel.substitutions
-<<<<<<< HEAD
-            for cknl in six.itervalues(prg.callables_table))
-=======
-            for cknl in prg.callables_table.resolved_functions.values())
->>>>>>> 23d7e9ca
+            for cknl in prg.callables_table.values())
 
     lp.auto_test_vs_ref(ref_prg, ctx, prg)
 
