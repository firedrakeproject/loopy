--- conflicted
+++ resolved
@@ -1436,7 +1436,7 @@
 
     lp.auto_test_vs_ref(ref_knl, ctx, knl)
 
-<<<<<<< HEAD
+
 def test_unr_and_conditionals(ctx_factory):
     ctx = ctx_factory()
 
@@ -1458,9 +1458,7 @@
     knl = lp.split_iname(knl, 'k', 2, inner_tag='unr')
 
     lp.auto_test_vs_ref(ref_knl, ctx, knl)
-    
-=======
->>>>>>> b4d8934f
+
 
 if __name__ == "__main__":
     if len(sys.argv) > 1:
