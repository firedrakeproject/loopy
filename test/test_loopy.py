--- conflicted
+++ resolved
@@ -92,11 +92,7 @@
 
     print(knl)
 
-<<<<<<< HEAD
-    sr_keys = list(knl.root_kernel.substitutions.keys())
-=======
     sr_keys = list(knl["loopy_kernel"].substitutions.keys())
->>>>>>> b04cecfd
     for letter, how_many in [
             ("f", 1),
             ("g", 1),
@@ -144,15 +140,6 @@
     prog = lp.infer_unknown_types(prog)
 
     from loopy.types import to_loopy_type
-<<<<<<< HEAD
-    assert prog.root_kernel.temporary_variables["a"].dtype == to_loopy_type(
-            np.int32)
-    assert prog.root_kernel.temporary_variables["b"].dtype == to_loopy_type(
-            np.float32)
-    assert prog.root_kernel.temporary_variables["c"].dtype == to_loopy_type(
-            np.float32)
-    assert prog.root_kernel.temporary_variables["d"].dtype == to_loopy_type(
-=======
     assert prog["loopy_kernel"].temporary_variables["a"].dtype == to_loopy_type(
             np.int32)
     assert prog["loopy_kernel"].temporary_variables["b"].dtype == to_loopy_type(
@@ -160,7 +147,6 @@
     assert prog["loopy_kernel"].temporary_variables["c"].dtype == to_loopy_type(
             np.float32)
     assert prog["loopy_kernel"].temporary_variables["d"].dtype == to_loopy_type(
->>>>>>> b04cecfd
             np.complex128)
 
 
@@ -299,12 +285,8 @@
                 lp.ValueArg("n", np.int32, approximately=1000),
                 ],
             assumptions="n>=1",
-<<<<<<< HEAD
-            target=lp.PyOpenCLTarget(ctx.devices[0]))
-=======
             target=lp.PyOpenCLTarget(ctx.devices[0]),
             name="loopy_kernel")
->>>>>>> b04cecfd
 
     knl = lp.tag_inames(knl, dict(j="ilp"))
 
@@ -314,11 +296,7 @@
         from loopy.diagnostic import WriteRaceConditionWarning
         from warnings import catch_warnings
         with catch_warnings(record=True) as warn_list:
-<<<<<<< HEAD
-            list(lp.generate_loop_schedules(knl.root_kernel,
-=======
             list(lp.generate_loop_schedules(knl["loopy_kernel"],
->>>>>>> b04cecfd
                     knl.callables_table))
 
             assert any(isinstance(w.message, WriteRaceConditionWarning)
@@ -334,14 +312,6 @@
                 "<> a[i] = 5+i+j",
                 ],
             [],
-<<<<<<< HEAD
-            target=lp.PyOpenCLTarget(ctx.devices[0]))
-
-    knl = lp.tag_inames(knl, dict(i="l.0", j="ilp"))
-
-    knl = lp.preprocess_kernel(knl, ctx.devices[0])
-    assert knl.root_kernel.temporary_variables["a"].shape == (16, 17)
-=======
             target=lp.PyOpenCLTarget(ctx.devices[0]),
             name="loopy_kernel")
 
@@ -349,7 +319,6 @@
 
     knl = lp.preprocess_kernel(knl)
     assert knl["loopy_kernel"].temporary_variables["a"].shape == (16, 17)
->>>>>>> b04cecfd
 
 
 def test_ilp_write_race_avoidance_private(ctx_factory):
@@ -360,21 +329,13 @@
                 "<> a = 5+j",
                 ],
             [],
-<<<<<<< HEAD
-            target=lp.PyOpenCLTarget(ctx.devices[0]))
-=======
             target=lp.PyOpenCLTarget(ctx.devices[0]),
             name="loopy_kernel")
->>>>>>> b04cecfd
 
     knl = lp.tag_inames(knl, dict(j="ilp"))
 
     knl = lp.preprocess_kernel(knl)
-<<<<<<< HEAD
-    assert knl.root_kernel.temporary_variables["a"].shape == (16,)
-=======
     assert knl["loopy_kernel"].temporary_variables["a"].shape == (16,)
->>>>>>> b04cecfd
 
 # }}}
 
@@ -616,18 +577,11 @@
                 lp.GlobalArg("strengths",
                     None, shape="nsources"),
                 "..."],
-<<<<<<< HEAD
-            target=lp.PyOpenCLTarget(ctx.devices[0]))
-
-    print(prog)
-    assert "isrc_box" in prog.root_kernel.insn_inames("set_strength")
-=======
             target=lp.PyOpenCLTarget(ctx.devices[0]),
             name="loopy_kernel")
 
     print(prog)
     assert "isrc_box" in prog["loopy_kernel"].insn_inames("set_strength")
->>>>>>> b04cecfd
 
     prog = lp.add_dtypes(prog,
         dict(
@@ -654,11 +608,7 @@
             name="loopy_kernel")
 
     print(prog)
-<<<<<<< HEAD
-    assert "i" in prog.root_kernel.insn_inames("myred")
-=======
     assert "i" in prog["loopy_kernel"].insn_inames("myred")
->>>>>>> b04cecfd
 
 
 def test_modulo_indexing(ctx_factory):
@@ -906,59 +856,6 @@
     # Make sure that code generation succeeds even if
     # there are variable-length arrays.
     lp.generate_code_v2(knl).device_code()
-<<<<<<< HEAD
-
-
-def test_indexof(ctx_factory):
-    ctx = ctx_factory()
-    queue = cl.CommandQueue(ctx)
-
-    knl = lp.make_kernel(
-         ''' { [i,j]: 0<=i,j<5 } ''',
-         ''' out[i,j] = indexof(out[i,j])''')
-
-    knl = lp.set_options(knl, write_cl=True)
-
-    (evt, (out,)) = knl(queue)
-    out = out.get()
-
-    assert np.array_equal(out.ravel(order="C"), np.arange(25))
-
-
-def test_indexof_vec(ctx_factory):
-    ctx = ctx_factory()
-    queue = cl.CommandQueue(ctx)
-
-    if ctx.devices[0].platform.name.startswith("Portable"):
-        # Accurate as of 2015-10-08
-        pytest.skip("POCL miscompiles vector code")
-
-    knl = lp.make_kernel(
-         ''' { [i,j,k]: 0<=i,j,k<4 } ''',
-         ''' out[i,j,k] = indexof_vec(out[i,j,k])''')
-
-    knl = lp.tag_inames(knl, {"i": "vec"})
-    knl = lp.tag_array_axes(knl, "out", "vec,c,c")
-    knl = lp.set_options(knl, write_cl=True)
-
-    (evt, (out,)) = knl(queue)
-    #out = out.get()
-    #assert np.array_equal(out.ravel(order="C"), np.arange(25))
-
-
-def test_is_expression_equal():
-    from loopy.symbolic import is_expression_equal
-    from pymbolic import var
-
-    x = var("x")
-    y = var("y")
-
-    assert is_expression_equal(x+2, 2+x)
-
-    assert is_expression_equal((x+2)**2, x**2 + 4*x + 4)
-    assert is_expression_equal((x+y)**2, x**2 + 2*x*y + y**2)
-=======
->>>>>>> b04cecfd
 
 
 @pytest.mark.parametrize("dtype", [np.int32, np.int64, np.float32, np.float64])
@@ -1095,13 +992,8 @@
 
     prog = lp.preprocess_kernel(prog)
 
-<<<<<<< HEAD
-    assert 'i' not in prog.root_kernel.insn_inames("insn_0_j_update")
-    print(prog.root_kernel.stringify(with_dependencies=True))
-=======
     assert "i" not in prog["loopy_kernel"].insn_inames("insn_0_j_update")
     print(prog["loopy_kernel"].stringify(with_dependencies=True))
->>>>>>> b04cecfd
 
 
 def test_literal_local_barrier(ctx_factory):
@@ -1215,11 +1107,7 @@
 
     from loopy.transform.save import save_and_reload_temporaries
     prog = save_and_reload_temporaries(prog)
-<<<<<<< HEAD
-    prog = prog.with_root_kernel(lp.get_one_scheduled_kernel(prog.root_kernel,
-=======
     prog = prog.with_kernel(lp.get_one_scheduled_kernel(prog["loopy_kernel"],
->>>>>>> b04cecfd
         prog.callables_table))
 
     if debug:
@@ -1722,11 +1610,7 @@
             "f(sum(i, x[i]))")
     prog = lp.add_and_infer_dtypes(prog, {"x": np.float32})
     prog = lp.preprocess_kernel(prog)
-<<<<<<< HEAD
-    assert len(prog.root_kernel.instructions) == 3
-=======
     assert len(prog["loopy_kernel"].instructions) == 3
->>>>>>> b04cecfd
 
 
 def test_regression_persistent_hash():
@@ -1739,13 +1623,8 @@
             "cse_exprvar = d[0]*d[0]")
     from loopy.tools import LoopyKeyBuilder
     lkb = LoopyKeyBuilder()
-<<<<<<< HEAD
-    assert (lkb(knl1.root_kernel.instructions[0]) !=
-            lkb(knl2.root_kernel.instructions[0]))
-=======
     assert (lkb(knl1["loopy_kernel"].instructions[0]) !=
             lkb(knl2["loopy_kernel"].instructions[0]))
->>>>>>> b04cecfd
     assert lkb(knl1) != lkb(knl2)
 
 
@@ -1764,11 +1643,7 @@
             end
             """, seq_dependencies=True)
 
-<<<<<<< HEAD
-    print(prog.root_kernel.stringify(with_dependencies=True))
-=======
     print(prog["loopy_kernel"].stringify(with_dependencies=True))
->>>>>>> b04cecfd
 
     lp.auto_test_vs_ref(prog, ctx, prog, parameters=dict(n=5))
 
@@ -1826,17 +1701,10 @@
 
     knl = lp.preprocess_kernel(knl)
     assert (
-<<<<<<< HEAD
-            knl.root_kernel.temporary_variables["z"].address_space ==
-            lp.AddressSpace.GLOBAL)
-    assert (
-            knl.root_kernel.temporary_variables["v"].address_space ==
-=======
             knl["loopy_kernel"].temporary_variables["z"].address_space ==
             lp.AddressSpace.GLOBAL)
     assert (
             knl["loopy_kernel"].temporary_variables["v"].address_space ==
->>>>>>> b04cecfd
             lp.AddressSpace.GLOBAL)
 
     print(knl)
@@ -1860,11 +1728,7 @@
 
     knl = lp.set_temporary_scope(knl, "z", "global")
     knl = lp.split_iname(knl, "i", 256, outer_tag="g.0")
-<<<<<<< HEAD
-    knl = lp.add_dtypes(knl, {'z': np.float32, 'v': np.float32})
-=======
     knl = lp.add_dtypes(knl, {"z": np.float32, "v": np.float32})
->>>>>>> b04cecfd
     knl = lp.preprocess_kernel(knl)
 
     from loopy.diagnostic import MissingBarrierError
@@ -2004,11 +1868,7 @@
     prog = lp.save_and_reload_temporaries(prog)
 
     # This ensures no save slot was added.
-<<<<<<< HEAD
-    assert len(prog.root_kernel.temporary_variables) == 1
-=======
     assert len(prog["loopy_kernel"].temporary_variables) == 1
->>>>>>> b04cecfd
 
 
 def test_header_extract():
@@ -2211,21 +2071,12 @@
         "...")
 
     prog = lp.preprocess_kernel(prog)
-<<<<<<< HEAD
-    knl = lp.get_one_scheduled_kernel(prog.root_kernel, prog.callables_table)
-    prog = prog.with_root_kernel(knl)
-    insn1, = lp.find_instructions(prog, "id:insn1")
-    insns = prog.root_kernel.instructions[:]
-    insns.append(insn1.copy(id="insn2"))
-    prog = prog.with_root_kernel(prog.root_kernel.copy(instructions=insns))
-=======
     knl = lp.get_one_scheduled_kernel(prog["loopy_kernel"], prog.callables_table)
     prog = prog.with_kernel(knl)
     insn1, = lp.find_instructions(prog, "id:insn1")
     insns = prog["loopy_kernel"].instructions[:]
     insns.append(insn1.copy(id="insn2"))
     prog = prog.with_kernel(prog["loopy_kernel"].copy(instructions=insns))
->>>>>>> b04cecfd
 
     from loopy.diagnostic import UnscheduledInstructionError
     with pytest.raises(UnscheduledInstructionError):
@@ -2271,12 +2122,7 @@
             kstr += f" = {reduction}(k, {args})"
             knl = lp.make_kernel("{[k]: 0<=k<n}",
                                 kstr,
-<<<<<<< HEAD
-                                [var_lp, '...'])
-            knl = lp.set_options(knl, "write_cl")
-=======
                                 [var_lp, "..."])
->>>>>>> b04cecfd
 
             knl = lp.fix_parameters(knl, n=200)
 
@@ -2394,11 +2240,7 @@
     prog = lp.set_temporary_scope(prog, "a", "local")
     prog = lp.set_temporary_scope(prog, "b", "local")
     prog = lp.preprocess_kernel(prog)
-<<<<<<< HEAD
-    knl = lp.get_one_scheduled_kernel(prog.root_kernel, prog.callables_table)
-=======
     knl = lp.get_one_scheduled_kernel(prog["loopy_kernel"], prog.callables_table)
->>>>>>> b04cecfd
 
     print(knl)
 
@@ -2426,11 +2268,7 @@
     prog = lp.set_temporary_scope(prog, "a", "local")
     prog = lp.set_temporary_scope(prog, "b", "local")
     prog = lp.preprocess_kernel(prog)
-<<<<<<< HEAD
-    knl = lp.get_one_scheduled_kernel(prog.root_kernel, prog.callables_table)
-=======
     knl = lp.get_one_scheduled_kernel(prog["loopy_kernel"], prog.callables_table)
->>>>>>> b04cecfd
 
     print(knl)
 
@@ -2440,11 +2278,7 @@
 
 def test_barrier_in_overridden_get_grid_size_expanded_kernel():
     # make simple barrier'd kernel
-<<<<<<< HEAD
-    prog = lp.make_kernel('{[i]: 0 <= i < 10}',
-=======
     prog = lp.make_kernel("{[i]: 0 <= i < 10}",
->>>>>>> b04cecfd
                    """
               for i
                     a[i] = i {id=a}
@@ -2459,26 +2293,15 @@
 
     # split into kernel w/ vesize larger than iname domain
     vecsize = 16
-<<<<<<< HEAD
-    prog = lp.split_iname(prog, 'i', vecsize, inner_tag='l.0')
-=======
     prog = lp.split_iname(prog, "i", vecsize, inner_tag="l.0")
->>>>>>> b04cecfd
 
     from testlib import GridOverride
 
     # artifically expand via overridden_get_grid_sizes_for_insn_ids
-<<<<<<< HEAD
-    knl = prog.root_kernel
-    knl = knl.copy(overridden_get_grid_sizes_for_insn_ids=GridOverride(
-        knl.copy(), vecsize))
-    prog = prog.with_root_kernel(knl)
-=======
     knl = prog["loopy_kernel"]
     knl = knl.copy(overridden_get_grid_sizes_for_insn_ids=GridOverride(
         knl.copy(), vecsize))
     prog = prog.with_kernel(knl)
->>>>>>> b04cecfd
     # make sure we can generate the code
     lp.generate_code_v2(prog)
 
@@ -2503,11 +2326,7 @@
                 allow_simultaneous=True),
             allow_simultaneous=True)
 
-<<<<<<< HEAD
-    t_inf_mapper = TypeInferenceMapper(prog.root_kernel,
-=======
     t_inf_mapper = TypeReader(prog["loopy_kernel"],
->>>>>>> b04cecfd
             prog.callables_table)
 
     assert (
@@ -2541,11 +2360,7 @@
             end
             """)
 
-<<<<<<< HEAD
-    assert (lp.get_global_barrier_order(prog.root_kernel) == ("top", "yoink",
-=======
     assert (lp.get_global_barrier_order(prog["loopy_kernel"]) == ("top", "yoink",
->>>>>>> b04cecfd
         "postloop"))
 
     for insn, barrier in (
@@ -2556,12 +2371,8 @@
             ("yoink", "top"),
             ("postloop", "yoink"),
             ("zzzv", "postloop")):
-<<<<<<< HEAD
-        assert lp.find_most_recent_global_barrier(prog.root_kernel, insn) == barrier
-=======
         assert lp.find_most_recent_global_barrier(prog["loopy_kernel"],
                 insn) == barrier
->>>>>>> b04cecfd
 
 
 def test_global_barrier_error_if_unordered():
@@ -2574,11 +2385,7 @@
 
     from loopy.diagnostic import LoopyError
     with pytest.raises(LoopyError):
-<<<<<<< HEAD
-        lp.get_global_barrier_order(prog.root_kernel)
-=======
         lp.get_global_barrier_order(prog["loopy_kernel"])
->>>>>>> b04cecfd
 
 
 def test_struct_assignment(ctx_factory):
@@ -2647,11 +2454,7 @@
             <>b_s0 = 0
             """)
 
-<<<<<<< HEAD
-    vng = prog.root_kernel.get_var_name_generator()
-=======
     vng = prog["loopy_kernel"].get_var_name_generator()
->>>>>>> b04cecfd
 
     assert vng("a_s0") != "a_s0"
     assert vng("b") != "b"
@@ -2674,11 +2477,7 @@
 
 def test_parameter_inference():
     knl = lp.make_kernel("{[i]: 0 <= i < n and i mod 2 = 0}", "")
-<<<<<<< HEAD
-    assert knl.root_kernel.all_params() == set(["n"])
-=======
     assert knl["loopy_kernel"].all_params() == {"n"}
->>>>>>> b04cecfd
 
 
 def test_execution_backend_can_cache_dtypes(ctx_factory):
@@ -2708,21 +2507,7 @@
             """,
             "...")
 
-<<<<<<< HEAD
-    all_insns = set("insn%d" % i for i in range(1, 6))
-
-    assert prog.root_kernel.id_to_insn["insn1"].depends_on == set()
-    assert (prog.root_kernel.id_to_insn["insn2"].depends_on == all_insns -
-            set(["insn2"]))
-    assert (prog.root_kernel.id_to_insn["insn3"].depends_on == all_insns -
-            set(["insn3"]))
-    assert (prog.root_kernel.id_to_insn["insn4"].depends_on == set(["insn1",
-        "insn2"]))
-    assert (prog.root_kernel.id_to_insn["insn5"].depends_on == all_insns -
-            set(["insn1", "insn5"]))
-=======
     all_insns = {"insn%d" % i for i in range(1, 6)}
->>>>>>> b04cecfd
 
     assert prog["loopy_kernel"].id_to_insn["insn1"].depends_on == set()
     assert (prog["loopy_kernel"].id_to_insn["insn2"].depends_on == all_insns -
@@ -2787,11 +2572,7 @@
     prog = lp.add_prefetch(prog, "a1_map", "k", default_tag="l.auto")
 
     from loopy.symbolic import get_dependencies
-<<<<<<< HEAD
-    for insn in prog.root_kernel.instructions:
-=======
     for insn in prog["loopy_kernel"].instructions:
->>>>>>> b04cecfd
         assert "a1_map" not in get_dependencies(insn.assignees)
 
 
@@ -2845,11 +2626,7 @@
     prog = lp.tag_inames(prog, "i:l.0")
     prog = lp.preprocess_kernel(prog)
 
-<<<<<<< HEAD
-    knl = lp.get_one_scheduled_kernel(prog.root_kernel,
-=======
     knl = lp.get_one_scheduled_kernel(prog["loopy_kernel"],
->>>>>>> b04cecfd
             prog.callables_table)
 
     assert barrier_between(knl, "first", "second") == expect_barrier
@@ -2924,13 +2701,8 @@
 
 
 def test_dump_binary(ctx_factory):
-<<<<<<< HEAD
-    pytest.skip("Test depends on feature which was deprecated in 2016")
-
-=======
     pytest.skip("Not investing time in passing test depends on feature which was "
             "deprecated in 2016")
->>>>>>> b04cecfd
     ctx = ctx_factory()
 
     device = ctx.devices[0]
@@ -3069,47 +2841,6 @@
         print(lp.generate_code_v2(knl).device_code())
 
 
-<<<<<<< HEAD
-def test_type_inference_walks_fn_in_comparison():
-    # Reported by Lawrence Mitchell
-    # See: https://gitlab.tiker.net/inducer/loopy/issues/180
-
-    knl = lp.make_kernel(
-        [
-            "{ [p] : 0 <= p <= 2 }",
-            "{ [i] : 0 <= i <= 2 }",
-        ],
-        """
-        t2 = 0.0 {id=insn}
-        t1 = 0.0 {id=insn_0, dep=insn}
-        t1 = t1 + t0[p, i]*w_0[1 + i*2] {id=insn_1, dep=insn_0}
-        t2 = t2 + t0[p, i]*w_0[i*2] {id=insn_2, dep=insn_1}
-        A[p] = A[p]+(0.2 if abs(-1.2+t2) <= 0.1 and abs(-0.15+t1) <= 0.05 else 0.0
-                                            ) {dep=insn_2}
-        """, [
-            lp.GlobalArg(
-                name='A', dtype=np.float64,
-                shape=(3)),
-            lp.GlobalArg(
-                name='w_0', dtype=np.float64,
-                shape=(6),),
-            lp.TemporaryVariable(
-                name='t0', dtype=np.float64,
-                shape=(3, 3),
-                read_only=True,
-                address_space=lp.AddressSpace.LOCAL,
-                initializer=np.array([[1., 0., 0.],
-                    [0., 1., 0.],
-                    [0., 0., 1.]]),),
-            lp.TemporaryVariable(
-                name='t1', dtype=np.float64,
-                shape=()),
-            lp.TemporaryVariable(
-                name='t2', dtype=np.float64,
-                shape=()),
-            ],
-        target=lp.CTarget())
-=======
 @pytest.mark.parametrize("tag", ["for", "l.0", "g.0", "fixed"])
 def test_empty_domain(ctx_factory, tag):
     ctx = ctx_factory()
@@ -3184,13 +2915,10 @@
               y[i] = 2*x[i]
             end
             """, [lp.GlobalArg("x", dtype=float, shape=(4,)), ...])
->>>>>>> b04cecfd
 
     print(lp.generate_code_v2(knl).device_code())
 
 
-<<<<<<< HEAD
-=======
 def test_conditional_access_range_with_parameters(ctx_factory):
     ctx = ctx_factory()
     queue = cl.CommandQueue(ctx)
@@ -3396,7 +3124,6 @@
     assert knl3.copy().tags == knl3.tags
 
 
->>>>>>> b04cecfd
 if __name__ == "__main__":
     if len(sys.argv) > 1:
         exec(sys.argv[1])
