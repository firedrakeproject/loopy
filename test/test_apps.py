__copyright__ = "Copyright (C) 2012 Andreas Kloeckner"

__license__ = """
Permission is hereby granted, free of charge, to any person obtaining a copy
of this software and associated documentation files (the "Software"), to deal
in the Software without restriction, including without limitation the rights
to use, copy, modify, merge, publish, distribute, sublicense, and/or sell
copies of the Software, and to permit persons to whom the Software is
furnished to do so, subject to the following conditions:

The above copyright notice and this permission notice shall be included in
all copies or substantial portions of the Software.

THE SOFTWARE IS PROVIDED "AS IS", WITHOUT WARRANTY OF ANY KIND, EXPRESS OR
IMPLIED, INCLUDING BUT NOT LIMITED TO THE WARRANTIES OF MERCHANTABILITY,
FITNESS FOR A PARTICULAR PURPOSE AND NONINFRINGEMENT. IN NO EVENT SHALL THE
AUTHORS OR COPYRIGHT HOLDERS BE LIABLE FOR ANY CLAIM, DAMAGES OR OTHER
LIABILITY, WHETHER IN AN ACTION OF CONTRACT, TORT OR OTHERWISE, ARISING FROM,
OUT OF OR IN CONNECTION WITH THE SOFTWARE OR THE USE OR OTHER DEALINGS IN
THE SOFTWARE.
"""

import sys
import numpy as np
import loopy as lp
import pyopencl as cl
import pyopencl.clmath  # noqa
import pyopencl.clrandom  # noqa
import pytest

import logging
logger = logging.getLogger(__name__)

try:
    import faulthandler
except ImportError:
    pass
else:
    faulthandler.enable()

from pyopencl.tools import pytest_generate_tests_for_pyopencl \
        as pytest_generate_tests

from loopy.diagnostic import LoopyError

__all__ = [
        "pytest_generate_tests",
        "cl"  # "cl.create_some_context"
        ]


from loopy.version import LOOPY_USE_LANGUAGE_VERSION_2018_2  # noqa: F401


# {{{ convolutions

def test_convolution(ctx_factory):
    ctx = ctx_factory()

    dtype = np.float32

    knl = lp.make_kernel(
        "{ [iimg, ifeat, icolor, im_x, im_y, f_x, f_y]: \
                -f_w <= f_x,f_y <= f_w \
                and 0 <= im_x < im_w and 0 <= im_y < im_h \
                and 0<=iimg<=nimgs and 0<=ifeat<nfeats and 0<=icolor<ncolors \
                }",
        """
        out[iimg, ifeat, im_x, im_y] = sum((f_x, f_y, icolor), \
            img[iimg, f_w+im_x-f_x, f_w+im_y-f_y, icolor] \
            * f[ifeat, f_w+f_x, f_w+f_y, icolor])
        """,
        [
            lp.GlobalArg("f", dtype, shape=lp.auto),
            lp.GlobalArg("img", dtype, shape=lp.auto),
            lp.GlobalArg("out", dtype, shape=lp.auto),
            "..."
            ],
        assumptions="f_w>=1 and im_w, im_h >= 2*f_w+1 and nfeats>=1 and nimgs>=0",
        options="annotate_inames")

    f_w = 3

    knl = lp.fix_parameters(knl, f_w=f_w, ncolors=3)

    ref_knl = knl

    def variant_0(knl):
        #knl = lp.split_iname(knl, "im_x", 16, inner_tag="l.0")
        knl = lp.prioritize_loops(knl, "iimg,im_x,im_y,ifeat,f_x,f_y")
        return knl

    def variant_1(knl):
        knl = lp.split_iname(knl, "im_x", 16, inner_tag="l.0")
        knl = lp.prioritize_loops(knl, "iimg,im_x_outer,im_y,ifeat,f_x,f_y")
        return knl

    def variant_2(knl):
        knl = lp.split_iname(knl, "im_x", 16, outer_tag="g.0", inner_tag="l.0")
        knl = lp.split_iname(knl, "im_y", 16, outer_tag="g.1", inner_tag="l.1")
        knl = lp.tag_inames(knl, dict(ifeat="g.2"))
        knl = lp.add_prefetch(knl, "f[ifeat,:,:,:]",
                fetch_outer_inames="im_x_outer, im_y_outer, ifeat",
                default_tag="l.auto")
        knl = lp.add_prefetch(knl, "img", "im_x_inner, im_y_inner, f_x, f_y",
                fetch_outer_inames="iimg, im_x_outer, im_y_outer, ifeat, icolor",
                default_tag="l.auto")
        return knl

    for variant in [
            #variant_0,
            #variant_1,
            variant_2
            ]:
        lp.auto_test_vs_ref(ref_knl, ctx, variant(knl),
                parameters=dict(
                    im_w=128, im_h=128, f_w=f_w,
                    nfeats=3, nimgs=3
                    ))


def test_convolution_with_nonzero_base(ctx_factory):
    # This is kept alive as a test for domains that don't start at zero.
    # These are a bad idea for split_iname, which places its origin at zero
    # and therefore produces a first block that is odd-sized.
    #
    # Therefore, for real tests, check test_convolution further up.

    ctx = ctx_factory()

    dtype = np.float32

    knl = lp.make_kernel(
        "{ [iimg, ifeat, icolor, im_x, im_y, f_x, f_y]: \
                -f_w <= f_x,f_y <= f_w \
                and f_w <= im_x < im_w-f_w and f_w <= im_y < im_h-f_w \
                and 0<=iimg<=nimgs and 0<=ifeat<nfeats and 0<=icolor<ncolors \
                }",
        """
        out[iimg, ifeat, im_x-f_w, im_y-f_w] = sum((f_x, f_y, icolor), \
            img[iimg, im_x-f_x, im_y-f_y, icolor] \
            * f[ifeat, f_w+f_x, f_w+f_y, icolor])
        """,
        [
            lp.GlobalArg("f", dtype, shape=lp.auto),
            lp.GlobalArg("img", dtype, shape=lp.auto),
            lp.GlobalArg("out", dtype, shape=lp.auto),
            "..."
            ],
        assumptions="f_w>=1 and im_w, im_h >= 2*f_w+1 and nfeats>=1 and nimgs>=0",
        options="annotate_inames")

    knl = lp.fix_parameters(knl, ncolors=3)

    ref_knl = knl

    f_w = 3

    def variant_0(knl):
        #knl = lp.split_iname(knl, "im_x", 16, inner_tag="l.0")
        knl = lp.prioritize_loops(knl, "iimg,im_x,im_y,ifeat,f_x,f_y")
        return knl

    def variant_1(knl):
        knl = lp.split_iname(knl, "im_x", 16, inner_tag="l.0")
        knl = lp.prioritize_loops(knl, "iimg,im_x_outer,im_y,ifeat,f_x,f_y")
        return knl

    for variant in [
            variant_0,
            variant_1,
            ]:
        lp.auto_test_vs_ref(ref_knl, ctx, variant(knl),
                parameters=dict(
                    im_w=128, im_h=128, f_w=f_w,
                    nfeats=12, nimgs=17
                    ))

# }}}


def test_rob_stroud_bernstein(ctx_factory):
    ctx = ctx_factory()

    # NOTE: tmp would have to be zero-filled beforehand

    knl = lp.make_kernel(
            "{[el, i2, alpha1,alpha2]: \
                    0 <= el < nels and \
                    0 <= i2 < nqp1d and \
                    0 <= alpha1 <= deg and 0 <= alpha2 <= deg-alpha1 }",
            """
            for el,i2
                <> xi = qpts[1, i2]
                <> s = 1-xi
                <> r = xi/s
                <> aind = 0 {id=aind_init}

                for alpha1
                    <> w = s**(deg-alpha1) {id=init_w}

                    for alpha2
                        tmp[el,alpha1,i2] = tmp[el,alpha1,i2] + w * coeffs[aind] \
                                {id=write_tmp,dep=init_w:aind_init}
                        w = w * r * ( deg - alpha1 - alpha2 ) / (1 + alpha2) \
                                {id=update_w,dep=init_w:write_tmp}
                        aind = aind + 1 \
                                {id=aind_incr,dep=aind_init:write_tmp:update_w}
                    end
                end
            end
            """,
            [
                # Must declare coeffs to have "no" shape, to keep loopy
                # from trying to figure it out the shape automatically.

                lp.GlobalArg("coeffs", None, shape=None),
                "..."
                ],
            assumptions="deg>=0 and nels>=1",
            target=lp.PyOpenCLTarget(ctx.devices[0])
            )

    knl = lp.fix_parameters(knl, nqp1d=7, deg=4)
    knl = lp.split_iname(knl, "el", 16, inner_tag="l.0")
    knl = lp.split_iname(knl, "el_outer", 2, outer_tag="g.0", inner_tag="ilp",
            slabs=(0, 1))
    knl = lp.tag_inames(knl, dict(i2="l.1", alpha1="unr", alpha2="unr"))
    knl = lp.add_dtypes(knl, dict(
                qpts=np.float32,
                coeffs=np.float32,
                tmp=np.float32,
                ))
    print(lp.generate_code_v2(knl))


def test_rob_stroud_bernstein_full(ctx_factory):
    #logging.basicConfig(level=logging.DEBUG)
    ctx = ctx_factory()

    # NOTE: result would have to be zero-filled beforehand

    knl = lp.make_kernel(
        "{[el, i2, alpha1,alpha2, i1_2, alpha1_2, i2_2]: \
                0 <= el < nels and \
                0 <= i2 < nqp1d and \
                0 <= alpha1 <= deg and 0 <= alpha2 <= deg-alpha1 and\
                \
                0 <= i1_2 < nqp1d and \
                0 <= alpha1_2 <= deg and \
                0 <= i2_2 < nqp1d \
                }",
        """
        for el
            for i2
                <> xi = qpts[1, i2]
                <> s = 1-xi
                <> r = xi/s
                <> aind = 0 {id=aind_init}

                for alpha1
                    <> w = s**(deg-alpha1) {id=init_w}

                    <> tmp[alpha1,i2] = tmp[alpha1,i2] + w * coeffs[aind] \
                            {id=write_tmp,dep=init_w:aind_init}
                    for alpha2
                        w = w * r * ( deg - alpha1 - alpha2 ) / (1 + alpha2) \
                            {id=update_w,dep=init_w:write_tmp}
                        aind = aind + 1 \
                            {id=aind_incr,dep=aind_init:write_tmp:update_w}
                    end
                end
            end

            for i1_2
                <> xi2 = qpts[0, i1_2] {dep=aind_incr}
                <> s2 = 1-xi2
                <> r2 = xi2/s2
                <> w2 = s2**deg  {id=w2_init}

                for alpha1_2
                    for i2_2
                        result[el, i1_2, i2_2] = result[el, i1_2, i2_2] + \
                                w2 * tmp[alpha1_2, i2_2]  {id=res2,dep=w2_init}
                    end

                    w2 = w2 * r2 * (deg-alpha1_2) / (1+alpha1_2)  \
                            {id=w2_update, dep=res2}
                end
            end
        end
        """,
        [
            # Must declare coeffs to have "no" shape, to keep loopy
            # from trying to figure it out the shape automatically.

            lp.GlobalArg("coeffs", None, shape=None),
            "..."
            ],
        assumptions="deg>=0 and nels>=1",
        target=lp.PyOpenCLTarget(ctx.devices[0])
        )

    knl = lp.fix_parameters(knl, nqp1d=7, deg=4)

    if 0:
        knl = lp.split_iname(knl, "el", 16, inner_tag="l.0")
        knl = lp.split_iname(knl, "el_outer", 2, outer_tag="g.0", inner_tag="ilp",
                slabs=(0, 1))
        knl = lp.tag_inames(knl, dict(i2="l.1", alpha1="unr", alpha2="unr"))

    from pickle import dumps, loads
    knl = loads(dumps(knl))

    knl = lp.add_dtypes(knl,
            dict(
                qpts=np.float32,
                tmp=np.float32,
                coeffs=np.float32,
                result=np.float32,
                ))
    print(lp.generate_code_v2(knl))


def test_stencil(ctx_factory):
    ctx = ctx_factory()

    # n=32 causes corner case behavior in size calculations for temprorary (a
    # non-unifiable, two-constant-segments PwAff as the base index)

    n = 256
    knl = lp.make_kernel(
            "{[i,j]: 0<= i,j < %d}" % n,
            [
                "a_offset(ii, jj) := a[ii+1, jj+1]",
                "z[i,j] = -2*a_offset(i,j)"
                " + a_offset(i,j-1)"
                " + a_offset(i,j+1)"
                " + a_offset(i-1,j)"
                " + a_offset(i+1,j)"
                ],
            [
                lp.GlobalArg("a", np.float32, shape=(n+2, n+2,)),
                lp.GlobalArg("z", np.float32, shape=(n+2, n+2,))
                ])

    ref_knl = knl

    def variant_1(knl):
        knl = lp.split_iname(knl, "i", 16, outer_tag="g.1", inner_tag="l.1")
        knl = lp.split_iname(knl, "j", 16, outer_tag="g.0", inner_tag="l.0")
        knl = lp.add_prefetch(knl, "a", ["i_inner", "j_inner"], default_tag="l.auto")
        knl = lp.prioritize_loops(knl, ["a_dim_0_outer", "a_dim_1_outer"])
        return knl

    def variant_2(knl):
        knl = lp.split_iname(knl, "i", 16, outer_tag="g.1", inner_tag="l.1")
        knl = lp.split_iname(knl, "j", 16, outer_tag="g.0", inner_tag="l.0")
        knl = lp.add_prefetch(knl, "a", ["i_inner", "j_inner"],
                fetch_bounding_box=True, default_tag="l.auto")
        knl = lp.prioritize_loops(knl, ["a_dim_0_outer", "a_dim_1_outer"])
        return knl

    for variant in [
            #variant_1,
            variant_2,
            ]:
        lp.auto_test_vs_ref(ref_knl, ctx, variant(knl),
                print_ref_code=False,
                op_count=[n*n], op_label=["cells"])


def test_stencil_with_overfetch(ctx_factory):
    ctx = ctx_factory()

    knl = lp.make_kernel(
            "{[i,j]: 0<= i,j < n}",
            [
                "a_offset(ii, jj) := a[ii+2, jj+2]",
                "z[i,j] = -2*a_offset(i,j)"
                " + a_offset(i,j-1)"
                " + a_offset(i,j+1)"
                " + a_offset(i-1,j)"
                " + a_offset(i+1,j)"

                " + a_offset(i,j-2)"
                " + a_offset(i,j+2)"
                " + a_offset(i-2,j)"
                " + a_offset(i+2,j)"
                ],
            assumptions="n>=1")

    if ctx.devices[0].platform.name == "Portable Computing Language":
        # https://github.com/pocl/pocl/issues/205
        pytest.skip("takes very long to compile on pocl")

    knl = lp.add_and_infer_dtypes(knl, dict(a=np.float32))

    ref_knl = knl

    def variant_overfetch(knl):
        knl = lp.split_iname(knl, "i", 16, outer_tag="g.1", inner_tag="l.1",
                slabs=(1, 1))
        knl = lp.split_iname(knl, "j", 16, outer_tag="g.0", inner_tag="l.0",
               slabs=(1, 1))
        knl = lp.add_prefetch(knl, "a", ["i_inner", "j_inner"],
                fetch_bounding_box=True, default_tag="l.auto")
        knl = lp.prioritize_loops(knl, ["a_dim_0_outer", "a_dim_1_outer"])
        return knl

    for variant in [variant_overfetch]:
        n = 200
        lp.auto_test_vs_ref(ref_knl, ctx, variant(knl),
                print_ref_code=False,
                op_count=[n*n], parameters=dict(n=n), op_label=["cells"])


def test_sum_factorization():
    knl = lp.make_kernel(
        "{[i,j,ip,jp,k,l]: "
        "0<=i<I and 0<=j<J and 0<=ip<IP and 0<=jp<JP and 0<=k,l<Q}",
        """
        phi1(i, x) := x**i
        phi2(i, x) := x**i
        psi1(i, x) := x**i
        psi2(i, x) := x**i
        a(x, y) := 1

        A[i,j,ip,jp] = sum(k,sum(l,
            phi1(i,x[0,k]) * phi2(j,x[1,l])
            * psi1(ip, x[0,k]) * psi2(jp, x[1, l])
            * w[0,k] * w[1,l]
            * a(x[0,k], x[1,l])
        ))
        """)

    pytest.xfail("extract_subst is currently too stupid for sum factorization")

    knl = lp.extract_subst(knl, "temp_array",
            "phi1(i,x[0,k]) *psi1(ip, x[0,k]) * w[0,k]")
    knl = lp.extract_subst(knl, "temp_array",
            "sum(k, phi1(i,x[0,k]) *psi1(ip, x[0,k]) * w[0,k])")

    print(knl)


def test_lbm(ctx_factory):
    ctx = ctx_factory()

    # D2Q4Q4Q4 lattice Boltzmann scheme for the shallow water equations
    # Example by Loic Gouarin <loic.gouarin@math.u-psud.fr>
    knl = lp.make_kernel(
        "{[ii,jj]:0<=ii<nx-2 and 0<=jj<ny-2}",
        """  # noqa (silences flake8 line length warning)
        i := ii + 1
        j := jj + 1
        for ii, jj
            with {id_prefix=init_m}
                <> m[0] =   +    f[i-1, j, 0] +    f[i, j-1, 1] + f[i+1, j, 2] +  f[i, j+1, 3]
                m[1] =   + 4.*f[i-1, j, 0] - 4.*f[i+1, j, 2]
                m[2] =   + 4.*f[i, j-1, 1] - 4.*f[i, j+1, 3]
                m[3] =   +    f[i-1, j, 0] -    f[i, j-1, 1] + f[i+1, j, 2] -  f[i, j+1, 3]
                m[4] =   +    f[i-1, j, 4] +    f[i, j-1, 5] + f[i+1, j, 6] +  f[i, j+1, 7]
                m[5] =   + 4.*f[i-1, j, 4] - 4.*f[i+1, j, 6]
                m[6] =   + 4.*f[i, j-1, 5] - 4.*f[i, j+1, 7]
                m[7] =   +    f[i-1, j, 4] -    f[i, j-1, 5] + f[i+1, j, 6] -  f[i, j+1, 7]
                m[8] =   +    f[i-1, j, 8] +    f[i, j-1, 9] + f[i+1, j, 10] + f[i, j+1, 11]
                m[9] =   + 4.*f[i-1, j, 8] - 4.*f[i+1, j, 10]
                m[10] =  + 4.*f[i, j-1, 9] - 4.*f[i, j+1, 11]
                m[11] =  +    f[i-1, j, 8] -    f[i, j-1, 9] + f[i+1, j, 10] - f[i, j+1, 11]
            end

            with {id_prefix=update_m,dep=init_m*}
                m[1] = m[1] + 2.*(m[4] - m[1])
                m[2] = m[2] + 2.*(m[8] - m[2])
                m[3] = m[3]*(1. - 1.5)
                m[5] = m[5] + 1.5*(0.5*(m[0]*m[0]) + (m[4]*m[4])/m[0] - m[5])
                m[6] = m[6] + 1.5*(m[4]*m[8]/m[0] - m[6])
                m[7] = m[7]*(1. - 1.2000000000000000)
                m[9] = m[9] + 1.5*(m[4]*m[8]/m[0] - m[9])
                m[10] = m[10] + 1.5*(0.5*(m[0]*m[0]) + (m[8]*m[8])/m[0] - m[10])
                m[11] = m[11]*(1. - 1.2)
            end

            with {dep=update_m*}
                f_new[i, j, 0] =  + 0.25*m[0] + 0.125*m[1] + 0.25*m[3]
                f_new[i, j, 1] =  + 0.25*m[0] + 0.125*m[2] - 0.25*m[3]
                f_new[i, j, 2] =  + 0.25*m[0] - 0.125*m[1] + 0.25*m[3]
                f_new[i, j, 3] =  + 0.25*m[0] - 0.125*m[2] - 0.25*m[3]
                f_new[i, j, 4] =  + 0.25*m[4] + 0.125*m[5] + 0.25*m[7]
                f_new[i, j, 5] =  + 0.25*m[4] + 0.125*m[6] - 0.25*m[7]
                f_new[i, j, 6] =  + 0.25*m[4] - 0.125*m[5] + 0.25*m[7]
                f_new[i, j, 7] =  + 0.25*m[4] - 0.125*m[6] - 0.25*m[7]
                f_new[i, j, 8] =  + 0.25*m[8] + 0.125*m[9] + 0.25*m[11]
                f_new[i, j, 9] =  + 0.25*m[8] + 0.125*m[10] - 0.25*m[11]
                f_new[i, j, 10] =  + 0.25*m[8] - 0.125*m[9] + 0.25*m[11]
                f_new[i, j, 11] =  + 0.25*m[8] - 0.125*m[10] - 0.25*m[11]
           end
        end
        """)

    knl = lp.add_and_infer_dtypes(knl, {"f": np.float32})

    ref_knl = knl

    knl = lp.split_iname(knl, "ii", 16, outer_tag="g.1", inner_tag="l.1")
    knl = lp.split_iname(knl, "jj", 16, outer_tag="g.0", inner_tag="l.0")
    knl = lp.expand_subst(knl)
    knl = lp.add_prefetch(knl, "f", "ii_inner,jj_inner", fetch_bounding_box=True,
            default_tag="l.auto")

    lp.auto_test_vs_ref(ref_knl, ctx, knl, parameters={"nx": 20, "ny": 20})


def test_fd_demo():
    knl = lp.make_kernel(
        "{[i,j]: 0<=i,j<n}",
        "result[i+1,j+1] = u[i + 1, j + 1]**2 + -1 + (-4)*u[i + 1, j + 1] \
                + u[i + 1 + 1, j + 1] + u[i + 1 + -1, j + 1] \
                + u[i + 1, j + 1 + 1] + u[i + 1, j + 1 + -1]")
    #assumptions="n mod 16=0")
    knl = lp.split_iname(knl,
            "i", 16, outer_tag="g.1", inner_tag="l.1")
    knl = lp.split_iname(knl,
            "j", 16, outer_tag="g.0", inner_tag="l.0")
    knl = lp.add_prefetch(knl, "u",
            ["i_inner", "j_inner"],
            fetch_bounding_box=True,
            default_tag="l.auto")

    #n = 1000
    #u = cl.clrandom.rand(queue, (n+2, n+2), dtype=np.float32)

    knl = lp.set_options(knl, write_cl=True)
    knl = lp.add_and_infer_dtypes(knl, dict(u=np.float32))
    code, inf = lp.generate_code(knl)
    print(code)

    assert "double" not in code


def test_fd_1d(ctx_factory):
    ctx = ctx_factory()

    knl = lp.make_kernel(
        "{[i]: 0<=i<n}",
        "result[i] = u[i+1]-u[i]")

    knl = lp.add_and_infer_dtypes(knl, {"u": np.float32})
    ref_knl = knl

    knl = lp.split_iname(knl, "i", 16)
    knl = lp.extract_subst(knl, "u_acc", "u[j]", parameters="j")
    knl = lp.precompute(knl, "u_acc", "i_inner", default_tag="for")
    knl = lp.assume(knl, "n mod 16 = 0")

    lp.auto_test_vs_ref(
            ref_knl, ctx, knl,
            parameters=dict(n=2048))


def test_poisson_fem(ctx_factory):
    # Stolen from Peter Coogan and Rob Kirby for FEM assembly
    ctx = ctx_factory()

    nbf = 5
    nqp = 5
    sdim = 3

    knl = lp.make_kernel(
            "{ [c,i,j,k,ell,ell2]: \
            0 <= c < nels and \
            0 <= i < nbf and \
            0 <= j < nbf and \
            0 <= k < nqp and \
            0 <= ell,ell2 < sdim}",
            """
            dpsi(bf,k0,dir) := \
                    simul_reduce(sum, ell2, DFinv[c,ell2,dir] * DPsi[bf,k0,ell2] )
            Ael[c,i,j] = \
                    J[c] * w[k] * sum(ell, dpsi(i,k,ell) * dpsi(j,k,ell))
            """,
            assumptions="nels>=1 and nbf >= 1 and nels mod 4 = 0")

    print(knl)

    knl = lp.fix_parameters(knl, nbf=nbf, sdim=sdim, nqp=nqp)

    ref_knl = knl

    knl = lp.prioritize_loops(knl, ["c", "j", "i", "k"])

    def variant_1(knl):
        knl = lp.precompute(knl, "dpsi", "i,k,ell", default_tag="for")
        knl = lp.prioritize_loops(knl, "c,i,j")
        return knl

    def variant_2(knl):
        knl = lp.precompute(knl, "dpsi", "i,ell", default_tag="for")
        knl = lp.prioritize_loops(knl, "c,i,j")
        return knl

    def add_types(knl):
        return lp.add_and_infer_dtypes(knl, dict(
            w=np.float32,
            J=np.float32,
            DPsi=np.float32,
            DFinv=np.float32,
            ))

    for variant in [
            #variant_1,
            variant_2
            ]:
        knl = variant(knl)

        lp.auto_test_vs_ref(
                add_types(ref_knl), ctx, add_types(knl),
                parameters=dict(n=5, nels=15, nbf=5, sdim=2, nqp=7))


def test_domain_tree_nesting():
    # From https://github.com/inducer/loopy/issues/78

    AS = lp.AddressSpace        # noqa

    out_map = np.array([1, 2], dtype=np.int32)
    if_val = np.array([-1, 0], dtype=np.int32)
    vals = np.array([2, 3], dtype=np.int32)
    num_vals = np.array([2, 4], dtype=np.int32)
    num_vals_offset = np.array(np.cumsum(num_vals) - num_vals, dtype=np.int32)

    TV = lp.TemporaryVariable  # noqa

    knl = lp.make_kernel(["{[i]: 0 <= i < 12}",
                    "{[j]: 0 <= j < 100}",
                    "{[a_count]: 0 <= a_count < a_end}",
                    "{[b_count]: 0 <= b_count < b_end}"],
    """
    for j
        for i
            <> a_end = abs(if_val[i])

            <>b_end = num_vals[i]
            <>offset = num_vals_offset[i] {id=offset}
            <>b_sum = 0 {id=b_init}
            for b_count
                <>val = vals[offset + b_count] {dep=offset}
            end
            b_sum = exp(b_sum) {id=b_final}

            out[j,i] =  b_sum {dep=b_final}
        end
    end
    """,
    [
        TV("out_map", initializer=out_map, read_only=True, address_space=AS.PRIVATE),
        TV("if_val", initializer=if_val, read_only=True, address_space=AS.PRIVATE),
        TV("vals", initializer=vals, read_only=True, address_space=AS.PRIVATE),
        TV("num_vals", initializer=num_vals, read_only=True,
           address_space=AS.PRIVATE),
        TV("num_vals_offset", initializer=num_vals_offset, read_only=True,
           address_space=AS.PRIVATE),
        lp.GlobalArg("B", shape=(100, 31), dtype=np.float64),
        lp.GlobalArg("out", shape=(100, 12), dtype=np.float64)],
        name="nested_domain")

<<<<<<< HEAD
    parents_per_domain = knl.root_kernel.parents_per_domain()
=======
    parents_per_domain = knl["nested_domain"].parents_per_domain()
>>>>>>> b04cecfd

    def depth(i):
        if parents_per_domain[i] is None:
            return 0
        else:
            return 1 + depth(parents_per_domain[i])

    for i in range(len(parents_per_domain)):
        assert depth(i) < 2


def test_prefetch_through_indirect_access():
    knl = lp.make_kernel("{[i, j, k]: 0 <= i,k < 10 and 0<=j<2}",
        """
        for i, j, k
            a[map1[indirect[i], j], k] = 2
        end
        """,
        [
            lp.GlobalArg("a", strides=(2, 1), dtype=int),
            lp.GlobalArg("map1", shape=(10, 10), dtype=int),
            "..."
            ],
        target=lp.CTarget())

    knl = lp.prioritize_loops(knl, "i,j,k")

    with pytest.raises(LoopyError):
        knl = lp.add_prefetch(knl, "map1[:, j]")


if __name__ == "__main__":
    if len(sys.argv) > 1:
        exec(sys.argv[1])
    else:
        from pytest import main
        main([__file__])

# vim: foldmethod=marker<|MERGE_RESOLUTION|>--- conflicted
+++ resolved
@@ -665,11 +665,7 @@
         lp.GlobalArg("out", shape=(100, 12), dtype=np.float64)],
         name="nested_domain")
 
-<<<<<<< HEAD
-    parents_per_domain = knl.root_kernel.parents_per_domain()
-=======
     parents_per_domain = knl["nested_domain"].parents_per_domain()
->>>>>>> b04cecfd
 
     def depth(i):
         if parents_per_domain[i] is None:
