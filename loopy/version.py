--- conflicted
+++ resolved
@@ -32,8 +32,4 @@
 else:
     _islpy_version = islpy.version.VERSION_TEXT
 
-<<<<<<< HEAD
-DATA_MODEL_VERSION = "v43-islpy%s" % _islpy_version
-=======
-DATA_MODEL_VERSION = "v44-islpy%s" % _islpy_version
->>>>>>> b4d8934f
+DATA_MODEL_VERSION = "v44-islpy%s" % _islpy_version