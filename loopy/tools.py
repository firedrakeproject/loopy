--- conflicted
+++ resolved
@@ -39,21 +39,15 @@
 import six  # noqa
 import re
 from six.moves import intern
-<<<<<<< HEAD
 from mako.template import Template
 import loopy as lp
 
+
 __doc__ = """
 .. currentmodule:: loopy
 
-.. autofunction:: write_to_python
+.. autofunction:: dump_as_python
 """
-
-=======
-import re
-from mako.template import Template
-import loopy as lp
->>>>>>> c91cb1b1
 
 if six.PY2:
     def is_integer(obj):
@@ -722,11 +716,7 @@
     return sorted(seq, key=lambda y: natorder(key(y)))
 
 
-<<<<<<< HEAD
-def write_to_python(kernel, filename=None):
-=======
 def dump_as_python(kernel, filename=None):
->>>>>>> c91cb1b1
     """
     Generates a python code for generating *kernel* for sharing kernels.
 
@@ -814,7 +804,6 @@
                 % endif
                 ),
             % endfor
-<<<<<<< HEAD
             ], lang_version=${lp.VERSION})
 
     % if iname_to_tag:
@@ -826,13 +815,6 @@
             domains=kernel.domains, args=kernel.args,
             temp_vars=[k for k in kernel.temporary_variables.values()],
             iname_to_tag=kernel.iname_to_tag)
-=======
-            ], lang_version=${lp.VERSION})'''
-
-    python_code = Template(python_code).render(insn_x_opts=insn_x_options,
-            domains=kernel.domains, args=kernel.args,
-            temp_vars=[k for k in kernel.temporary_variables.values()])
->>>>>>> c91cb1b1
 
     python_code = re.sub("\\n    ", "\n", python_code)
     if filename:
