--- conflicted
+++ resolved
@@ -28,16 +28,8 @@
 from loopy.symbolic import WalkMapper as LoopyWalkMapper
 from pymbolic.mapper.persistent_hash import (
         PersistentHashWalkMapper as PersistentHashWalkMapperBase)
-<<<<<<< HEAD
-import six  # noqa
-from six.moves import intern
-import re
-from mako.template import Template
-import loopy as lp
-=======
 from sys import intern
 
->>>>>>> 9e7b697f
 
 def is_integer(obj):
     return isinstance(obj, (int, np.integer))
@@ -84,12 +76,8 @@
 
     def update_for_dict(self, key_hash, key):
         # Order matters for the hash--insert in sorted order.
-<<<<<<< HEAD
-        for dict_key in sorted(six.iterkeys(key), key=lambda obj:
+        for dict_key in sorted(key.keys(), key=lambda obj:
                 type(obj).__name__ + str(obj)):
-=======
-        for dict_key in sorted(key.keys()):
->>>>>>> 9e7b697f
             self.rec(key_hash, (dict_key, key[dict_key]))
 
     update_for_defaultdict = update_for_dict
@@ -630,123 +618,4 @@
 def intern_frozenset_of_ids(fs):
     return frozenset(intern(s) for s in fs)
 
-
-def natorder(key):
-    # Return natural ordering for strings, as opposed to dictionary order.
-    # E.g. will result in
-    #  'abc1' < 'abc9' < 'abc10'
-    # rather than
-    #  'abc1' < 'abc10' < 'abc9'
-    # Based on
-    # http://code.activestate.com/recipes/285264-natural-string-sorting/#c7
-    import re
-    return [int(n) if n else s for n, s in re.findall(r'(\d+)|(\D+)', key)]
-
-
-def natsorted(seq, key=lambda x: x):
-    return sorted(seq, key=lambda y: natorder(key(y)))
-
-
-def dump_as_python(kernel, filename=None):
-    """
-    Generates a python code for generating *kernel* for sharing kernels.
-
-    :arg kernel: An instance of :class:`loopy.LoopKernel`
-    :arg filename: An instance of :class:`str`. If *None*, then prints the
-        python file to *stdout*.
-    """
-
-    options = []
-
-    printed_insn_ids = set()
-    printed_insn_order = []
-
-    def insert_insn_into_order(insn):
-        if insn.id in printed_insn_ids:
-            return
-        printed_insn_ids.add(insn.id)
-
-        for dep_id in natsorted(insn.depends_on):
-            insert_insn_into_order(kernel.id_to_insn[dep_id])
-
-        printed_insn_order.append(insn)
-
-    for insn in kernel.instructions:
-        insert_insn_into_order(insn)
-
-    for insn in printed_insn_order:
-        option = 'id=%s, ' % insn.id
-        if insn.depends_on:
-            option += ("dep="+":".join(insn.depends_on)+", ")
-        if insn.tags:
-            option += ("tags="+":".join(insn.tags)+", ")
-        if insn.within_inames:
-            option += ("inames="+":".join(insn.within_inames)+", ")
-        if isinstance(insn, lp.MultiAssignmentBase):
-            if insn.atomicity:
-                option += "atomic, "
-        elif isinstance(insn, lp.BarrierInstruction):
-            option += ("mem_kind=%s, " % insn.mem_kind)
-        options.append(option[:-2])
-
-    insn_x_options = zip(printed_insn_order, options)
-
-    python_code = r'''<%! import loopy as lp %>import loopy as lp
-    import numpy as np
-    <%! tv_scope = {0: 'lp.AddressSpace.PRIVATE', 1: 'lp.AddressSpace.LOCAL',
-    2: 'lp.AddressSpace.GLOBAL', lp.auto: 'lp.auto' } %>
-    knl = lp.make_kernel(
-        [
-        % for dom in domains:
-        "${str(dom)}",
-        % endfor
-        ],
-        """
-        % for insn, opts in insn_x_opts:
-        % if isinstance(insn, lp.Assignment):
-        ${insn.assignee} = ${insn.expression} {${opts}}
-        % elif isinstance(insn, lp.BarrierInstruction):
-        ... ${insn.synchronization_kind[0]}barrier{${opts}}
-        % elif isinstance(insn, lp.NoOpInstruction):
-        ... nop {${opts}}
-        % else:
-        **Not implemented for ${type(insn)}**
-        % endif
-        %endfor
-        """, [
-            % for arg in args:
-            % if isinstance(arg, lp.ValueArg):
-            lp.ValueArg(
-                name='${arg.name}', dtype=np.${arg.dtype.numpy_dtype.name}),
-            % else:
-            lp.GlobalArg(
-                name='${arg.name}', dtype=np.${arg.dtype.numpy_dtype.name},
-                shape=${arg.shape}, for_atomic=${arg.for_atomic}),
-            % endif
-            % endfor
-            % for tv in temp_vars:
-            lp.TemporaryVariable(
-                name='${tv.name}', dtype=np.${tv.dtype.numpy_dtype.name},
-                shape=${tv.shape}, for_atomic=${tv.for_atomic},
-                address_space=${tv_scope[tv.address_space]},
-                read_only=${tv.read_only},
-                % if tv.initializer is not None:
-                initializer=${"np."+str((tv.initializer).__repr__())},
-                % endif
-                ),
-            % endfor
-            ], lang_version=${lp.VERSION})'''
-
-    python_code = Template(python_code).render(insn_x_opts=insn_x_options,
-            domains=kernel.domains, args=kernel.args,
-            temp_vars=[k for k in kernel.temporary_variables.values()])
-
-    python_code = re.sub("\\n    ", "\n", python_code)
-    if filename:
-        with open(filename, 'w') as f:
-            f.write(python_code)
-    else:
-        print(python_code)
-
-
 # vim: foldmethod=marker