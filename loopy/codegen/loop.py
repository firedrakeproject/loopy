--- conflicted
+++ resolved
@@ -251,11 +251,7 @@
         return next_func(codegen_state)
 
     global_size, local_size = kernel.get_grid_sizes_for_insn_ids(
-<<<<<<< HEAD
-            insn_ids_for_block, codegen_state.callables_table)
-=======
             insn_ids_for_block, codegen_state.callables_table, return_dict=True)
->>>>>>> b04cecfd
 
     hw_inames_left = hw_inames_left[:]
     iname = hw_inames_left.pop()
