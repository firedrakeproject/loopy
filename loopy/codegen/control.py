--- conflicted
+++ resolved
@@ -88,17 +88,10 @@
         codegen_result = generate_host_or_device_program(
                 new_codegen_state, sched_index)
 
-<<<<<<< HEAD
-        glob_grid, loc_grid = kernel.get_grid_sizes_for_insn_ids_as_exprs(
-                get_insn_ids_for_block_at(kernel.schedule, sched_index),
-                codegen_state.callables_table)
-        if kernel.is_called_from_host:
-=======
         if codegen_state.is_entrypoint:
             glob_grid, loc_grid = kernel.get_grid_sizes_for_insn_ids_as_exprs(
                     get_insn_ids_for_block_at(kernel.schedule, sched_index),
                     codegen_state.callables_table)
->>>>>>> b04cecfd
             return merge_codegen_results(codegen_state, [
                 codegen_result,
 
@@ -109,11 +102,7 @@
                     extra_args),
                 ])
         else:
-<<<<<<< HEAD
-            # do not generate host code for callee kernels
-=======
             # do not generate host code for non-entrypoint kernels
->>>>>>> b04cecfd
             return codegen_result
 
     elif isinstance(sched_item, EnterLoop):
