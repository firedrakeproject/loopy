--- conflicted
+++ resolved
@@ -36,14 +36,6 @@
 from loopy.symbolic import CombineMapper
 from functools import reduce
 
-<<<<<<< HEAD
-from loopy.kernel.function_interface import CallableKernel
-from cgen import Collection
-
-
-import logging
-logger = logging.getLogger(__name__)
-=======
 from loopy.kernel.function_interface import CallableKernel, ScalarCallable
 
 from pytools import ProcessLogger
@@ -67,7 +59,6 @@
 
 .. automodule:: loopy.codegen.tools
 """
->>>>>>> b04cecfd
 
 
 # {{{ implemented data info
@@ -233,9 +224,6 @@
 
     .. attribute:: callables_table
 
-<<<<<<< HEAD
-        An instance of :class:`loopy.CallablesTable`.
-=======
         A mapping from callable names to instances of
         :class:`loopy.kernel.function_interface.InKernelCallable`.
 
@@ -247,7 +235,6 @@
     .. attribute:: codegen_cache_manager
 
         An instance of :class:`loopy.codegen.tools.CodegenOperationCacheManager`.
->>>>>>> b04cecfd
     """
 
     def __init__(self, kernel, target,
@@ -255,10 +242,7 @@
             seen_dtypes, seen_functions, seen_atomic_dtypes, var_subst_map,
             allow_complex,
             callables_table,
-<<<<<<< HEAD
-=======
             is_entrypoint,
->>>>>>> b04cecfd
             vectorization_info=None, var_name_generator=None,
             is_generating_device_code=None,
             gen_program_name=None,
@@ -275,10 +259,7 @@
         self.var_subst_map = var_subst_map.copy()
         self.allow_complex = allow_complex
         self.callables_table = callables_table
-<<<<<<< HEAD
-=======
         self.is_entrypoint = is_entrypoint
->>>>>>> b04cecfd
         self.vectorization_info = vectorization_info
         self.var_name_generator = var_name_generator
         self.is_generating_device_code = is_generating_device_code
@@ -334,10 +315,7 @@
                 var_subst_map=var_subst_map or self.var_subst_map,
                 allow_complex=self.allow_complex,
                 callables_table=self.callables_table,
-<<<<<<< HEAD
-=======
                 is_entrypoint=is_entrypoint,
->>>>>>> b04cecfd
                 vectorization_info=vectorization_info,
                 var_name_generator=self.var_name_generator,
                 is_generating_device_code=is_generating_device_code,
@@ -487,58 +465,20 @@
 
 # {{{ main code generation entrypoint
 
-<<<<<<< HEAD
-def generate_code_for_a_single_kernel(kernel, callables_table, target):
-=======
 def generate_code_for_a_single_kernel(kernel, callables_table, target,
         is_entrypoint):
->>>>>>> b04cecfd
     """
     :returns: a :class:`CodeGenerationResult`
 
     :param kernel: An instance of :class:`loopy.LoopKernel`.
-<<<<<<< HEAD
-    :param callables_table: An instance of
-        :class:`loopy.CallablesTable`.
     """
 
     from loopy.kernel import KernelState
-    if kernel.schedule is None:
-        from loopy.schedule import get_one_scheduled_kernel
-        kernel = get_one_scheduled_kernel(kernel, callables_table)
-
-=======
-    """
-
-    from loopy.kernel import KernelState
->>>>>>> b04cecfd
     if kernel.state != KernelState.SCHEDULED:
         raise LoopyError("cannot generate code for a kernel that has not been "
                 "scheduled")
 
-<<<<<<< HEAD
-    # {{{ cache retrieval
-
-    from loopy import CACHING_ENABLED
-
-    if CACHING_ENABLED:
-        input_kernel = kernel
-        try:
-            result = code_gen_cache[input_kernel]
-            logger.debug("%s: code generation cache hit" % kernel.name)
-            return result
-        except KeyError:
-            pass
-
-    # }}}
-
-    from loopy.check import pre_codegen_checks
-    pre_codegen_checks(kernel, callables_table)
-
-    logger.info("%s: generate code: start" % kernel.name)
-=======
     codegen_plog = ProcessLogger(logger, f"{kernel.name}: generate code")
->>>>>>> b04cecfd
 
     # {{{ examine arg list
 
@@ -568,14 +508,8 @@
             raise ValueError("argument type not understood: '%s'" % type(arg))
 
     allow_complex = False
-<<<<<<< HEAD
-    for var in kernel.args + list(six.itervalues(kernel.temporary_variables)):
-        dtype = var.dtype
-        if dtype.involves_complex():
-=======
     for var in kernel.args + list(kernel.temporary_variables.values()):
         if var.dtype.involves_complex():
->>>>>>> b04cecfd
             allow_complex = True
 
     # }}}
@@ -606,14 +540,10 @@
                 + kernel.name
                 + kernel.target.host_program_name_suffix),
             schedule_index_end=len(kernel.schedule),
-<<<<<<< HEAD
-            callables_table=callables_table)
-=======
             callables_table=callables_table,
             is_entrypoint=is_entrypoint,
             codegen_cachemanager=CodegenOperationCacheManager.from_kernel(kernel),
             )
->>>>>>> b04cecfd
 
     from loopy.codegen.result import generate_host_or_device_program
 
@@ -884,79 +814,6 @@
     return cgr
 
 
-def generate_code_v2(program):
-    """
-    Returns an instance of :class:`CodeGenerationResult`.
-
-    :param program: An instance of :class:`loopy.Program`.
-    """
-    from loopy.kernel import LoopKernel
-    from loopy.program import make_program
-    from cgen import FunctionBody
-
-    if isinstance(program, LoopKernel):
-        program = make_program(program)
-
-    from loopy.kernel import KernelState
-    if program.root_kernel.state == KernelState.INITIAL:
-        from loopy.preprocess import preprocess_program
-        program = preprocess_program(program)
-
-    from loopy.type_inference import infer_unknown_types
-    program = infer_unknown_types(program, expect_completion=True)
-
-    codegen_results = {}
-
-    for func_id, in_knl_callable in program.callables_table.items():
-        if isinstance(in_knl_callable, CallableKernel):
-            codegen_results[func_id] = (
-                    generate_code_for_a_single_kernel(in_knl_callable.subkernel,
-                        program.callables_table, program.target))
-            if not in_knl_callable.subkernel.is_called_from_host:
-                assert codegen_results[func_id].host_program is None
-
-    device_preambles = []
-    for cgr in codegen_results.values():
-        device_preambles.extend(cgr.device_preambles)
-
-    # collecting the function declarations of callee kernels
-    for in_knl_callable in program.callables_table.values():
-        for preamble in in_knl_callable.generate_preambles(program.target):
-            device_preambles.append(preamble)
-
-    collective_device_program = codegen_results[program.name].device_programs[0]
-    callee_fdecls = []
-
-    for func_id, callee_cgr in codegen_results.items():
-        if func_id != program.name:
-            assert len(callee_cgr.device_programs) == 1
-            callee_prog_ast = callee_cgr.device_programs[0].ast
-            collective_device_program = collective_device_program.copy(
-                    ast=Collection([callee_prog_ast, collective_device_program.ast]))
-            if isinstance(callee_prog_ast, Collection):
-                # if there is a read only constant in the kernel
-                for entry in callee_prog_ast.contents:
-                    if isinstance(entry, FunctionBody):
-                        callee_fdecls.append(entry.fdecl)
-            elif isinstance(callee_prog_ast, FunctionBody):
-                callee_fdecls.append(callee_prog_ast.fdecl)
-            else:
-                raise NotImplementedError("Do not know how to add forward"
-                        " declarations for %r." % type(callee_prog_ast))
-
-    # collecting the function declarations of callee kernels
-    for callee_fdecl in callee_fdecls:
-        collective_device_program = collective_device_program.copy(
-                ast=Collection([callee_fdecl, collective_device_program.ast]))
-
-    collective_device_programs = [collective_device_program] + (
-            codegen_results[program.name].device_programs[1:])
-
-    return codegen_results[program.name].copy(
-            device_programs=collective_device_programs,
-            device_preambles=device_preambles)
-
-
 def generate_code(kernel, device=None):
     if device is not None:
         from warnings import warn
