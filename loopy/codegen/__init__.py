--- conflicted
+++ resolved
@@ -23,13 +23,9 @@
 import logging
 logger = logging.getLogger(__name__)
 
-<<<<<<< HEAD
-import six
 import islpy as isl
 
 from collections import OrderedDict
-=======
->>>>>>> 23d7e9ca
 from loopy.diagnostic import LoopyError, warn
 from pytools import ImmutableRecord
 
@@ -461,15 +457,7 @@
     """
 
     from loopy.kernel import KernelState
-<<<<<<< HEAD
     if kernel.state != KernelState.SCHEDULED:
-=======
-    if kernel.schedule is None:
-        from loopy.schedule import get_one_scheduled_kernel
-        kernel = get_one_scheduled_kernel(kernel, callables_table)
-
-    if kernel.state != KernelState.LINEARIZED:
->>>>>>> 23d7e9ca
         raise LoopyError("cannot generate code for a kernel that has not been "
                 "scheduled")
 
@@ -617,12 +605,12 @@
     new_callables = {}
     renames = {}
 
-    vng = UniqueNameGenerator(set(six.iterkeys(program.callables_table)))
+    vng = UniqueNameGenerator(set(program.callables_table.keys()))
 
     for clbl_id in callable_ids & program.entrypoints:
         renames[clbl_id] = vng(based_on=clbl_id)
 
-    for name, clbl in six.iteritems(program.callables_table):
+    for name, clbl in program.callables_table.items():
         if isinstance(clbl, CallableKernel):
             from loopy.program import (
                     rename_resolved_functions_in_a_single_kernel)
@@ -670,7 +658,7 @@
 
     new_callables = {}
 
-    for name, clbl in six.iteritems(program.callables_table):
+    for name, clbl in program.callables_table.items():
         if isinstance(clbl, CallableKernel):
             from loopy.schedule import get_one_scheduled_kernel
             knl = clbl.subkernel
@@ -693,7 +681,7 @@
     callee_fdecls = []
     implemented_data_infos = OrderedDict()
 
-    for func_id, in_knl_callable in six.iteritems(program.callables_table):
+    for func_id, in_knl_callable in program.callables_table.items():
         if isinstance(in_knl_callable, CallableKernel):
             #FIXME:
             # 1. Diverge the kernels which are both entrypoint and callees at this
