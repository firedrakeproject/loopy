from __future__ import division, absolute_import

__copyright__ = "Copyright (C) 2012 Andreas Kloeckner"

__license__ = """
Permission is hereby granted, free of charge, to any person obtaining a copy
of this software and associated documentation files (the "Software"), to deal
in the Software without restriction, including without limitation the rights
to use, copy, modify, merge, publish, distribute, sublicense, and/or sell
copies of the Software, and to permit persons to whom the Software is
furnished to do so, subject to the following conditions:

The above copyright notice and this permission notice shall be included in
all copies or substantial portions of the Software.

THE SOFTWARE IS PROVIDED "AS IS", WITHOUT WARRANTY OF ANY KIND, EXPRESS OR
IMPLIED, INCLUDING BUT NOT LIMITED TO THE WARRANTIES OF MERCHANTABILITY,
FITNESS FOR A PARTICULAR PURPOSE AND NONINFRINGEMENT. IN NO EVENT SHALL THE
AUTHORS OR COPYRIGHT HOLDERS BE LIABLE FOR ANY CLAIM, DAMAGES OR OTHER
LIABILITY, WHETHER IN AN ACTION OF CONTRACT, TORT OR OTHERWISE, ARISING FROM,
OUT OF OR IN CONNECTION WITH THE SOFTWARE OR THE USE OR OTHER DEALINGS IN
THE SOFTWARE.
"""

from six.moves import range, zip
from pytools import Record
from warnings import warn

import numpy as np

import loopy as lp

from loopy.diagnostic import LoopyError, AutomaticTestFailure


AUTO_TEST_SKIP_RUN = False

import logging
logger = logging.getLogger(__name__)


def is_dtype_supported(dtype):
    # Work around https://github.com/numpy/numpy/issues/4317
    return dtype.kind in "biufc"


def evaluate_shape(shape, context):
    from pymbolic import evaluate

    result = []
    for saxis in shape:
        if saxis is None:
            result.append(saxis)
        else:
            result.append(evaluate(saxis, context))

    return tuple(result)


# {{{ create random argument arrays for testing

def fill_rand(ary):
    from pyopencl.clrandom import fill_rand
    if ary.dtype.kind == "c":
        real_dtype = ary.dtype.type(0).real.dtype
        real_ary = ary.view(real_dtype)

        fill_rand(real_ary)
    else:
        fill_rand(ary)


class TestArgInfo(Record):
    pass


# {{{ "reference" arguments

def make_ref_args(program, impl_arg_info, queue, parameters):
    import pyopencl as cl
    import pyopencl.array as cl_array

    from loopy.kernel.data import ValueArg, ArrayArg, ImageArg, \
            TemporaryVariable, ConstantArg

    from pymbolic import evaluate

    ref_args = {}
    ref_arg_data = []

    for arg in impl_arg_info:
        kernel_arg = program.impl_arg_to_arg.get(arg.name)

        if arg.arg_class is ValueArg:
            if arg.offset_for_name:
                continue

            arg_value = parameters[arg.name]

            try:
                argv_dtype = arg_value.dtype
            except AttributeError:
                argv_dtype = None

            if argv_dtype != arg.dtype:
                arg_value = arg.dtype.numpy_dtype.type(arg_value)

            ref_args[arg.name] = arg_value

            ref_arg_data.append(None)

        elif arg.arg_class is ArrayArg or arg.arg_class is ImageArg \
                or arg.arg_class is ConstantArg:
            if arg.shape is None or any(saxis is None for saxis in arg.shape):
                raise LoopyError("array '%s' needs known shape to use automatic "
                        "testing" % arg.name)

            shape = evaluate_shape(arg.unvec_shape, parameters)
            dtype = kernel_arg.dtype

            is_output = kernel_arg.is_output_only

            if arg.arg_class is ImageArg:
                storage_array = ary = cl_array.empty(
                        queue, shape, dtype, order="C")
                numpy_strides = None
                alloc_size = None
                strides = None
            else:
                strides = evaluate(arg.unvec_strides, parameters)

                alloc_size = sum(astrd*(alen-1) if astrd != 0 else alen-1
                        for alen, astrd in zip(shape, strides)) + 1

                if dtype is None:
                    raise LoopyError("dtype for argument '%s' is not yet "
                            "known. Perhaps you want to use "
                            "loopy.add_dtypes "
                            "or loopy.infer_argument_dtypes?"
                            % arg.name)

                itemsize = dtype.itemsize
                numpy_strides = [itemsize*s for s in strides]

                storage_array = cl_array.empty(queue, alloc_size, dtype)

            if is_output and arg.arg_class is ImageArg:
                raise LoopyError("write-mode images not supported in "
                        "automatic testing")

            fill_rand(storage_array)

            if arg.arg_class is ImageArg:
                # must be contiguous
                pre_run_ary = pre_run_storage_array = storage_array.copy()

                ref_args[arg.name] = cl.image_from_array(
                        queue.context, ary.get())
            else:
                pre_run_storage_array = storage_array.copy()

                ary = cl_array.as_strided(storage_array, shape, numpy_strides)
                pre_run_ary = cl_array.as_strided(
                        pre_run_storage_array, shape, numpy_strides)
                ref_args[arg.name] = ary

            ref_arg_data.append(
                    TestArgInfo(
                        name=arg.name,
                        ref_array=ary,
                        ref_storage_array=storage_array,

                        ref_pre_run_array=pre_run_ary,
                        ref_pre_run_storage_array=pre_run_storage_array,

                        ref_shape=shape,
                        ref_strides=strides,
                        ref_alloc_size=alloc_size,
                        ref_numpy_strides=numpy_strides,
                        needs_checking=is_output))

        elif arg.arg_class is TemporaryVariable:
            # global temporary, handled by invocation logic
            pass

        else:
            raise LoopyError("arg type %s not understood" % type(arg))

    return ref_args, ref_arg_data

# }}}


# {{{ "full-scale" arguments

def make_args(kernel, impl_arg_info, queue, ref_arg_data, parameters):
    import pyopencl as cl
    import pyopencl.array as cl_array

    from loopy.kernel.data import ValueArg, ArrayArg, ImageArg,\
            TemporaryVariable, ConstantArg

    from pymbolic import evaluate

    args = {}
    for arg, arg_desc in zip(impl_arg_info, ref_arg_data):
        kernel_arg = kernel.impl_arg_to_arg.get(arg.name)

        if arg.arg_class is ValueArg:
            arg_value = parameters[arg.name]

            try:
                argv_dtype = arg_value.dtype
            except AttributeError:
                argv_dtype = None

            if argv_dtype != arg.dtype:
                arg_value = arg.dtype.numpy_dtype.type(arg_value)

            args[arg.name] = arg_value

        elif arg.arg_class is ImageArg:
            if arg.name in kernel.get_written_variables():
                raise NotImplementedError("write-mode images not supported in "
                        "automatic testing")

            shape = evaluate_shape(arg.unvec_shape, parameters)
            assert shape == arg_desc.ref_shape

            # must be contiguous
            args[arg.name] = cl.image_from_array(
                    queue.context, arg_desc.ref_pre_run_array.get())

        elif arg.arg_class is ArrayArg or\
                arg.arg_class is ConstantArg:
            shape = evaluate(arg.unvec_shape, parameters)
            strides = evaluate(arg.unvec_strides, parameters)

            dtype = kernel_arg.dtype
            itemsize = dtype.itemsize
            numpy_strides = [itemsize*s for s in strides]

            alloc_size = sum(astrd*(alen-1) if astrd != 0 else alen-1
                    for alen, astrd in zip(shape, strides)) + 1

            # use contiguous array to transfer to host
            host_ref_contig_array = arg_desc.ref_pre_run_storage_array.get()

            # use device shape/strides
            from pyopencl.compyte.array import as_strided
            host_ref_array = as_strided(host_ref_contig_array,
                    arg_desc.ref_shape, arg_desc.ref_numpy_strides)

            # flatten the thing
            host_ref_flat_array = host_ref_array.flatten()

            # create host array with test shape (but not strides)
            host_contig_array = np.empty(shape, dtype=dtype)

            common_len = min(
                    len(host_ref_flat_array),
                    len(host_contig_array.ravel()))
            host_contig_array.ravel()[:common_len] = \
                    host_ref_flat_array[:common_len]

            # create host array with test shape and storage layout
            host_storage_array = np.empty(alloc_size, dtype)
            host_array = as_strided(
                    host_storage_array, shape, numpy_strides)
            host_array[...] = host_contig_array

            host_contig_array = arg_desc.ref_storage_array.get()
            storage_array = cl_array.to_device(queue, host_storage_array)
            ary = cl_array.as_strided(storage_array, shape, numpy_strides)

            args[arg.name] = ary

            arg_desc.test_storage_array = storage_array
            arg_desc.test_array = ary
            arg_desc.test_shape = shape
            arg_desc.test_strides = strides
            arg_desc.test_numpy_strides = numpy_strides
            arg_desc.test_alloc_size = alloc_size

        elif arg.arg_class is TemporaryVariable:
            # global temporary, handled by invocation logic
            pass

        else:
            raise LoopyError("arg type not understood")

    return args

# }}}

# }}}


# {{{ default array comparison

def _default_check_result(result, ref_result):
    if not is_dtype_supported(result.dtype) and not (result == ref_result).all():
        return (False, "results do not match exactly")

    if not np.allclose(ref_result, result, rtol=1e-3, atol=1e-3):
        l2_err = (
                np.sum(np.abs(ref_result-result)**2)
                /
                np.sum(np.abs(ref_result)**2))
        linf_err = (
                np.max(np.abs(ref_result-result))
                /
                np.max(np.abs(ref_result-result)))
        return (False,
                "results do not match -- (rel) l_2 err: %g, l_inf err: %g"
                % (l2_err, linf_err))
    else:
        return True, None

# }}}


# {{{ find device for reference test

def _enumerate_cl_devices_for_ref_test(blacklist_ref_vendors):
    import pyopencl as cl

    noncpu_devs = []
    cpu_devs = []

    if isinstance(blacklist_ref_vendors, str):
        blacklist_ref_vendors = blacklist_ref_vendors.split(",")

    for pf in cl.get_platforms():
        for dev in pf.get_devices():
            if any(bl in dev.platform.vendor
                    for bl in blacklist_ref_vendors):
                continue

            if dev.type & cl.device_type.CPU:
                if "Intel" in dev.platform.vendor:
                    # Sorry, Intel, your CPU CL has gotten too crashy of late.
                    # (Feb 2016)
                    continue

                cpu_devs.append(dev)
            else:
                noncpu_devs.append(dev)

    if not (cpu_devs or noncpu_devs):
        raise LoopyError("no CL device found for test")

    if not cpu_devs:
        warn("No CPU device found for running reference kernel. The reference "
                "computation will either fail because of a timeout "
                "or take a *very* long time.")

    for dev in cpu_devs:
        yield dev

    for dev in noncpu_devs:
        yield dev

# }}}


# {{{ main automatic testing entrypoint

def auto_test_vs_ref(
        ref_prog, ctx, test_prog=None, op_count=[], op_label=[], parameters={},
        print_ref_code=False, print_code=True, warmup_rounds=2,
        dump_binary=False,
        fills_entire_output=None, do_check=True, check_result=None,
        max_test_kernel_count=1,
        quiet=False, blacklist_ref_vendors=[]):
    """Compare results of `ref_knl` to the kernels generated by
    scheduling *test_knl*.

    :arg check_result: a callable with :class:`numpy.ndarray` arguments
        *(result, reference_result)* returning a a tuple (class:`bool`,
        message) indicating correctness/acceptability of the result
    :arg max_test_kernel_count: Stop testing after this many *test_knl*
    """

    import pyopencl as cl

    if test_prog is None:
        test_prog = ref_prog
        do_check = False

    ref_prog = lp.preprocess_kernel(ref_prog)
    test_prog = lp.preprocess_kernel(test_prog)

    if len(ref_prog.args) != len(test_prog.args):
        raise LoopyError("ref_prog and test_prog do not have the same number "
                "of arguments")

    for i, (ref_arg, test_arg) in enumerate(zip(ref_prog.args, test_prog.args)):
        if ref_arg.name != test_arg.name:
            raise LoopyError("ref_prog and test_prog argument lists disagree at "
                    "index %d (1-based)" % (i+1))

        if ref_arg.dtype != test_arg.dtype:
            raise LoopyError("ref_prog and test_prog argument lists disagree at "
                    "index %d (1-based)" % (i+1))

    from loopy.target.execution import get_highlighted_code

    if isinstance(op_count, (int, float)):
        warn("op_count should be a list", stacklevel=2)
        op_count = [op_count]
    if isinstance(op_label, str):
        warn("op_label should be a list", stacklevel=2)
        op_label = [op_label]

    from time import time

    if check_result is None:
        check_result = _default_check_result

    if fills_entire_output is not None:
        warn("fills_entire_output is deprecated", DeprecationWarning, stacklevel=2)

    # {{{ compile and run reference code

    from loopy.type_inference import infer_unknown_types
    ref_prog = infer_unknown_types(ref_prog, expect_completion=True)

    found_ref_device = False

    ref_errors = []

    for dev in _enumerate_cl_devices_for_ref_test(blacklist_ref_vendors):
        ref_ctx = cl.Context([dev])
        ref_queue = cl.CommandQueue(ref_ctx,
                properties=cl.command_queue_properties.PROFILING_ENABLE)
        ref_codegen_result = lp.generate_code_v2(ref_prog)

        ref_implemented_data_info = ref_codegen_result.implemented_data_info

        logger.info("%s (ref): trying %s for the reference calculation" % (
            ref_prog.name, dev))

        if not quiet and print_ref_code:
            print(75*"-")
            print("Reference Code:")
            print(75*"-")
            print(get_highlighted_code(
                ref_codegen_result.device_code()))
            print(75*"-")

        try:
            ref_args, ref_arg_data = \
                    make_ref_args(ref_prog,
                            ref_implemented_data_info,
                            ref_queue, parameters)
            ref_args["out_host"] = False
        except cl.RuntimeError as e:
            if e.code == cl.status_code.IMAGE_FORMAT_NOT_SUPPORTED:
                import traceback
                ref_errors.append("\n".join([
                    75*"-",
                    "On %s:" % dev,
                    75*"-",
                    traceback.format_exc(),
                    75*"-"]))

                continue
            else:
                raise

        found_ref_device = True

        if not do_check:
            break

        ref_queue.finish()

        logger.info("%s (ref): using %s for the reference calculation" % (
            ref_prog.name, dev))
        logger.info("%s (ref): run" % ref_prog.name)

        ref_start = time()

        if not AUTO_TEST_SKIP_RUN:
            ref_evt, _ = ref_prog(ref_queue, **ref_args)
        else:
            ref_evt = cl.enqueue_marker(ref_queue)

        ref_queue.finish()
        ref_stop = time()
        ref_elapsed_wall = ref_stop-ref_start

        logger.info("%s (ref): run done" % ref_prog.name)

        ref_evt.wait()
        ref_elapsed_event = 1e-9*(ref_evt.profile.END-ref_evt.profile.START)

        break

    if not found_ref_device:
        raise LoopyError("could not find a suitable device for the "
                "reference computation.\n"
                "These errors were encountered:\n"+"\n".join(ref_errors))

    # }}}

    # {{{ compile and run parallel code

    need_check = do_check

    queue = cl.CommandQueue(ctx,
            properties=cl.command_queue_properties.PROFILING_ENABLE)

<<<<<<< HEAD
    from loopy.type_inference import infer_unknown_types
=======
    from loopy.kernel import KernelState
    from loopy.target.pyopencl import PyOpenCLTarget
    if test_knl.state not in [
            KernelState.PREPROCESSED,
            KernelState.SCHEDULED]:
        if isinstance(test_knl.target, PyOpenCLTarget):
            test_knl = test_knl.copy(target=PyOpenCLTarget(ctx.devices[0]))
>>>>>>> acd96d16

    test_prog = infer_unknown_types(test_prog, expect_completion=True)
    test_prog_codegen_result = lp.generate_code_v2(test_prog)

    args = make_args(test_prog,
            test_prog_codegen_result.implemented_data_info,
            queue, ref_arg_data, parameters)
    args["out_host"] = False

    if not quiet:
        print(75*"-")
        print("Kernel:")
        print(75*"-")
        if print_code:
            print(get_highlighted_code(
                test_prog_codegen_result.device_code()))
            print(75*"-")
        if dump_binary:
            print(type(test_prog_codegen_result.cl_program))
            print(test_prog_codegen_result.cl_program.binaries[0])
            print(75*"-")

    logger.info("%s: run warmup" % (test_prog.name))

    for i in range(warmup_rounds):
        if not AUTO_TEST_SKIP_RUN:
            test_prog(queue, **args)

        if need_check and not AUTO_TEST_SKIP_RUN:
            for arg_desc in ref_arg_data:
                if arg_desc is None:
                    continue
                if not arg_desc.needs_checking:
                    continue

                from pyopencl.compyte.array import as_strided
                ref_ary = as_strided(
                        arg_desc.ref_storage_array.get(),
                        shape=arg_desc.ref_shape,
                        strides=arg_desc.ref_numpy_strides).flatten()
                test_ary = as_strided(
                        arg_desc.test_storage_array.get(),
                        shape=arg_desc.test_shape,
                        strides=arg_desc.test_numpy_strides).flatten()
                common_len = min(len(ref_ary), len(test_ary))
                ref_ary = ref_ary[:common_len]
                test_ary = test_ary[:common_len]

                error_is_small, error = check_result(test_ary, ref_ary)
                if not error_is_small:
                    raise AutomaticTestFailure(error)

<<<<<<< HEAD
                need_check = False

    events = []
    queue.finish()

    logger.info("%s: warmup done" % (test_prog.name))
=======
        kernel_info = compiled.kernel_info(frozenset())

        args = make_args(kernel,
                kernel_info.implemented_data_info,
                queue, ref_arg_data, parameters)

        args["out_host"] = False

        if not quiet:
            print(75*"-")
            print("Kernel #%d:" % i)
            print(75*"-")
            if print_code:
                print(compiled.get_highlighted_code())
                print(75*"-")
            if dump_binary:
                # {{{ find cl program

                for name in dir(kernel_info.cl_kernels):
                    if name.startswith("__"):
                        continue
                    cl_kernel = getattr(kernel_info.cl_kernels, name)
                    cl_program = cl_kernel.get_info(cl.kernel_info.PROGRAM)
                    break
                else:
                    assert False, "could not find cl_program"

                # }}}

                print(type(cl_program))
                if hasattr(cl_program, "binaries"):
                    print(cl_program.binaries[0])

                print(75*"-")
>>>>>>> acd96d16

    logger.info("%s: timing run" % (test_prog.name))

    timing_rounds = warmup_rounds

    while True:
        from time import time
        start_time = time()

        evt_start = cl.enqueue_marker(queue)

        for i in range(timing_rounds):
            if not AUTO_TEST_SKIP_RUN:
                evt, _ = test_prog(queue, **args)
                events.append(evt)
            else:
                events.append(cl.enqueue_marker(queue))

        evt_end = cl.enqueue_marker(queue)

        queue.finish()
        stop_time = time()

        for evt in events:
            evt.wait()
        evt_start.wait()
        evt_end.wait()

        elapsed_event = (1e-9*events[-1].profile.END
                - 1e-9*events[0].profile.START) \
                / timing_rounds
        try:
            elapsed_event_marker = ((1e-9*evt_end.profile.START
                        - 1e-9*evt_start.profile.START)
                    / timing_rounds)
        except cl.RuntimeError:
            elapsed_event_marker = None

        elapsed_wall = (stop_time-start_time)/timing_rounds

        if elapsed_wall * timing_rounds < 0.3:
            timing_rounds *= 4
        else:
            break

    logger.info("%s: timing run done" % (test_prog.name))

    rates = ""
    for cnt, lbl in zip(op_count, op_label):
        rates += " %g %s/s" % (cnt/elapsed_wall, lbl)

    if not quiet:
        def format_float_or_none(v):
            if v is None:
                return "<unavailable>"
            else:
                return "%g" % v

        print("elapsed: %s s event, %s s marker-event %s s wall "
                "(%d rounds)%s" % (
                    format_float_or_none(elapsed_event),
                    format_float_or_none(elapsed_event_marker),
                    format_float_or_none(elapsed_wall), timing_rounds, rates))

    if do_check:
        ref_rates = ""
        for cnt, lbl in zip(op_count, op_label):
            ref_rates += " %g %s/s" % (cnt/ref_elapsed_event, lbl)
        if not quiet:
            print("ref: elapsed: %g s event, %g s wall%s" % (
                    ref_elapsed_event, ref_elapsed_wall, ref_rates))

    # }}}

    result_dict = {}
    result_dict["elapsed_event"] = elapsed_event
    result_dict["elapsed_event_marker"] = elapsed_event_marker
    result_dict["elapsed_wall"] = elapsed_wall
    result_dict["timing_rounds"] = timing_rounds

    if do_check:
        result_dict["ref_elapsed_event"] = ref_elapsed_event
        result_dict["ref_elapsed_wall"] = ref_elapsed_wall

    return result_dict


# }}}

# vim: foldmethod=marker<|MERGE_RESOLUTION|>--- conflicted
+++ resolved
@@ -305,12 +305,10 @@
     if not np.allclose(ref_result, result, rtol=1e-3, atol=1e-3):
         l2_err = (
                 np.sum(np.abs(ref_result-result)**2)
-                /
-                np.sum(np.abs(ref_result)**2))
+                / np.sum(np.abs(ref_result)**2))
         linf_err = (
                 np.max(np.abs(ref_result-result))
-                /
-                np.max(np.abs(ref_result-result)))
+                / np.max(np.abs(ref_result-result)))
         return (False,
                 "results do not match -- (rel) l_2 err: %g, l_inf err: %g"
                 % (l2_err, linf_err))
@@ -512,17 +510,7 @@
     queue = cl.CommandQueue(ctx,
             properties=cl.command_queue_properties.PROFILING_ENABLE)
 
-<<<<<<< HEAD
     from loopy.type_inference import infer_unknown_types
-=======
-    from loopy.kernel import KernelState
-    from loopy.target.pyopencl import PyOpenCLTarget
-    if test_knl.state not in [
-            KernelState.PREPROCESSED,
-            KernelState.SCHEDULED]:
-        if isinstance(test_knl.target, PyOpenCLTarget):
-            test_knl = test_knl.copy(target=PyOpenCLTarget(ctx.devices[0]))
->>>>>>> acd96d16
 
     test_prog = infer_unknown_types(test_prog, expect_completion=True)
     test_prog_codegen_result = lp.generate_code_v2(test_prog)
@@ -575,49 +563,12 @@
                 if not error_is_small:
                     raise AutomaticTestFailure(error)
 
-<<<<<<< HEAD
                 need_check = False
 
     events = []
     queue.finish()
 
     logger.info("%s: warmup done" % (test_prog.name))
-=======
-        kernel_info = compiled.kernel_info(frozenset())
-
-        args = make_args(kernel,
-                kernel_info.implemented_data_info,
-                queue, ref_arg_data, parameters)
-
-        args["out_host"] = False
-
-        if not quiet:
-            print(75*"-")
-            print("Kernel #%d:" % i)
-            print(75*"-")
-            if print_code:
-                print(compiled.get_highlighted_code())
-                print(75*"-")
-            if dump_binary:
-                # {{{ find cl program
-
-                for name in dir(kernel_info.cl_kernels):
-                    if name.startswith("__"):
-                        continue
-                    cl_kernel = getattr(kernel_info.cl_kernels, name)
-                    cl_program = cl_kernel.get_info(cl.kernel_info.PROGRAM)
-                    break
-                else:
-                    assert False, "could not find cl_program"
-
-                # }}}
-
-                print(type(cl_program))
-                if hasattr(cl_program, "binaries"):
-                    print(cl_program.binaries[0])
-
-                print(75*"-")
->>>>>>> acd96d16
 
     logger.info("%s: timing run" % (test_prog.name))
 
