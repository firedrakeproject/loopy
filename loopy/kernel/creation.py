"""UI for kernel creation."""


__copyright__ = "Copyright (C) 2012 Andreas Kloeckner"

__license__ = """
Permission is hereby granted, free of charge, to any person obtaining a copy
of this software and associated documentation files (the "Software"), to deal
in the Software without restriction, including without limitation the rights
to use, copy, modify, merge, publish, distribute, sublicense, and/or sell
copies of the Software, and to permit persons to whom the Software is
furnished to do so, subject to the following conditions:

The above copyright notice and this permission notice shall be included in
all copies or substantial portions of the Software.

THE SOFTWARE IS PROVIDED "AS IS", WITHOUT WARRANTY OF ANY KIND, EXPRESS OR
IMPLIED, INCLUDING BUT NOT LIMITED TO THE WARRANTIES OF MERCHANTABILITY,
FITNESS FOR A PARTICULAR PURPOSE AND NONINFRINGEMENT. IN NO EVENT SHALL THE
AUTHORS OR COPYRIGHT HOLDERS BE LIABLE FOR ANY CLAIM, DAMAGES OR OTHER
LIABILITY, WHETHER IN AN ACTION OF CONTRACT, TORT OR OTHERWISE, ARISING FROM,
OUT OF OR IN CONNECTION WITH THE SOFTWARE OR THE USE OR OTHER DEALINGS IN
THE SOFTWARE.
"""

import numpy as np

from pymbolic.mapper import CSECachingMapperMixin
<<<<<<< HEAD
from pymbolic.primitives import Slice, Variable, Subscript
=======
from pymbolic.primitives import Slice, Variable, Subscript, Call
>>>>>>> b04cecfd
from loopy.tools import intern_frozenset_of_ids, Optional
from loopy.symbolic import (
        IdentityMapper, WalkMapper, SubArrayRef)
from loopy.kernel.data import (
        InstructionBase,
        MultiAssignmentBase, Assignment,
<<<<<<< HEAD
        SubstitutionRule, AddressSpace)
from loopy.kernel.instruction import (CInstruction, _DataObliviousInstruction,
        CallInstruction)
=======
        SubstitutionRule, AddressSpace, ValueArg)
from loopy.translation_unit import for_each_kernel
>>>>>>> b04cecfd
from loopy.diagnostic import LoopyError, warn_with_kernel
import islpy as isl
from islpy import dim_type
from pytools import ProcessLogger

from sys import intern
import loopy.version

import re

import logging
logger = logging.getLogger(__name__)


# {{{ identifier wrangling

_IDENTIFIER_RE = re.compile(r"\b([a-zA-Z_][a-zA-Z0-9_]*)\b")

# source: check_keywords() in isl_stream.c, ISL version 0.17
_ISL_KEYWORDS = frozenset("""
        exists and or implies not infty infinity NaN min max rat true false ceild
        floord mod ceil floor""".split())


def _gather_isl_identifiers(s):
    return set(_IDENTIFIER_RE.findall(s)) - _ISL_KEYWORDS


class UniqueName:
    """A tag for a string that identifies a partial identifier that is to
    be made unique by the UI.
    """

    def __init__(self, name):
        self.name = name

# }}}


# {{{ tag normalization

def _normalize_string_tag(tag):
    from pytools.tag import Tag

    from loopy.kernel.instruction import (
            UseStreamingStoreTag, LegacyStringInstructionTag)
    if tag == "!streaming_store":
        return UseStreamingStoreTag()
    else:
        from pytools import resolve_name
        try:
            tag_cls = resolve_name(tag)
        except ImportError:
            pass
        except AttributeError:
            pass
        else:
            if issubclass(tag_cls, Tag):
                return tag_cls()

        return LegacyStringInstructionTag(tag)


def _normalize_tags(tags):
    return frozenset(
                    _normalize_string_tag(t) if isinstance(t, str) else t
                    for t in tags)

# }}}


# {{{ expand defines

WORD_RE = re.compile(r"\b([a-zA-Z0-9_]+)\b")
BRACE_RE = re.compile(r"\$\{([a-zA-Z0-9_]+)\}")


def expand_defines(insn, defines, single_valued=True):
    replacements = [()]

    processed_defines = set()

    for find_regexp, replace_pattern in [
            (BRACE_RE, r"\$\{%s\}"),
            (WORD_RE, r"\b%s\b"),
            ]:

        for match in find_regexp.finditer(insn):
            define_name = match.group(1)

            # {{{ don't process the same define multiple times

            if define_name in processed_defines:
                # already dealt with
                continue

            processed_defines.add(define_name)

            # }}}

            try:
                value = defines[define_name]
            except KeyError:
                continue

            if isinstance(value, list):
                if single_valued:
                    raise ValueError("multi-valued macro expansion "
                            "not allowed "
                            "in this context (when expanding '%s')" % define_name)

                replacements = [
                        rep+((replace_pattern % define_name, subval),)
                        for rep in replacements
                        for subval in value
                        ]
            else:
                replacements = [
                        rep+((replace_pattern % define_name, value),)
                        for rep in replacements]

    for rep in replacements:
        rep_value = insn
        for pattern, val in rep:
            rep_value = re.sub(pattern, str(val), rep_value)

        yield rep_value


def expand_defines_in_expr(expr, defines):
    from pymbolic.primitives import Variable
    from loopy.symbolic import parse

    def subst_func(var):
        if isinstance(var, Variable):
            try:
                var_value = defines[var.name]
            except KeyError:
                return None
            else:
                return parse(str(var_value))
        else:
            return None

    from loopy.symbolic import SubstitutionMapper, PartialEvaluationMapper
    return PartialEvaluationMapper()(
            SubstitutionMapper(subst_func)(expr))

# }}}


# {{{ instruction options

def get_default_insn_options_dict():
    return {
        "depends_on": frozenset(),
        "depends_on_is_final": False,
        "no_sync_with": frozenset(),
        "groups": frozenset(),
        "conflicts_with_groups": frozenset(),
        "insn_id": None,
        "inames_to_dup": [],
        "priority": 0,
        "within_inames_is_final": False,
        "within_inames": frozenset(),
        "predicates": frozenset(),
        "tags": frozenset(),
        "atomicity": (),
        }


from collections import namedtuple

_NosyncParseResult = namedtuple("_NosyncParseResult", "expr, scope")


def parse_insn_options(opt_dict, options_str, assignee_names=None):
    if options_str is None:
        return opt_dict

    is_with_block = assignee_names is None

    result = opt_dict.copy()

    def parse_nosync_option(opt_value):
        if "@" in opt_value:
            expr, scope = opt_value.split("@")
        else:
            expr = opt_value
            scope = "any"
        allowable_scopes = ("local", "global", "any")
        if scope not in allowable_scopes:
            raise ValueError(
                "unknown scope for nosync option: '%s' "
                "(allowable scopes are %s)" %
                (scope, ", ".join("'%s'" % s for s in allowable_scopes)))
        return _NosyncParseResult(expr, scope)

    for option in options_str.split(","):
        option = option.strip()
        if not option:
            raise RuntimeError("empty option supplied")

        equal_idx = option.find("=")
        if equal_idx == -1:
            opt_key = option
            opt_value = None
        else:
            opt_key = option[:equal_idx].strip()
            opt_value = option[equal_idx+1:].strip()

        if opt_key == "id" and opt_value is not None:
            if is_with_block:
                raise LoopyError("'id' option may not be specified "
                        "in a 'with' block")

            result["insn_id"] = intern(opt_value)

        elif opt_key == "id_prefix" and opt_value is not None:
            result["insn_id"] = UniqueName(opt_value)

        elif opt_key == "priority" and opt_value is not None:
            if is_with_block:
                raise LoopyError("'priority' option may not be specified "
                        "in a 'with' block")

            result["priority"] = int(opt_value)

        elif opt_key == "dup" and opt_value is not None:
            if is_with_block:
                raise LoopyError("'dup' option may not be specified "
                        "in a 'with' block")

            for value in opt_value.split(":"):
                arrow_idx = value.find("->")
                if arrow_idx >= 0:
                    result["inames_to_dup"] = (
                            result.get("inames_to_dup", [])
                            + [(value[:arrow_idx], value[arrow_idx+2:])])
                else:
                    result["inames_to_dup"] = (
                            result.get("inames_to_dup", [])
                            + [(value, None)])

        elif opt_key == "dep" and opt_value is not None:
            if opt_value.startswith("*"):
                result["depends_on_is_final"] = True
                opt_value = (opt_value[1:]).strip()

            result["depends_on"] = result["depends_on"].union(frozenset(
                    intern(dep.strip()) for dep in opt_value.split(":")
                    if dep.strip()))

        elif opt_key == "dep_query" and opt_value is not None:
            from loopy.match import parse_match
            match = parse_match(opt_value)
            result["depends_on"] = result["depends_on"].union(frozenset([match]))

        elif opt_key == "nosync" and opt_value is not None:
            if is_with_block:
                raise LoopyError("'nosync' option may not be specified "
                        "in a 'with' block")

            result["no_sync_with"] = result["no_sync_with"].union(frozenset(
                    (option.expr.strip(), option.scope)
                    for option in (
                            parse_nosync_option(entry)
                            for entry in opt_value.split(":"))
                    if option.expr.strip()))

        elif opt_key == "nosync_query" and opt_value is not None:
            if is_with_block:
                raise LoopyError("'nosync' option may not be specified "
                        "in a 'with' block")

            match_expr, scope = parse_nosync_option(opt_value)

            from loopy.match import parse_match
            match = parse_match(match_expr)
            result["no_sync_with"] = result["no_sync_with"].union(
                    frozenset([(match, scope)]))

        elif opt_key == "groups" and opt_value is not None:
            result["groups"] = frozenset(
                    intern(grp.strip()) for grp in opt_value.split(":")
                    if grp.strip())

        elif opt_key == "conflicts" and opt_value is not None:
            result["conflicts_with_groups"] = frozenset(
                    intern(grp.strip()) for grp in opt_value.split(":")
                    if grp.strip())

        elif opt_key == "inames" and opt_value is not None:
            if opt_value.startswith("+"):
                result["within_inames_is_final"] = False
                opt_value = (opt_value[1:]).strip()
            else:
                result["within_inames_is_final"] = True

            result["within_inames"] = intern_frozenset_of_ids(
                    opt_value.split(":"))

        elif opt_key == "if" and opt_value is not None:
            predicates = opt_value.split(":")
            new_predicates = set()

            for pred in predicates:
                from pymbolic.primitives import LogicalNot
                from loopy.symbolic import parse
                if pred.startswith("!"):
                    from warnings import warn
                    warn("predicates starting with '!' are deprecated. "
                            "Simply use 'not' instead")
                    pred = LogicalNot(parse(pred[1:]))
                else:
                    pred = parse(pred)

                new_predicates.add(pred)

            result["predicates"] = frozenset(new_predicates)

            del predicates
            del new_predicates

        elif opt_key == "tags" and opt_value is not None:
            result["tags"] = _normalize_tags([
                    tag.strip() for tag in opt_value.split(":")
                    if tag.strip()])

        elif opt_key == "atomic":
            if is_with_block:
                raise LoopyError("'atomic' option may not be specified "
                        "in a with block")

            if len(assignee_names) != 1:
                raise LoopyError("atomic operations with more than one "
                        "left-hand side not supported")
            assignee_name, = assignee_names

            import loopy as lp
            if opt_value is None:
                result["atomicity"] = result["atomicity"] + (
                        lp.AtomicUpdate(assignee_name),)
            else:
                for v in opt_value.split(":"):
                    if v == "init":
                        result["atomicity"] = result["atomicity"] + (
                                lp.AtomicInit(assignee_name),)
                    else:
                        raise LoopyError("atomicity directive not "
                                "understood: %s"
                                % v)
            del assignee_name

        elif opt_key == "mem_kind":
            opt_value = opt_value.lower().strip()
            if opt_value not in ["local", "global"]:
                raise LoopyError("Unknown memory synchronization type %s specified"
                    " expected, 'local' or 'global'."
                    % opt_value)
            result["mem_kind"] = opt_value

        else:
            raise ValueError(
                    "unrecognized instruction option '%s' "
                    "(maybe a missing/extraneous =value?)"
                    % opt_key)

    return result

# }}}


# {{{ parse one instruction

WITH_OPTIONS_RE = re.compile(
        r"^"
        r"\s*with\s*"
        r"\{(?P<options>.+)\}"
        r"\s*$")

FOR_RE = re.compile(
        r"^"
        r"\s*(for)\s+"
        r"(?P<inames>[ ,\w]*)"
        r"\s*$")

IF_RE = re.compile(
        r"^"
        r"\s*if\s+"
        r"(?P<predicate>.+)"
        r"\s*$")

ELIF_RE = re.compile(
        r"^"
        r"\s*elif\s+"
        r"(?P<predicate>.+)"
        r"\s*$")

ELSE_RE = re.compile(r"^\s*else\s*$")

INSN_RE = re.compile(
        r"^"
        r"\s*"
        r"(?P<lhs>[^{]+?)"
        r"\s*(?<!\:)=\s*"
        r"(?P<rhs>.+?)"
        r"\s*?"
        r"(?:\{(?P<options>.+)\}\s*)?$")

EMPTY_LHS_INSN_RE = re.compile(
        r"^"
        r"\s*"
        r"(?P<rhs>.+?)"
        r"\s*?"
        r"(?:\{(?P<options>.+)\}\s*)?$")

SPECIAL_INSN_RE = re.compile(
        r"^"
        r"\s*"
        r"\.\.\."
        r"\s*"
        r"(?P<kind>[a-z]+?)"
        r"\s*?"
        r"(?:\{(?P<options>.+)\}\s*)?$")

SUBST_RE = re.compile(
        r"^\s*(?P<lhs>.+?)\s*:=\s*(?P<rhs>.+)\s*$")


def check_illegal_options(insn_options, insn_type):
    illegal_options = []
    if insn_type not in ["gbarrier", "lbarrier"]:
        illegal_options.append("mem_kind")

    bad_options = [x for x in illegal_options if x in insn_options]
    if bad_options:
        raise LoopyError("Cannot supply option(s) '%s' to instruction type '%s'" %
                         ", ".join(bad_options), insn_type)


def parse_insn(groups, insn_options):
    """
    :return: a tuple ``(insn, inames_to_dup)``, where insn is a
        :class:`Assignment`, a :class:`CallInstruction`,
        or a :class:`SubstitutionRule`
        and *inames_to_dup* is None or a list of tuples `(old, new)`.
    """

    from loopy.symbolic import parse

    if "lhs" in groups:
        try:
            lhs = parse(groups["lhs"])
        except Exception:
            print("While parsing left hand side '%s', "
                    "the following error occurred:" % groups["lhs"])
            raise
    else:
        lhs = ()

    try:
        rhs = parse(groups["rhs"])
    except Exception:
        print("While parsing right hand side '%s', "
                "the following error occurred:" % groups["rhs"])
        raise

    from pymbolic.primitives import Variable, Subscript, Lookup
    from loopy.symbolic import TypeAnnotation

    if not isinstance(lhs, tuple):
        lhs = (lhs,)

    temp_var_types = []
    new_lhs = []
    assignee_names = []

    for lhs_i in lhs:
        if isinstance(lhs_i, TypeAnnotation):
            assert isinstance(lhs_i.type, Optional)
            temp_var_types.append(lhs_i.type)
            lhs_i = lhs_i.child
        else:
            temp_var_types.append(Optional())

        inner_lhs_i = lhs_i
        if isinstance(inner_lhs_i, Lookup):
            inner_lhs_i = inner_lhs_i.aggregate

        from loopy.symbolic import LinearSubscript
        if isinstance(inner_lhs_i, Variable):
            assignee_names.append(inner_lhs_i.name)
        elif isinstance(inner_lhs_i, (Subscript, LinearSubscript)):
            assignee_names.append(inner_lhs_i.aggregate.name)
        elif isinstance(inner_lhs_i, SubArrayRef):
            assignee_names.append(inner_lhs_i.subscript.aggregate.name)
        else:
            raise LoopyError("left hand side of assignment '%s' must "
                    "be variable, subscript or a SubArrayRef" % (lhs_i,))

        new_lhs.append(lhs_i)

    lhs = tuple(new_lhs)
    temp_var_types = tuple(temp_var_types)
    del new_lhs

    insn_options = parse_insn_options(
            insn_options.copy(),
            groups["options"],
            assignee_names=assignee_names)

    # check for bad options
    check_illegal_options(insn_options, "assignment")

    insn_id = insn_options.pop("insn_id", None)
    inames_to_dup = insn_options.pop("inames_to_dup", [])

    kwargs = dict(
                id=(
                    intern(insn_id)
                    if isinstance(insn_id, str)
                    else insn_id),
                **insn_options)

    from loopy.kernel.instruction import make_assignment
    return make_assignment(
            lhs, rhs, temp_var_types, **kwargs
            ), inames_to_dup

# }}}


# {{{ parse_subst_rule

def parse_subst_rule(groups):
    from loopy.symbolic import parse
    try:
        lhs = parse(groups["lhs"])
    except Exception:
        print("While parsing left hand side '%s', "
                "the following error occurred:" % groups["lhs"])
        raise

    try:
        rhs = parse(groups["rhs"])
    except Exception:
        print("While parsing right hand side '%s', "
                "the following error occurred:" % groups["rhs"])
        raise

    from pymbolic.primitives import Variable, Call
    if isinstance(lhs, Variable):
        subst_name = lhs.name
        arg_names = []
    elif isinstance(lhs, Call):
        if not isinstance(lhs.function, Variable):
            raise RuntimeError("Invalid substitution rule left-hand side")
        subst_name = lhs.function.name
        arg_names = []

        for i, arg in enumerate(lhs.parameters):
            if not isinstance(arg, Variable):
                raise RuntimeError("Invalid substitution rule "
                                "left-hand side: %s--arg number %d "
                                "is not a variable" % (lhs, i))
            arg_names.append(arg.name)
    else:
        raise RuntimeError("Invalid substitution rule left-hand side")

    return SubstitutionRule(
            name=subst_name,
            arguments=tuple(arg_names),
            expression=rhs)

# }}}


# {{{ parse_special_insn

def parse_special_insn(groups, insn_options):
    insn_options = parse_insn_options(
            insn_options.copy(),
            groups["options"],
            assignee_names=())

    del insn_options["atomicity"]

    insn_id = insn_options.pop("insn_id", None)
    inames_to_dup = insn_options.pop("inames_to_dup", [])

    kwargs = dict(
                id=(
                    intern(insn_id)
                    if isinstance(insn_id, str)
                    else insn_id),
                **insn_options)

    from loopy.kernel.instruction import NoOpInstruction, BarrierInstruction
    special_insn_kind = groups["kind"]
    # check for bad options
    check_illegal_options(insn_options, special_insn_kind)

    if special_insn_kind == "gbarrier":
        cls = BarrierInstruction
        kwargs["synchronization_kind"] = "global"
    elif special_insn_kind == "lbarrier":
        cls = BarrierInstruction
        kwargs["synchronization_kind"] = "local"
    elif special_insn_kind == "nop":
        cls = NoOpInstruction
    else:
        raise LoopyError(
            "invalid kind of special instruction: '%s'" % special_insn_kind)

    return cls(**kwargs), inames_to_dup

# }}}


# {{{ parse_instructions

_PAREN_PAIRS = {
        "(": (+1, "("),
        ")": (-1, "("),
        "[": (+1, "["),
        "]": (-1, "["),
        "{": (+1, "{"),
        "}": (-1, "}"),
        }


def _count_open_paren_symbols(s):
    result = 0
    for c in s:
        val = _PAREN_PAIRS.get(c)
        if val is not None:
            increment, cls = val
            result += increment

    return result


def parse_instructions(instructions, defines):
    if isinstance(instructions, str):
        instructions = [instructions]

    substitutions = {}

    new_instructions = []

    # {{{ pass 1: interning, comments, whitespace

    for insn in instructions:
        if isinstance(insn, SubstitutionRule):
            substitutions[insn.name] = insn
            continue

        elif isinstance(insn, InstructionBase):
            def intern_if_str(s):
                if isinstance(s, str):
                    return intern(s)
                else:
                    return s

            new_instructions.append(
                    insn.copy(
                        id=intern(insn.id) if isinstance(insn.id, str) else insn.id,
                        depends_on=frozenset(intern_if_str(dep)
                            for dep in insn.depends_on),
                        groups=frozenset(intern(grp) for grp in insn.groups),
                        conflicts_with_groups=frozenset(
                            intern(grp) for grp in insn.conflicts_with_groups),
                        within_inames=frozenset(
                            intern(iname) for iname in insn.within_inames),
                        ))
            continue

        elif not isinstance(insn, str):
            raise TypeError("Instructions must be either an Instruction "
                    "instance or a parseable string. got '%s' instead."
                    % type(insn))

        for insn in insn.split("\n"):
            comment_start = insn.find("#")
            if comment_start >= 0:
                insn = insn[:comment_start]

            insn = insn.strip()
            if not insn:
                continue

            new_instructions.append(insn)

    # }}}

    instructions = new_instructions
    new_instructions = []

    # {{{ pass 2: join-by-paren

    insn_buffer = None

    for i, insn in enumerate(instructions):
        if isinstance(insn, InstructionBase):
            if insn_buffer is not None:
                raise LoopyError("cannot join instruction lines "
                        "by paren-like delimiters "
                        "across InstructionBase instance at instructions index %d"
                        % i)

            new_instructions.append(insn)
        else:
            if insn_buffer is not None:
                insn_buffer = insn_buffer + " " + insn
                if _count_open_paren_symbols(insn_buffer) == 0:
                    new_instructions.append(insn_buffer)
                    insn_buffer = None

            else:
                if _count_open_paren_symbols(insn) == 0:
                    new_instructions.append(insn)
                else:
                    insn_buffer = insn

    if insn_buffer is not None:
        raise LoopyError("unclosed paren-like delimiter at end of 'instructions' "
                "while attempting to join lines by paren-like delimiters")

    # }}}

    instructions = new_instructions
    new_instructions = []

    # {{{ pass 3: defines

    for insn in instructions:
        if isinstance(insn, InstructionBase):
            new_instructions.append(insn)
        else:
            for sub_insn in expand_defines(insn, defines, single_valued=False):
                new_instructions.append(sub_insn)

    # }}}

    instructions = new_instructions
    new_instructions = []

    inames_to_dup = []  # one for each parsed_instruction

    # {{{ pass 4: parsing

    insn_options_stack = [get_default_insn_options_dict()]
    if_predicates_stack = [
            {"predicates": frozenset(),
                "insn_predicates": frozenset()}]

    for insn in instructions:
        if isinstance(insn, InstructionBase):
            local_w_inames = insn_options_stack[-1]["within_inames"]

            if insn.within_inames_is_final:
                if not (local_w_inames <= insn.within_inames):
                    raise LoopyError("non-parsed instruction '%s' without "
                            "inames '%s' (but with final iname dependencies) "
                            "found inside 'for'/'with' block for inames "
                            "'%s'" % (
                                insn.id,
                                ", ".join(local_w_inames - insn.within_inames),
                                local_w_inames))

            else:
                # not final, add inames from current scope
                kwargs = {}
                if insn.id is None:
                    kwargs["id"] = insn_options_stack[-1]["insn_id"]

                insn = insn.copy(
                        within_inames=insn.within_inames | local_w_inames,
                        within_inames_is_final=(
                            # If it's inside a for/with block, then it's
                            # final now.
                            bool(local_w_inames)),
                        depends_on=(
                            (insn.depends_on
                                | insn_options_stack[-1]["depends_on"])
                            if insn_options_stack[-1]["depends_on"] is not None
                            else insn.depends_on),
                        tags=(
                            insn.tags
                            | insn_options_stack[-1]["tags"]),
                        predicates=(
                            insn.predicates
                            | insn_options_stack[-1]["predicates"]),
                        groups=(
                            insn.groups
                            | insn_options_stack[-1]["groups"]),
                        conflicts_with_groups=(
                            insn.conflicts_with_groups
                            | insn_options_stack[-1]["conflicts_with_groups"]),
                        **kwargs)

            norm_tags = _normalize_tags(insn.tags)
            if norm_tags != insn.tags:
                insn = insn.copy(tags=norm_tags)

            new_instructions.append(insn)
            inames_to_dup.append([])

            del local_w_inames

            continue

        with_options_match = WITH_OPTIONS_RE.match(insn)
        if with_options_match is not None:
            insn_options_stack.append(
                    parse_insn_options(
                        insn_options_stack[-1],
                        with_options_match.group("options")))
            # check for bad options
            check_illegal_options(insn_options_stack[-1], "with-block")
            continue

        for_match = FOR_RE.match(insn)
        if for_match is not None:
            options = insn_options_stack[-1].copy()
            added_inames = frozenset(
                    iname.strip()
                    for iname in for_match.group("inames").split(",")
                    if iname.strip())
            if not added_inames:
                raise LoopyError("'for' without inames encountered")

            options["within_inames"] = (
                    options.get("within_inames", frozenset())
                    | added_inames)
            options["within_inames_is_final"] = True

            insn_options_stack.append(options)
            del options
            continue

        if_match = IF_RE.match(insn)
        if if_match is not None:
            options = insn_options_stack[-1].copy()
            predicate = if_match.group("predicate")
            if not predicate:
                raise LoopyError("'if' without predicate encountered")

            from loopy.symbolic import parse
            predicate = parse(predicate)

            options["predicates"] = (
                    options.get("predicates", frozenset())
                    | frozenset([predicate]))

            insn_options_stack.append(options)

            #add to the if_stack
            if_options = options.copy()
            if_options["insn_predicates"] = options["predicates"]
            if_predicates_stack.append(if_options)
            del options
            del predicate
            continue

        elif_match = ELIF_RE.match(insn)
        else_match = ELSE_RE.match(insn)
        if elif_match is not None or else_match is not None:
            prev_predicates = insn_options_stack[-1].get(
                    "predicates", frozenset())
            last_if_predicates = if_predicates_stack[-1].get(
                    "predicates", frozenset())
            insn_options_stack.pop()
            if_predicates_stack.pop()

            outer_predicates = insn_options_stack[-1].get(
                    "predicates", frozenset())
            last_if_predicates = last_if_predicates - outer_predicates

            if elif_match is not None:
                predicate = elif_match.group("predicate")
                if not predicate:
                    raise LoopyError("'elif' without predicate encountered")
                from loopy.symbolic import parse
                predicate = parse(predicate)

                additional_preds = frozenset([predicate])
                del predicate

            else:
                assert else_match is not None
                if not last_if_predicates:
                    raise LoopyError("'else' without 'if'/'elif' encountered")
                additional_preds = frozenset()

            options = insn_options_stack[-1].copy()
            if_options = insn_options_stack[-1].copy()

            from pymbolic.primitives import LogicalNot
            options["predicates"] = (
                    options.get("predicates", frozenset())
                    | outer_predicates
                    | prev_predicates - last_if_predicates
                    | frozenset(
                        LogicalNot(pred) for pred in last_if_predicates)
                    | additional_preds
                    )
            if_options["predicates"] = additional_preds
            #hold on to this for comparison / stack popping later
            if_options["insn_predicates"] = options["predicates"]

            insn_options_stack.append(options)
            if_predicates_stack.append(if_options)

            del options
            del additional_preds
            del last_if_predicates

            continue

        if insn == "end":
            obj = insn_options_stack.pop()
            #if this object is the end of an if statement
            if obj["predicates"] == if_predicates_stack[-1]["insn_predicates"] and\
                    if_predicates_stack[-1]["insn_predicates"] and\
                    obj["within_inames"] == if_predicates_stack[-1]["within_inames"]:
                if_predicates_stack.pop()
            continue

        insn_match = SPECIAL_INSN_RE.match(insn)
        if insn_match is not None:
            insn, insn_inames_to_dup = parse_special_insn(
                    insn_match.groupdict(), insn_options_stack[-1])
            new_instructions.append(insn)
            inames_to_dup.append(insn_inames_to_dup)
            continue

        subst_match = SUBST_RE.match(insn)
        if subst_match is not None:
            subst = parse_subst_rule(subst_match.groupdict())
            substitutions[subst.name] = subst
            continue

        insn_match = INSN_RE.match(insn)
        if insn_match is not None:
            insn, insn_inames_to_dup = parse_insn(
                    insn_match.groupdict(), insn_options_stack[-1])
            new_instructions.append(insn)
            inames_to_dup.append(insn_inames_to_dup)
            continue

        insn_match = EMPTY_LHS_INSN_RE.match(insn)
        if insn_match is not None:
            insn, insn_inames_to_dup = parse_insn(
                    insn_match.groupdict(), insn_options_stack[-1])
            new_instructions.append(insn)
            inames_to_dup.append(insn_inames_to_dup)
            continue

        raise LoopyError("instruction parse error: %s" % insn)

    if len(insn_options_stack) != 1:
        raise LoopyError("unbalanced number of 'for'/'with' and 'end' "
                "declarations")

    # }}}

    return new_instructions, inames_to_dup, substitutions

# }}}


# {{{ domain parsing

EMPTY_SET_DIMS_RE = re.compile(r"^\s*\{\s*\:")
SET_DIMS_RE = re.compile(r"^\s*\{\s*\[([a-zA-Z0-9_, ]+)\]\s*\:")


def _find_inames_in_set(dom_str):
    empty_match = EMPTY_SET_DIMS_RE.match(dom_str)
    if empty_match is not None:
        return set()

    match = SET_DIMS_RE.match(dom_str)
    if match is None:
        raise RuntimeError("invalid syntax for domain '%s'" % dom_str)

    result = {iname.strip() for iname in match.group(1).split(",")
            if iname.strip()}

    return result


EX_QUANT_RE = re.compile(r"\bexists\s+([a-zA-Z0-9])\s*\:")


def _find_existentially_quantified_inames(dom_str):
    return {ex_quant.group(1) for ex_quant in EX_QUANT_RE.finditer(dom_str)}


def parse_domains(domains, defines):
    if isinstance(domains, (isl.BasicSet, str)):
        domains = [domains]

    result = []
    used_inames = set()

    for dom in domains:
        if isinstance(dom, str):
            dom, = expand_defines(dom, defines)

            if not dom.lstrip().startswith("["):
                # i.e. if no parameters are already given
                parameters = (_gather_isl_identifiers(dom)
                        - _find_inames_in_set(dom)
                        - _find_existentially_quantified_inames(dom))
                dom = "[{}] -> {}".format(",".join(sorted(parameters)), dom)

            try:
                dom = isl.BasicSet.read_from_str(isl.DEFAULT_CONTEXT, dom)
            except Exception:
                print("failed to parse domain '%s'" % dom)
                raise
        else:
            assert isinstance(dom, (isl.Set, isl.BasicSet))
            # assert dom.get_ctx() == ctx

        if isinstance(dom, isl.Set):
            from loopy.isl_helpers import convexify
            dom = convexify(dom)

        for i_iname in range(dom.dim(dim_type.set)):
            iname = dom.get_dim_name(dim_type.set, i_iname)

            if iname is None:
                raise RuntimeError("domain '%s' provided no iname at index "
                        "%d (redefined iname?)" % (dom, i_iname))

            if iname in used_inames:
                raise RuntimeError("domain '%s' redefines iname '%s' "
                        "that is part of a previous domain" % (dom, iname))

            used_inames.add(iname)

        result.append(dom)

    if result == []:
        result = [isl.BasicSet("{:}")]

    return result

# }}}


# {{{ guess kernel args (if requested)

class IndexRankFinder(CSECachingMapperMixin, WalkMapper):
    def __init__(self, arg_name):
        self.arg_name = arg_name
        self.index_ranks = []

    def map_subscript(self, expr):
        WalkMapper.map_subscript(self, expr)

        from pymbolic.primitives import Variable
        assert isinstance(expr.aggregate, Variable)

        if expr.aggregate.name == self.arg_name:
            if not isinstance(expr.index, tuple):
                self.index_ranks.append(1)
            else:
                self.index_ranks.append(len(expr.index))

    def map_common_subexpression_uncached(self, expr):
        if not self.visit(expr):
            return

        self.rec(expr.child)
        self.post_visit(expr)


class ArgumentGuesser:
    def __init__(self, domains, instructions, temporary_variables,
            subst_rules, default_offset):
        self.domains = domains
        self.instructions = instructions
        self.temporary_variables = temporary_variables
        self.subst_rules = subst_rules
        self.default_offset = default_offset

        from loopy.symbolic import SubstitutionRuleExpander
        self.submap = SubstitutionRuleExpander(subst_rules)

        self.all_inames = set()
        for dom in domains:
            self.all_inames.update(dom.get_var_names(dim_type.set))

        all_params = set()
        for dom in domains:
            all_params.update(dom.get_var_names(dim_type.param))
        self.all_params = all_params - self.all_inames

        self.all_names = set()
        self.all_written_names = set()
        from loopy.symbolic import get_dependencies
        for insn in instructions:
            for pred in insn.predicates:
                self.all_names.update(get_dependencies(self.submap(pred)))

            if isinstance(insn, MultiAssignmentBase):
                for assignee_var_name in insn.assignee_var_names():
                    self.all_written_names.add(assignee_var_name)

                self.all_names.update(get_dependencies(
                    self.submap(insn.assignees)))
                self.all_names.update(get_dependencies(
                    self.submap(insn.expression)))

    def find_index_rank(self, name):
        irf = IndexRankFinder(name)

        def run_irf(expr):
            irf(self.submap(expr))
            return expr

        for insn in self.instructions:
            insn.with_transformed_expressions(run_irf)

        if not irf.index_ranks:
            return 0
        else:
            from pytools import single_valued
            return single_valued(irf.index_ranks)

    def make_new_arg(self, arg_name):
        arg_name = arg_name.strip()
<<<<<<< HEAD

        from loopy.kernel.data import ValueArg, ArrayArg
        import loopy as lp
=======
        import loopy as lp
        from loopy.kernel.data import ValueArg, ArrayArg
>>>>>>> b04cecfd

        if arg_name in self.all_params:
            return ValueArg(arg_name)

        if arg_name in self.all_written_names:
            # It's not a temp var, and thereby not a domain parameter--the only
            # other writable type of variable is an argument.

            return ArrayArg(arg_name,
                    shape=lp.auto,
                    offset=self.default_offset,
                    address_space=AddressSpace.GLOBAL)

        irank = self.find_index_rank(arg_name)
        if irank == 0:
            # read-only, no indices
            return ValueArg(arg_name)
        else:
            return ArrayArg(
                    arg_name, shape=lp.auto, offset=self.default_offset,
                    address_space=AddressSpace.GLOBAL)

    def convert_names_to_full_args(self, kernel_args):
        new_kernel_args = []

        for arg in kernel_args:
            if isinstance(arg, str) and arg != "...":
                new_kernel_args.append(self.make_new_arg(arg))
            else:
                new_kernel_args.append(arg)

        return new_kernel_args

    def guess_kernel_args_if_requested(self, kernel_args):
        # Ellipsis is syntactically allowed in Py3.
        if "..." not in kernel_args and Ellipsis not in kernel_args:
            return kernel_args

        kernel_args = [arg for arg in kernel_args
                if arg is not Ellipsis and arg != "..."]

        # {{{ find names that are *not* arguments

        temp_var_names = set(self.temporary_variables.keys())

        for insn in self.instructions:
            if isinstance(insn, MultiAssignmentBase):
                for assignee_var_name, temp_var_type in zip(
                        insn.assignee_var_names(),
                        insn.temp_var_types):
                    if temp_var_type.has_value:
                        temp_var_names.add(assignee_var_name)

        # }}}

        # {{{ find existing and new arg names

        existing_arg_names = set()
        for arg in kernel_args:
            existing_arg_names.add(arg.name)

        not_new_arg_names = existing_arg_names | temp_var_names | self.all_inames

        from loopy.kernel.data import ArrayBase
        from loopy.symbolic import get_dependencies
        for arg in kernel_args:
            if isinstance(arg, ArrayBase):
                if isinstance(arg.shape, tuple):
                    self.all_names.update(
                            get_dependencies(arg.shape))

        new_arg_names = (self.all_names | self.all_params) - not_new_arg_names

        # }}}

        for arg_name in sorted(new_arg_names):
            kernel_args.append(self.make_new_arg(arg_name))

        return kernel_args

# }}}


# {{{ sanity checking

def check_for_duplicate_names(knl):
    name_to_source = {}

    def add_name(name, source):
        if name in name_to_source:
            raise RuntimeError("invalid %s name '%s'--name already used as "
                    "%s" % (source, name, name_to_source[name]))

        name_to_source[name] = source

    for name in knl.all_inames():
        add_name(name, "iname")
    for arg in knl.args:
        add_name(arg.name, "argument")
    for name in knl.temporary_variables:
        add_name(name, "temporary")
    for name in knl.substitutions:
        add_name(name, "substitution")


def check_for_nonexistent_iname_deps(knl):
    for insn in knl.instructions:
        if not set(insn.within_inames) <= knl.all_inames():
            raise ValueError("In instruction '%s': "
                    "cannot force dependency on inames '%s'--"
                    "they don't exist" % (
                        insn.id,
                        ",".join(
                            set(insn.within_inames)-knl.all_inames())))


def check_for_multiple_writes_to_loop_bounds(knl):
    from islpy import dim_type

    domain_parameters = set()
    for dom in knl.domains:
        domain_parameters.update(dom.get_space().get_var_dict(dim_type.param))

    temp_var_domain_parameters = domain_parameters & set(
            knl.temporary_variables)

    wmap = knl.writer_map()
    for tvpar in temp_var_domain_parameters:
        par_writers = wmap[tvpar]
        if len(par_writers) != 1:
            raise RuntimeError("there must be exactly one write "
                    "to data-dependent domain parameter '%s' (found %d)"
                    % (tvpar, len(par_writers)))


def check_written_variable_names(knl):
    admissible_vars = (
            {arg.name for arg in knl.args}
            | set(knl.temporary_variables.keys()))

    for insn in knl.instructions:
        for var_name in insn.assignee_var_names():
            if var_name not in admissible_vars:
                raise RuntimeError("variable '%s' not declared or not "
                        "allowed for writing" % var_name)

# }}}


# {{{ expand common subexpressions into assignments

class CSEToAssignmentMapper(IdentityMapper):
    def __init__(self, add_assignment):
        self.add_assignment = add_assignment
        self.expr_to_var = {}

    def map_reduction(self, expr, additional_inames):
        additional_inames = additional_inames | frozenset(expr.inames)

        return super().map_reduction(
                expr, additional_inames)

    def map_common_subexpression(self, expr, additional_inames):
        try:
            return self.expr_to_var[expr.child]
        except KeyError:
            from loopy.symbolic import TypedCSE
            if isinstance(expr, TypedCSE):
                dtype = expr.dtype
            else:
                dtype = None

            child = self.rec(expr.child, additional_inames)
            from pymbolic.primitives import Variable
            if isinstance(child, Variable):
                return child

            var_name = self.add_assignment(
                    expr.prefix, child, dtype, additional_inames)
            var = Variable(var_name)
            self.expr_to_var[expr.child] = var
            return var


def expand_cses(instructions, inames_to_dup, cse_prefix="cse_expr"):
    def add_assignment(base_name, expr, dtype, additional_inames):
        if base_name is None:
            base_name = "var"

        new_var_name = var_name_gen(base_name)

        if dtype is not None:
            dtype = np.dtype(dtype)

        import loopy as lp
        from loopy.kernel.data import TemporaryVariable
        new_temp_vars.append(TemporaryVariable(
                name=new_var_name,
                dtype=dtype,
                address_space=lp.auto,
                shape=()))

        from pymbolic.primitives import Variable
        new_insn = Assignment(
                id=None,
                assignee=Variable(new_var_name),
                expression=expr,
                predicates=insn.predicates,
                within_inames=insn.within_inames | additional_inames,
                within_inames_is_final=insn.within_inames_is_final,
                )
        newly_created_insn_ids.add(new_insn.id)
        new_insns.append(new_insn)
        if insn_inames_to_dup:
            raise LoopyError("in-line iname duplication not allowed in "
                    "an instruction containing a tagged common "
                    "subexpression (found in instruction '%s')"
                    % insn)

        new_inames_to_dup.append(insn_inames_to_dup)

        return new_var_name

    cseam = CSEToAssignmentMapper(add_assignment=add_assignment)

    new_insns = []
    new_inames_to_dup = []

    from pytools import UniqueNameGenerator
    var_name_gen = UniqueNameGenerator(forced_prefix=cse_prefix)

    newly_created_insn_ids = set()
    new_temp_vars = []

    for insn, insn_inames_to_dup in zip(instructions, inames_to_dup):
        if isinstance(insn, MultiAssignmentBase):
            new_insns.append(insn.copy(
                expression=cseam(insn.expression, frozenset())))
            new_inames_to_dup.append(insn_inames_to_dup)
        else:
            new_insns.append(insn)
            new_inames_to_dup.append(insn_inames_to_dup)

    return new_insns, new_inames_to_dup, new_temp_vars

# }}}


# {{{ add_sequential_dependencies

def add_sequential_dependencies(knl):
    new_insns = []
    prev_insn = None
    for insn in knl.instructions:
        depon = insn.depends_on
        if depon is None:
            depon = frozenset()

        if prev_insn is not None:
            depon = depon | frozenset((prev_insn.id,))

        insn = insn.copy(
                depends_on=depon,
                depends_on_is_final=True)

        new_insns.append(insn)

        prev_insn = insn

    return knl.copy(instructions=new_insns)

# }}}


# {{{ temporary variable creation

def create_temporaries(knl, default_order):
    new_insns = []
    new_temp_vars = knl.temporary_variables.copy()

    import loopy as lp

    for insn in knl.instructions:
        if isinstance(insn, MultiAssignmentBase):
            for assignee_name, temp_var_type in zip(
                    insn.assignee_var_names(),
                    insn.temp_var_types):

                if not temp_var_type.has_value:
                    continue

                if assignee_name in new_temp_vars:
                    raise RuntimeError("cannot create temporary variable '%s'--"
                            "already exists" % assignee_name)
                if assignee_name in knl.arg_dict:
                    raise RuntimeError("cannot create temporary variable '%s'--"
                            "already exists as argument" % assignee_name)

                logger.debug("%s: creating temporary %s"
                        % (knl.name, assignee_name))

                new_temp_vars[assignee_name] = lp.TemporaryVariable(
                        name=assignee_name,
                        dtype=temp_var_type.value,
                        address_space=lp.auto,
                        base_indices=lp.auto,
                        shape=lp.auto,
                        order=default_order,
                        target=knl.target)

            if isinstance(insn, Assignment):
                insn = insn.copy(temp_var_type=Optional())
            else:
                insn = insn.copy(temp_var_types=(Optional(),) * len(insn.assignees))

        new_insns.append(insn)

    return knl.copy(
            instructions=new_insns,
            temporary_variables=new_temp_vars)

# }}}


# {{{ determine shapes of temporaries

def find_shapes_of_vars(knl, var_names, feed_expression):
    if not var_names:
        return {}, {}, {}
    from loopy.symbolic import BatchedAccessMapMapper, SubstitutionRuleExpander
    submap = SubstitutionRuleExpander(knl.substitutions)

    armap = BatchedAccessMapMapper(knl, var_names)

    def run_through_armap(expr, inames):
        armap(submap(expr), inames)
        return expr

    feed_expression(run_through_armap)

    var_to_base_indices = {}
    var_to_shape = {}
    var_to_error = {}

    from loopy.diagnostic import StaticValueFindingError

    for var_name in var_names:
        access_range = armap.get_access_range(var_name)
        bad_subscripts = armap.bad_subscripts[var_name]

        if access_range is not None:
            try:
                base_indices, shape = list(zip(*[
                        knl.cache_manager.base_index_and_length(
                            access_range, i)
                        for i in range(access_range.dim(dim_type.set))]))
            except StaticValueFindingError as e:
                var_to_error[var_name] = str(e)
                continue

        else:
            if bad_subscripts:
                raise RuntimeError("cannot determine access range for '%s': "
                        "undetermined index in subscript(s) '%s'"
                        % (var_name, ", ".join(
                                str(i) for i in bad_subscripts)))

            # no subscripts found, let's call it a scalar
            base_indices = ()
            shape = ()

        var_to_base_indices[var_name] = base_indices
        var_to_shape[var_name] = shape

    return var_to_base_indices, var_to_shape, var_to_error


def determine_shapes_of_temporaries(knl):
    new_temp_vars = knl.temporary_variables.copy()

    import loopy as lp

    vars_needing_shape_inference = set()
    scalar_vars = set()

    for tv in knl.temporary_variables.values():
        if tv.shape is lp.auto or tv.base_indices is lp.auto:
            vars_needing_shape_inference.add(tv.name)

    from loopy.kernel.instruction import Assignment
    from pymbolic.primitives import Variable
    for insn in knl.instructions:
        # If there's an assignment to a var without a subscript
        # then assume that the variable is a scalar.
        # This is beneficial if afterwards there's no vars
        # needing shape inference
        if isinstance(insn, Assignment) and isinstance(insn.assignee, Variable):
            vars_needing_shape_inference.discard(insn.assignee.name)
            scalar_vars.add(insn.assignee.name)

    def feed_all_expressions(receiver):
        for insn in knl.instructions:
            insn.with_transformed_expressions(
                lambda expr: receiver(expr, insn.within_inames))

    var_to_base_indices, var_to_shape, var_to_error = (
        find_shapes_of_vars(
                knl, vars_needing_shape_inference, feed_all_expressions))

    # {{{ fall back to legacy method

    if len(var_to_error) > 0:
        vars_needing_shape_inference = set(var_to_error.keys())

        for varname, err in var_to_error.items():
            warn_with_kernel(knl, "temp_shape_fallback",
                             "Had to fall back to legacy method of determining "
                             "shape of temporary '%s' because: %s"
                             % (varname, err))

        def feed_assignee_of_instruction(receiver):
            for insn in knl.instructions:
                for assignee in insn.assignees:
                    receiver(assignee, insn.within_inames)

        var_to_base_indices_fallback, var_to_shape_fallback, var_to_error = (
            find_shapes_of_vars(
                    knl, vars_needing_shape_inference, feed_assignee_of_instruction))

        if len(var_to_error) > 0:
            # No way around errors: propagate an exception upward.
            formatted_errors = (
                "\n\n".join("'{}': {}".format(varname, var_to_error[varname])
                for varname in sorted(var_to_error.keys())))

            raise LoopyError("got the following exception(s) trying to find the "
                    "shape of temporary variables: %s" % formatted_errors)

        var_to_base_indices.update(var_to_base_indices_fallback)
        var_to_shape.update(var_to_shape_fallback)

    # }}}

    new_temp_vars = {}

    for tv in knl.temporary_variables.values():
        if tv.name in scalar_vars:
            if tv.base_indices is lp.auto:
                tv = tv.copy(base_indices=())
            if tv.shape is lp.auto:
                tv = tv.copy(shape=())
        else:
            if tv.base_indices is lp.auto:
                tv = tv.copy(base_indices=var_to_base_indices[tv.name])
            if tv.shape is lp.auto:
                tv = tv.copy(shape=var_to_shape[tv.name])
        new_temp_vars[tv.name] = tv

    return knl.copy(temporary_variables=new_temp_vars)

# }}}


# {{{ expand defines in shapes

def expand_defines_in_shapes(kernel, defines):
    from loopy.kernel.array import ArrayBase
    from loopy.kernel.creation import expand_defines_in_expr

    def expr_map(expr):
        return expand_defines_in_expr(expr, defines)

    processed_args = []
    for arg in kernel.args:
        if isinstance(arg, ArrayBase):
            arg = arg.map_exprs(expr_map)

        processed_args.append(arg)

    processed_temp_vars = {}
    for tv in kernel.temporary_variables.values():
        processed_temp_vars[tv.name] = tv.map_exprs(expr_map)

    return kernel.copy(
            args=processed_args,
            temporary_variables=processed_temp_vars,
            )

# }}}


# {{{ guess argument shapes

def guess_arg_shape_if_requested(kernel, default_order):
    new_args = []

    import loopy as lp
    from loopy.kernel.array import ArrayBase
    from loopy.kernel.tools import guess_var_shape

    var_names = []
    for arg in kernel.args:
        if isinstance(arg, ArrayBase) and arg.shape is lp.auto:
            var_names.append(arg.name)

    if var_names:
        shapes = guess_var_shape(kernel, var_names)
    else:
        shapes = []

    count = 0
    for arg in kernel.args:
        if isinstance(arg, ArrayBase) and arg.shape is lp.auto:
            shape = shapes[count]
            count = count + 1
            arg = arg.copy(shape=shape)

        new_args.append(arg)

    return kernel.copy(args=new_args)

# }}}


# {{{ apply default_order to args

def apply_default_order_to_args(kernel, default_order):
    from loopy.kernel.array import ArrayBase

    processed_args = []
    for arg in kernel.args:
        if isinstance(arg, ArrayBase) and arg.order is None:
            arg = arg.copy(order=default_order)
        processed_args.append(arg)

    return kernel.copy(args=processed_args)

# }}}


# {{{ resolve instruction dependencies

WILDCARD_SYMBOLS = "*?["


def _is_wildcard(s):
    return any(c in s for c in WILDCARD_SYMBOLS)


def _resolve_dependencies(what, knl, insn, deps):
<<<<<<< HEAD
    from loopy.transform.instruction import find_instructions_in_single_kernel
=======
    from loopy.transform.instruction import find_instructions
>>>>>>> b04cecfd
    from loopy.match import MatchExpressionBase

    new_deps = []

    for dep in deps:
        found_any = False

        if isinstance(dep, MatchExpressionBase):
            for new_dep in find_instructions_in_single_kernel(knl, dep):
                if new_dep.id != insn.id:
                    new_deps.append(new_dep.id)
                    found_any = True
        elif _is_wildcard(dep):
            from fnmatch import fnmatchcase
            for other_insn in knl.instructions:
                if other_insn.id != insn.id and fnmatchcase(other_insn.id, dep):
                    new_deps.append(other_insn.id)
                    found_any = True
        else:
            if dep in knl.id_to_insn:
                new_deps.append(dep)
                found_any = True

        if not found_any and knl.options.check_dep_resolution:
            raise LoopyError("instruction '%s' declared %s on '%s', "
                    "which did not resolve to any instruction present in the "
                    "kernel '%s'. Set the kernel option 'check_dep_resolution'"
                    "to False to disable this check."
                    % (insn.id, what, dep, knl.name))

    for dep_id in new_deps:
        if dep_id not in knl.id_to_insn:
            raise LoopyError("instruction '%s' depends on instruction id '%s', "
                    "which was not found" % (insn.id, dep_id))

    return frozenset(new_deps)


def resolve_dependencies(knl):
    new_insns = []

    for insn in knl.instructions:
        new_insns.append(insn.copy(
            depends_on=_resolve_dependencies(
                "a dependency", knl, insn, insn.depends_on),
            no_sync_with=frozenset(
                (resolved_insn_id, nosync_scope)
                for nosync_dep, nosync_scope in insn.no_sync_with
                for resolved_insn_id in
                _resolve_dependencies("nosync", knl, insn, (nosync_dep,))),
            ))

    return knl.copy(instructions=new_insns)

# }}}


# {{{ add used inames deps

def add_used_inames(knl):
    new_insns = []

    for insn in knl.instructions:
        deps = insn.read_dependency_names() | insn.write_dependency_names()
        iname_deps = deps & knl.all_inames()

        new_within_inames = insn.within_inames | iname_deps

        if new_within_inames != insn.within_inames:
            insn = insn.copy(within_inames=new_within_inames)

        new_insns.append(insn)

    return knl.copy(instructions=new_insns)

# }}}


# {{{ add inferred iname deps

def add_inferred_inames(knl):
    from loopy.kernel.tools import find_all_insn_inames
    insn_inames = find_all_insn_inames(knl)

    return knl.copy(instructions=[
            insn.copy(within_inames=insn_inames[insn.id])
            for insn in knl.instructions])

# }}}


# {{{ apply single-writer heuristic

@for_each_kernel
def apply_single_writer_depencency_heuristic(kernel, warn_if_used=True):
    logger.debug("%s: default deps" % kernel.name)

    from loopy.transform.subst import expand_subst
    expanded_kernel = expand_subst(kernel)

    writer_map = kernel.writer_map()

    arg_names = {arg.name for arg in kernel.args}

    var_names = arg_names | set(kernel.temporary_variables.keys())

    dep_map = {
            insn.id: insn.read_dependency_names() & var_names
            for insn in expanded_kernel.instructions}

    new_insns = []
    for insn in kernel.instructions:
        if not insn.depends_on_is_final:
            auto_deps = set()

            # {{{ add automatic dependencies

            all_my_var_writers = set()
            for var in dep_map[insn.id]:
                var_writers = writer_map.get(var, set())
                all_my_var_writers |= var_writers

                if not var_writers and var not in arg_names:
                    tv = kernel.temporary_variables[var]
                    if tv.initializer is None:
                        warn_with_kernel(kernel, "read_no_write(%s)" % var,
                                "temporary variable '%s' is read, but never written."
                                % var)

                if len(var_writers) == 1:
                    auto_deps.update(
                            var_writers
                            - {insn.id})

            # }}}

            depends_on = insn.depends_on
            if depends_on is None:
                depends_on = frozenset()

            new_deps = frozenset(auto_deps) | depends_on

            if warn_if_used and new_deps != depends_on:
                warn_with_kernel(kernel, "single_writer_after_creation",
                        "The single-writer dependency heuristic added dependencies "
                        "on instruction ID(s) '%s' to instruction ID '%s' after "
                        "kernel creation is complete. This is deprecated and "
                        "may stop working in the future. "
                        "To fix this, ensure that instruction dependencies "
                        "are added/resolved as soon as possible, ideally at kernel "
                        "creation time."
                        % (", ".join(new_deps - depends_on), insn.id))

            insn = insn.copy(depends_on=new_deps)

        new_insns.append(insn)

    return kernel.copy(instructions=new_insns)

# }}}


# {{{ slice to sub array ref

<<<<<<< HEAD
def get_slice_params(slice, dimension_length):
    """
    Returns the slice parameters across an axes spanning *domain_length* as a
    tuple of ``(start, stop, step)``.

    :arg slice: An instance of :class:`pymbolic.primitives.Slice`.
    :arg dimension_length: The axes length swept by *slice*.
=======
def normalize_slice_params(slice, dimension_length):
    """
    Returns the normalized slice parameters ``(start, stop, step)``.

    :arg slice: An instance of :class:`pymbolic.primitives.Slice`.
    :arg dimension_length: Length of the axis being sliced.
>>>>>>> b04cecfd
    """
    from pymbolic.primitives import Slice
    assert isinstance(slice, Slice)
    start, stop, step = slice.start, slice.stop, slice.step

    # {{{ defaulting parameters

    if step is None:
        step = 1

    if step == 0:
        raise LoopyError("Slice cannot have 0 step size.")

    if start is None:
        if step > 0:
            start = 0
        else:
            start = dimension_length-1

    if stop is None:
        if step > 0:
            stop = dimension_length
        else:
            stop = -1

    # }}}

    return start, stop, step


class SliceToInameReplacer(IdentityMapper):
    """
    Converts slices to instances of :class:`loopy.symbolic.SubArrayRef`.

    .. attribute:: var_name_gen

        Variable name generator, in order to generate unique inames within the
        kernel domain.

    .. attribute:: knl

        An instance of :class:`loopy.LoopKernel`

<<<<<<< HEAD
    .. attribute:: iname_domains

        An instance of :class:`dict` to store the slices enountered in the
        expressions as a mapping from ``iname`` to a tuple of ``(start, stop,
        step)``, which describes the affine constraint imposed on the ``iname``
        by the corresponding slice notation its intended to replace.

    :Example:

        ``x[:, i, :, j]`` would be mapped to ``[islice_0, islice_1]:
        x[islice_0, i, islice_1, j]``

    """
    def __init__(self, knl, var_name_gen):
        self.var_name_gen = var_name_gen
        self.knl = knl
        self.iname_domains = {}

    def map_subscript(self, expr):
        updated_index = []
=======
    .. attribute:: subarray_ref_bounds

        A :class:`list` (one entry for each :class:`SubArrayRef` to be created)
        of :class:`dict` instances to store the slices enountered in the
        expressions as a mapping from ``iname`` to a tuple of ``(start, stop,
        step)``, which describes the boxy (i.e. affine) constraints imposed on
        the ``iname`` by the corresponding slice notation its intended to
        replace.
    """
    def __init__(self, knl):
        self.subarray_ref_bounds = []
        self.knl = knl
        self.var_name_gen = knl.get_var_name_generator()

    def map_subscript(self, expr):
        subscript_iname_bounds = {}

        new_index = []
>>>>>>> b04cecfd
        swept_inames = []
        for i, index in enumerate(expr.index_tuple):
            if isinstance(index, Slice):
                unique_var_name = self.var_name_gen(based_on="i")
                if expr.aggregate.name in self.knl.arg_dict:
<<<<<<< HEAD
                    domain_length = self.knl.arg_dict[expr.aggregate.name].shape[i]
                elif expr.aggregate.name in self.knl.temporary_variables:
                    domain_length = self.knl.temporary_variables[
                            expr.aggregate.name].shape[i]
                else:
                    raise LoopyError("Slice notation is only supported for "
                            "variables whose shapes are known at creation time "
                            "-- maybe add the shape for the sliced argument.")
                start, stop, step = get_slice_params(
                        index, domain_length)
                self.iname_domains[unique_var_name] = (start, stop, step)

                if step > 0:
                    updated_index.append(step*Variable(unique_var_name))
                else:
                    updated_index.append(start+step*Variable(unique_var_name))

                swept_inames.append(Variable(unique_var_name))
            else:
                updated_index.append(index)

        if swept_inames:
            return SubArrayRef(tuple(swept_inames), Subscript(
                self.rec(expr.aggregate),
                self.rec(tuple(updated_index))))
        else:
            return IdentityMapper.map_subscript(self, expr)
=======
                    shape = self.knl.arg_dict[expr.aggregate.name].shape
                else:
                    assert expr.aggregate.name in self.knl.temporary_variables
                    shape = self.knl.temporary_variables[
                            expr.aggregate.name].shape
                if shape is None or shape[i] is None:
                    raise LoopyError("Slice notation is only supported for "
                            "variables whose shapes are known at creation time "
                            "-- maybe add the shape for '{}'.".format(
                                expr.aggregate.name))

                domain_length = shape[i]
                start, stop, step = normalize_slice_params(index, domain_length)
                subscript_iname_bounds[unique_var_name] = (start, stop, step)
                new_index.append(start+step*Variable(unique_var_name))
                swept_inames.append(Variable(unique_var_name))
            else:
                new_index.append(index)

        if swept_inames:
            self.subarray_ref_bounds.append(subscript_iname_bounds)
            result = SubArrayRef(tuple(swept_inames), Subscript(
                self.rec(expr.aggregate),
                self.rec(tuple(new_index))))
        else:
            result = super().map_subscript(expr)

        return result

    def map_call(self, expr):

        def _convert_array_to_slices(arg):
            # FIXME: We do not support something like A[1] should point to the
            # second row if 'A' is 3 x 3 array.
            if isinstance(arg, Variable):
                from loopy.kernel.data import auto
                if (arg.name in self.knl.temporary_variables):
                    if self.knl.temporary_variables[arg.name].shape in [
                            auto, None]:
                        # do not convert arrays with unknown shapes to slices.
                        # (If an array of unknown shape was passed in error, will be
                        # caught and raised during preprocessing).
                        array_arg_shape = ()
                    else:
                        array_arg_shape = (
                                self.knl.temporary_variables[arg.name].shape)
                elif arg.name in self.knl.arg_dict:
                    if isinstance(self.knl.arg_dict[arg.name], ValueArg):
                        array_arg_shape = ()
                    else:

                        if self.knl.arg_dict[arg.name].shape in [
                                auto, None]:
                            # do not convert arrays with unknown shapes to slices.
                            # (If an array of unknown shape was passed in error, will
                            # be caught and raised during preprocessing).
                            array_arg_shape = ()
                        else:
                            array_arg_shape = (
                                    self.knl.arg_dict[arg.name].shape)
                else:
                    # arg could be either an iname or a "mangled symbol"
                    array_arg_shape = ()

                if array_arg_shape != ():
                    return Subscript(arg, tuple(Slice(())
                                                for _ in array_arg_shape))
            return arg

        return Call(expr.function,
                    tuple(self.rec(_convert_array_to_slices(par))
                          for par in expr.parameters))

    def map_call_with_kwargs(self, expr):
        # See: https://github.com/inducer/loopy/pull/323
        raise NotImplementedError
>>>>>>> b04cecfd

    def get_iname_domain_as_isl_set(self):
        """
        Returns the extra domain constraints imposed by the slice inames,
        recorded in :attr:`iname_domains`.
        """
<<<<<<< HEAD
        if not self.iname_domains:
            return None

        ctx = self.knl.isl_context
        space = isl.Space.create_from_names(ctx,
                set=list(self.iname_domains.keys()))
        iname_set = isl.BasicSet.universe(space)

        from loopy.isl_helpers import make_slab
        for iname, (start, stop, step) in self.iname_domains.items():
            iname_set = iname_set & make_slab(space, iname, start, stop, step)

        return iname_set


def realize_slices_as_sub_array_refs(kernel):
=======
        subarray_ref_domains = []
        for sar_bounds in self.subarray_ref_bounds:
            ctx = self.knl.isl_context
            space = isl.Space.create_from_names(ctx,
                    set=list(sar_bounds.keys()))
            from loopy.symbolic import get_dependencies
            args_as_params_for_domains = set()
            for slice_ in sar_bounds.values():
                args_as_params_for_domains |= get_dependencies(slice_)

            space = space.add_dims(dim_type.param, len(args_as_params_for_domains))
            for i, arg in enumerate(args_as_params_for_domains):
                space = space.set_dim_name(dim_type.param, i, arg)

            iname_set = isl.BasicSet.universe(space)

            from loopy.isl_helpers import make_slab
            for iname, (start, stop, step) in sar_bounds.items():
                iname_set = iname_set & make_slab(space, iname, start, stop, step)

            subarray_ref_domains.append(iname_set)

        return subarray_ref_domains


def realize_slices_array_inputs_as_sub_array_refs(kernel):
>>>>>>> b04cecfd
    """
    Returns a kernel with the instances of :class:`pymbolic.primitives.Slice`
    encountered in expressions replaced as `loopy.symbolic.SubArrayRef`.
    """
<<<<<<< HEAD
    unique_var_name_generator = kernel.get_var_name_generator()
    slice_replacer = SliceToInameReplacer(kernel, unique_var_name_generator)
    new_insns = []

    for insn in kernel.instructions:
        if isinstance(insn, CallInstruction):
            new_expr = slice_replacer(insn.expression)
            new_assignees = tuple(slice_replacer(assignee) for assignee in
                    insn.assignees)
            new_insns.append(insn.copy(assignees=new_assignees,
                expression=new_expr))
        elif isinstance(insn, (CInstruction, MultiAssignmentBase,
                _DataObliviousInstruction)):
            new_insns.append(insn)
        else:
            raise NotImplementedError("Unknown type of instruction -- %s" %
                    type(insn))

    slice_iname_domains = slice_replacer.get_iname_domain_as_isl_set()

    if slice_iname_domains:
        from loopy.kernel.tools import DomainChanger
        domch = DomainChanger(kernel.copy(instructions=new_insns), frozenset())
        return kernel.copy(domains=domch.get_domains_with(slice_iname_domains),
                instructions=new_insns)
    else:
        return kernel.copy(instructions=new_insns)
=======
    slice_replacer = SliceToInameReplacer(kernel)
    new_insns = [insn.with_transformed_expressions(slice_replacer)
                for insn in kernel.instructions]

    return kernel.copy(
            domains=(
                kernel.domains
                + slice_replacer.get_iname_domain_as_isl_set()),
            instructions=new_insns)
>>>>>>> b04cecfd

# }}}


# {{{ kernel creation top-level

def make_function(domains, instructions, kernel_data=["..."], **kwargs):
    """User-facing kernel creation entrypoint.

    :arg domains:

        A list of :class:`islpy.BasicSet` (i.e. convex set) instances
        representing the :ref:`domain-tree`. May also be a list of strings
        which will be parsed into such instances according to :ref:`isl-syntax`.

    :arg instructions:

        A list of :class:`Assignment` (or other :class:`InstructionBase`
        subclasses), possibly intermixed with instances of
        :class:`SubstitutionRule`. This same list may also contain strings
        which will be parsed into such objects using the
        :ref:`assignment-syntax` and the :ref:`subst-rule-syntax`.  May also be
        a single multi-line string which will be split into lines and then
        parsed.

    :arg kernel_data:

        A list of :class:`ValueArg`, :class:`ArrayArg`, ... (etc.) instances.
        The order of these arguments determines the order of the arguments
        to the generated kernel.

        May also contain :class:`TemporaryVariable` instances(which do not
        give rise to kernel-level arguments).

        The string ``"..."`` may be passed as one of the entries
        of the list, in which case loopy will infer names, shapes,
        and types of arguments from the kernel code. It is
        possible to just pass the list ``["..."]``, in which case
        all arguments are inferred.

        In Python 3, the string ``"..."`` may be spelled somewhat more sensibly
        as just ``...`` (the ellipsis), for the same meaning.

        As an additional option, each argument may be specified as just a name
        (a string). This is useful to specify argument ordering. All other
        characteristics of the named arguments are inferred.

    The following keyword arguments are recognized:

    :arg preambles: a list of (tag, code) tuples that identify preamble
        snippets.
        Each tag's snippet is only included once, at its first occurrence.
        The preambles will be inserted in order of their tags.
    :arg preamble_generators: a list of functions of signature
        (seen_dtypes, seen_functions) where seen_functions is a set of
        (name, c_name, arg_dtypes), generating extra entries for *preambles*.
    :arg default_order: "C" (default) or "F"
    :arg default_offset: 0 or :class:`loopy.auto`. The default value of
        *offset* in :attr:`ArrayArg` for guessed arguments.
        Defaults to 0.
    :arg symbol_manglers: list of functions of signature (name) returning
        a tuple (result_dtype, c_name), where c_name is the C-level symbol to
        be evaluated.
    :arg assumptions: the initial implemented_domain, captures assumptions
        on loop domain parameters. (an isl.Set or a string in
        :ref:`isl-syntax`.  If given as a string, only the CONDITIONS part of
        the set notation should be given.)
    :arg local_sizes: A dictionary from integers to integers, mapping
        workgroup axes to their sizes, e.g. *{0: 16}* forces axis 0 to be
        length 16.
    :arg silenced_warnings: a list (or semicolon-separated string) or warnings
        to silence
    :arg options: an instance of :class:`loopy.Options` or an equivalent
        string representation
    :arg target: an instance of :class:`loopy.TargetBase`, or *None*,
        to use the default target.
    :arg seq_dependencies: If *True*, dependencies that sequentially
        connect the given *instructions* will be added. Defaults to
        *False*.
    :arg fixed_parameters: A dictionary of *name*/*value* pairs, where *name*
        will be fixed to *value*. *name* may refer to :ref:`domain-parameters`
        or :ref:`arguments`. See also :func:`loopy.fix_parameters`.

    :arg lang_version: The language version against which the kernel was
        written, a tuple. To ensure future compatibility, copy the current value of
        :data:`loopy.MOST_RECENT_LANGUAGE_VERSION` and pass that value.

        (If you just pass :data:`loopy.MOST_RECENT_LANGUAGE_VERSION` directly,
        breaking language changes *will* apply to your kernel without asking,
        likely breaking your code.)

        If not given, this value defaults to version **(2018, 2)** and
        a warning will be issued.

        To set the kernel version for all :mod:`loopy` kernels in a (Python) source
        file, you may simply say::

            from loopy.version import LOOPY_USE_LANGUAGE_VERSION_2018_2

        If *lang_version* is not explicitly given, that version value will be used.

        See also :ref:`language-versioning`.

    .. versionchanged:: 2017.2.1

        *lang_version* added.

    .. versionchanged:: 2017.2

        *fixed_parameters* added.

    .. versionchanged:: 2016.3

        *seq_dependencies* added.
    """

    creation_plog = ProcessLogger(
            logger,
            "%s: instantiate" % kwargs.get("name", "(unnamed)"))

    defines = kwargs.pop("defines", {})
    default_order = kwargs.pop("default_order", "C")
    default_offset = kwargs.pop("default_offset", 0)
    silenced_warnings = kwargs.pop("silenced_warnings", [])
    options = kwargs.pop("options", None)
    flags = kwargs.pop("flags", None)
    target = kwargs.pop("target", None)
    seq_dependencies = kwargs.pop("seq_dependencies", False)
    fixed_parameters = kwargs.pop("fixed_parameters", {})
    is_callee_kernel = kwargs.pop("is_callee_kernel", False)

    if defines:
        from warnings import warn
        warn("'defines' argument to make_kernel is deprecated. "
                "Use lp.fix_parameters instead",
                DeprecationWarning, stacklevel=2)

    if target is None:
        from loopy import _DEFAULT_TARGET
        target = _DEFAULT_TARGET

    if flags is not None:
        if options is not None:
            raise TypeError("may not pass both 'options' and 'flags'")

        from warnings import warn
        warn("'flags' is deprecated. Use 'options' instead",
                DeprecationWarning, stacklevel=2)
        options = flags

    from loopy.options import make_options
    options = make_options(options)

    # {{{ handle kernel language version

    if not is_callee_kernel:
        from loopy.version import LANGUAGE_VERSION_SYMBOLS

<<<<<<< HEAD
        version_to_symbol = dict(
                (getattr(loopy.version, lvs), lvs)
                for lvs in LANGUAGE_VERSION_SYMBOLS)
=======
    version_to_symbol = {
            getattr(loopy.version, lvs): lvs
            for lvs in LANGUAGE_VERSION_SYMBOLS}
>>>>>>> b04cecfd

        lang_version = kwargs.pop("lang_version", None)
        if lang_version is None:
            # {{{ peek into caller's module to look for LOOPY_KERNEL_LANGUAGE_VERSION

<<<<<<< HEAD
            # This *is* gross. But it seems like the right thing interface-wise.
            import inspect
=======
        # This *is* gross. But it seems like the right thing interface-wise.
        import inspect
        if inspect.currentframe().f_back.f_code.co_name == "make_kernel":
            # if caller is "make_kernel", read globals from make_kernel's caller
            caller_globals = inspect.currentframe().f_back.f_back.f_globals
        else:
>>>>>>> b04cecfd
            caller_globals = inspect.currentframe().f_back.f_globals

            for ver_sym in LANGUAGE_VERSION_SYMBOLS:
                try:
                    lang_version = caller_globals[ver_sym]
                    break
                except KeyError:
                    pass

            # }}}

<<<<<<< HEAD
            if lang_version is None:
                from warnings import warn
                from loopy.diagnostic import LoopyWarning
                from loopy.version import (
                        MOST_RECENT_LANGUAGE_VERSION,
                        FALLBACK_LANGUAGE_VERSION)
                warn("'lang_version' was not passed to make_kernel(). "
                        "To avoid this warning, pass "
                        "lang_version={ver} in this invocation. "
                        "(Or say 'from loopy.version import "
                        "{sym_ver}' in "
                        "the global scope of the calling frame.)"
                        .format(
                            ver=MOST_RECENT_LANGUAGE_VERSION,
                            sym_ver=version_to_symbol[MOST_RECENT_LANGUAGE_VERSION]
                            ),
                        LoopyWarning, stacklevel=2)

                lang_version = FALLBACK_LANGUAGE_VERSION

        if lang_version not in version_to_symbol:
            raise LoopyError("Language version '%s' is not known." % (lang_version,))
        if lang_version >= (2018, 1):
            options = options.copy(enforce_variable_access_ordered=True)
        if lang_version >= (2018, 2):
            options = options.copy(ignore_boostable_into=True)
=======
        if lang_version is None:
            from warnings import warn
            from loopy.diagnostic import LoopyWarning
            from loopy.version import (
                    MOST_RECENT_LANGUAGE_VERSION,
                    FALLBACK_LANGUAGE_VERSION)
            warn("'lang_version' was not passed to make_function(). "
                    "To avoid this warning, pass "
                    "lang_version={ver} in this invocation. "
                    "(Or say 'from loopy.version import "
                    "{sym_ver}' in "
                    "the global scope of the calling frame.)"
                    .format(
                        ver=MOST_RECENT_LANGUAGE_VERSION,
                        sym_ver=version_to_symbol[MOST_RECENT_LANGUAGE_VERSION]
                        ),
                    LoopyWarning, stacklevel=2)

            lang_version = FALLBACK_LANGUAGE_VERSION

    if lang_version not in version_to_symbol:
        raise LoopyError(f"Language version '{lang_version}' is not known.")
>>>>>>> b04cecfd

    # }}}

    if isinstance(silenced_warnings, str):
        silenced_warnings = silenced_warnings.split(";")

    # {{{ separate temporary variables and arguments, take care of names with commas

    from loopy.kernel.data import TemporaryVariable, ArrayBase

    if isinstance(kernel_data, str):
        kernel_data = kernel_data.split(",")

    kernel_args = []
    temporary_variables = kwargs.pop("temporary_variables", {}).copy()
    for dat in kernel_data:
        if dat is Ellipsis or isinstance(dat, str):
            kernel_args.append(dat)
            continue

        if isinstance(dat, ArrayBase) and isinstance(dat.shape, tuple):  # noqa pylint:disable=no-member
            new_shape = []
            for shape_axis in dat.shape:  # pylint:disable=no-member
                if shape_axis is not None:
                    new_shape.append(expand_defines_in_expr(shape_axis, defines))
                else:
                    new_shape.append(shape_axis)
            dat = dat.copy(shape=tuple(new_shape))  # pylint:disable=no-member

        for arg_name in dat.name.split(","):
            arg_name = arg_name.strip()
            if not arg_name:
                continue

            my_dat = dat.copy(name=arg_name)
            if isinstance(dat, TemporaryVariable):
                temporary_variables[my_dat.name] = dat
            else:
                kernel_args.append(my_dat)

    del kernel_data

    # }}}

    instructions, inames_to_dup, substitutions = \
            parse_instructions(instructions, defines)

    # {{{ find/create isl_context

    for domain in domains:
        if isinstance(domain, isl.BasicSet):
            assert domain.get_ctx() == isl.DEFAULT_CONTEXT

    # }}}

    instructions, inames_to_dup, cse_temp_vars = expand_cses(
            instructions, inames_to_dup)
    for tv in cse_temp_vars:
        temporary_variables[tv.name] = tv
    del cse_temp_vars

    domains = parse_domains(domains, defines)

    arg_guesser = ArgumentGuesser(domains, instructions,
            temporary_variables, substitutions,
            default_offset)

    kernel_args = arg_guesser.convert_names_to_full_args(kernel_args)
    kernel_args = arg_guesser.guess_kernel_args_if_requested(kernel_args)

    kwargs["substitutions"] = substitutions

    from pytools.tag import normalize_tags, check_tag_uniqueness
    tags = check_tag_uniqueness(normalize_tags(kwargs.pop("tags", frozenset())))

    from loopy.kernel import LoopKernel
    knl = LoopKernel(domains, instructions, kernel_args,
            temporary_variables=temporary_variables,
            silenced_warnings=silenced_warnings,
            options=options,
            target=target,
            tags=tags,
            **kwargs)

    from loopy.transform.instruction import uniquify_instruction_ids
    knl = uniquify_instruction_ids(knl)
    from loopy.check import check_for_duplicate_insn_ids
    check_for_duplicate_insn_ids(knl)

    if seq_dependencies:
        knl = add_sequential_dependencies(knl)

    assert len(knl.instructions) == len(inames_to_dup)

    from loopy import duplicate_inames
    from loopy.match import Id
    for insn, insn_inames_to_dup in zip(knl.instructions, inames_to_dup):
        for old_iname, new_iname in insn_inames_to_dup:
            knl = duplicate_inames(knl, old_iname,
                    within=Id(insn.id), new_inames=new_iname)

    check_for_nonexistent_iname_deps(knl)

    knl = create_temporaries(knl, default_order)

    # convert slices to iname domains
<<<<<<< HEAD
    knl = realize_slices_as_sub_array_refs(knl)
=======
    knl = realize_slices_array_inputs_as_sub_array_refs(knl)
>>>>>>> b04cecfd

    # -------------------------------------------------------------------------
    # Ordering dependency:
    # -------------------------------------------------------------------------
    # Must create temporaries before inferring inames (because those temporaries
    # mediate dependencies that are then used for iname propagation.)
    # Must create temporaries before fixing parameters.
    # -------------------------------------------------------------------------
    knl = add_used_inames(knl)
    # NOTE: add_inferred_inames will be phased out and throws warnings if it
    # does something.
    knl = add_inferred_inames(knl)
    from loopy.transform.parameter import fix_parameters
    knl = fix_parameters(knl, **fixed_parameters)
    # -------------------------------------------------------------------------
    # Ordering dependency:
    # -------------------------------------------------------------------------
    # Must infer inames before determining shapes.
    # -------------------------------------------------------------------------
    knl = determine_shapes_of_temporaries(knl)

    knl = expand_defines_in_shapes(knl, defines)
    knl = guess_arg_shape_if_requested(knl, default_order)
    knl = apply_default_order_to_args(knl, default_order)
    knl = resolve_dependencies(knl)
    knl = apply_single_writer_depencency_heuristic(knl, warn_if_used=False)

    # -------------------------------------------------------------------------
    # Ordering dependency:
    # -------------------------------------------------------------------------
    # Must create temporaries before checking for writes to temporary variables
    # that are domain parameters.
    # -------------------------------------------------------------------------

    check_for_multiple_writes_to_loop_bounds(knl)
    check_for_duplicate_names(knl)
    check_written_variable_names(knl)

<<<<<<< HEAD
    from loopy.kernel.tools import infer_args_are_output_only
    knl = infer_args_are_output_only(knl)
=======
    from loopy.kernel.tools import infer_args_are_input_output
    knl = infer_args_are_input_output(knl)
>>>>>>> b04cecfd

    from loopy.preprocess import prepare_for_caching
    knl = prepare_for_caching(knl)

    creation_plog.done()

<<<<<<< HEAD
    if is_callee_kernel:
        return knl
    else:
        from loopy.program import make_program
        return make_program(knl)


def make_function(*args, **kwargs):
    lang_version = kwargs.pop('lang_version', None)
    if lang_version:
        raise LoopyError("lang_version should be set for program, not "
                "functions.")

    kwargs['is_callee_kernel'] = True
    return make_kernel(*args, **kwargs)
=======
    from loopy.translation_unit import make_program
    return make_program(knl)


def make_kernel(*args, **kwargs):
    tunit = make_function(*args, **kwargs)
    name, = [name for name in tunit.callables_table]
    return tunit.with_entrypoints(name)


make_kernel.__doc__ = make_function.__doc__
>>>>>>> b04cecfd

# }}}

# vim: fdm=marker<|MERGE_RESOLUTION|>--- conflicted
+++ resolved
@@ -26,25 +26,15 @@
 import numpy as np
 
 from pymbolic.mapper import CSECachingMapperMixin
-<<<<<<< HEAD
-from pymbolic.primitives import Slice, Variable, Subscript
-=======
 from pymbolic.primitives import Slice, Variable, Subscript, Call
->>>>>>> b04cecfd
 from loopy.tools import intern_frozenset_of_ids, Optional
 from loopy.symbolic import (
         IdentityMapper, WalkMapper, SubArrayRef)
 from loopy.kernel.data import (
         InstructionBase,
         MultiAssignmentBase, Assignment,
-<<<<<<< HEAD
-        SubstitutionRule, AddressSpace)
-from loopy.kernel.instruction import (CInstruction, _DataObliviousInstruction,
-        CallInstruction)
-=======
         SubstitutionRule, AddressSpace, ValueArg)
 from loopy.translation_unit import for_each_kernel
->>>>>>> b04cecfd
 from loopy.diagnostic import LoopyError, warn_with_kernel
 import islpy as isl
 from islpy import dim_type
@@ -283,11 +273,13 @@
                 if arrow_idx >= 0:
                     result["inames_to_dup"] = (
                             result.get("inames_to_dup", [])
-                            + [(value[:arrow_idx], value[arrow_idx+2:])])
+                            +
+                            [(value[:arrow_idx], value[arrow_idx+2:])])
                 else:
                     result["inames_to_dup"] = (
                             result.get("inames_to_dup", [])
-                            + [(value, None)])
+                            +
+                            [(value, None)])
 
         elif opt_key == "dep" and opt_value is not None:
             if opt_value.startswith("*"):
@@ -1182,14 +1174,8 @@
 
     def make_new_arg(self, arg_name):
         arg_name = arg_name.strip()
-<<<<<<< HEAD
-
-        from loopy.kernel.data import ValueArg, ArrayArg
-        import loopy as lp
-=======
         import loopy as lp
         from loopy.kernel.data import ValueArg, ArrayArg
->>>>>>> b04cecfd
 
         if arg_name in self.all_params:
             return ValueArg(arg_name)
@@ -1740,11 +1726,7 @@
 
 
 def _resolve_dependencies(what, knl, insn, deps):
-<<<<<<< HEAD
-    from loopy.transform.instruction import find_instructions_in_single_kernel
-=======
     from loopy.transform.instruction import find_instructions
->>>>>>> b04cecfd
     from loopy.match import MatchExpressionBase
 
     new_deps = []
@@ -1753,7 +1735,7 @@
         found_any = False
 
         if isinstance(dep, MatchExpressionBase):
-            for new_dep in find_instructions_in_single_kernel(knl, dep):
+            for new_dep in find_instructions(knl, dep):
                 if new_dep.id != insn.id:
                     new_deps.append(new_dep.id)
                     found_any = True
@@ -1909,22 +1891,12 @@
 
 # {{{ slice to sub array ref
 
-<<<<<<< HEAD
-def get_slice_params(slice, dimension_length):
-    """
-    Returns the slice parameters across an axes spanning *domain_length* as a
-    tuple of ``(start, stop, step)``.
-
-    :arg slice: An instance of :class:`pymbolic.primitives.Slice`.
-    :arg dimension_length: The axes length swept by *slice*.
-=======
 def normalize_slice_params(slice, dimension_length):
     """
     Returns the normalized slice parameters ``(start, stop, step)``.
 
     :arg slice: An instance of :class:`pymbolic.primitives.Slice`.
     :arg dimension_length: Length of the axis being sliced.
->>>>>>> b04cecfd
     """
     from pymbolic.primitives import Slice
     assert isinstance(slice, Slice)
@@ -1968,28 +1940,6 @@
 
         An instance of :class:`loopy.LoopKernel`
 
-<<<<<<< HEAD
-    .. attribute:: iname_domains
-
-        An instance of :class:`dict` to store the slices enountered in the
-        expressions as a mapping from ``iname`` to a tuple of ``(start, stop,
-        step)``, which describes the affine constraint imposed on the ``iname``
-        by the corresponding slice notation its intended to replace.
-
-    :Example:
-
-        ``x[:, i, :, j]`` would be mapped to ``[islice_0, islice_1]:
-        x[islice_0, i, islice_1, j]``
-
-    """
-    def __init__(self, knl, var_name_gen):
-        self.var_name_gen = var_name_gen
-        self.knl = knl
-        self.iname_domains = {}
-
-    def map_subscript(self, expr):
-        updated_index = []
-=======
     .. attribute:: subarray_ref_bounds
 
         A :class:`list` (one entry for each :class:`SubArrayRef` to be created)
@@ -2008,41 +1958,11 @@
         subscript_iname_bounds = {}
 
         new_index = []
->>>>>>> b04cecfd
         swept_inames = []
         for i, index in enumerate(expr.index_tuple):
             if isinstance(index, Slice):
                 unique_var_name = self.var_name_gen(based_on="i")
                 if expr.aggregate.name in self.knl.arg_dict:
-<<<<<<< HEAD
-                    domain_length = self.knl.arg_dict[expr.aggregate.name].shape[i]
-                elif expr.aggregate.name in self.knl.temporary_variables:
-                    domain_length = self.knl.temporary_variables[
-                            expr.aggregate.name].shape[i]
-                else:
-                    raise LoopyError("Slice notation is only supported for "
-                            "variables whose shapes are known at creation time "
-                            "-- maybe add the shape for the sliced argument.")
-                start, stop, step = get_slice_params(
-                        index, domain_length)
-                self.iname_domains[unique_var_name] = (start, stop, step)
-
-                if step > 0:
-                    updated_index.append(step*Variable(unique_var_name))
-                else:
-                    updated_index.append(start+step*Variable(unique_var_name))
-
-                swept_inames.append(Variable(unique_var_name))
-            else:
-                updated_index.append(index)
-
-        if swept_inames:
-            return SubArrayRef(tuple(swept_inames), Subscript(
-                self.rec(expr.aggregate),
-                self.rec(tuple(updated_index))))
-        else:
-            return IdentityMapper.map_subscript(self, expr)
-=======
                     shape = self.knl.arg_dict[expr.aggregate.name].shape
                 else:
                     assert expr.aggregate.name in self.knl.temporary_variables
@@ -2119,31 +2039,12 @@
     def map_call_with_kwargs(self, expr):
         # See: https://github.com/inducer/loopy/pull/323
         raise NotImplementedError
->>>>>>> b04cecfd
 
     def get_iname_domain_as_isl_set(self):
         """
         Returns the extra domain constraints imposed by the slice inames,
         recorded in :attr:`iname_domains`.
         """
-<<<<<<< HEAD
-        if not self.iname_domains:
-            return None
-
-        ctx = self.knl.isl_context
-        space = isl.Space.create_from_names(ctx,
-                set=list(self.iname_domains.keys()))
-        iname_set = isl.BasicSet.universe(space)
-
-        from loopy.isl_helpers import make_slab
-        for iname, (start, stop, step) in self.iname_domains.items():
-            iname_set = iname_set & make_slab(space, iname, start, stop, step)
-
-        return iname_set
-
-
-def realize_slices_as_sub_array_refs(kernel):
-=======
         subarray_ref_domains = []
         for sar_bounds in self.subarray_ref_bounds:
             ctx = self.knl.isl_context
@@ -2170,40 +2071,10 @@
 
 
 def realize_slices_array_inputs_as_sub_array_refs(kernel):
->>>>>>> b04cecfd
     """
     Returns a kernel with the instances of :class:`pymbolic.primitives.Slice`
     encountered in expressions replaced as `loopy.symbolic.SubArrayRef`.
     """
-<<<<<<< HEAD
-    unique_var_name_generator = kernel.get_var_name_generator()
-    slice_replacer = SliceToInameReplacer(kernel, unique_var_name_generator)
-    new_insns = []
-
-    for insn in kernel.instructions:
-        if isinstance(insn, CallInstruction):
-            new_expr = slice_replacer(insn.expression)
-            new_assignees = tuple(slice_replacer(assignee) for assignee in
-                    insn.assignees)
-            new_insns.append(insn.copy(assignees=new_assignees,
-                expression=new_expr))
-        elif isinstance(insn, (CInstruction, MultiAssignmentBase,
-                _DataObliviousInstruction)):
-            new_insns.append(insn)
-        else:
-            raise NotImplementedError("Unknown type of instruction -- %s" %
-                    type(insn))
-
-    slice_iname_domains = slice_replacer.get_iname_domain_as_isl_set()
-
-    if slice_iname_domains:
-        from loopy.kernel.tools import DomainChanger
-        domch = DomainChanger(kernel.copy(instructions=new_insns), frozenset())
-        return kernel.copy(domains=domch.get_domains_with(slice_iname_domains),
-                instructions=new_insns)
-    else:
-        return kernel.copy(instructions=new_insns)
-=======
     slice_replacer = SliceToInameReplacer(kernel)
     new_insns = [insn.with_transformed_expressions(slice_replacer)
                 for insn in kernel.instructions]
@@ -2213,7 +2084,6 @@
                 kernel.domains
                 + slice_replacer.get_iname_domain_as_isl_set()),
             instructions=new_insns)
->>>>>>> b04cecfd
 
 # }}}
 
@@ -2343,7 +2213,6 @@
     target = kwargs.pop("target", None)
     seq_dependencies = kwargs.pop("seq_dependencies", False)
     fixed_parameters = kwargs.pop("fixed_parameters", {})
-    is_callee_kernel = kwargs.pop("is_callee_kernel", False)
 
     if defines:
         from warnings import warn
@@ -2369,73 +2238,33 @@
 
     # {{{ handle kernel language version
 
-    if not is_callee_kernel:
-        from loopy.version import LANGUAGE_VERSION_SYMBOLS
-
-<<<<<<< HEAD
-        version_to_symbol = dict(
-                (getattr(loopy.version, lvs), lvs)
-                for lvs in LANGUAGE_VERSION_SYMBOLS)
-=======
+    from loopy.version import LANGUAGE_VERSION_SYMBOLS
+
     version_to_symbol = {
             getattr(loopy.version, lvs): lvs
             for lvs in LANGUAGE_VERSION_SYMBOLS}
->>>>>>> b04cecfd
-
-        lang_version = kwargs.pop("lang_version", None)
-        if lang_version is None:
-            # {{{ peek into caller's module to look for LOOPY_KERNEL_LANGUAGE_VERSION
-
-<<<<<<< HEAD
-            # This *is* gross. But it seems like the right thing interface-wise.
-            import inspect
-=======
+
+    lang_version = kwargs.pop("lang_version", None)
+    if lang_version is None:
+        # {{{ peek into caller's module to look for LOOPY_KERNEL_LANGUAGE_VERSION
+
         # This *is* gross. But it seems like the right thing interface-wise.
         import inspect
         if inspect.currentframe().f_back.f_code.co_name == "make_kernel":
             # if caller is "make_kernel", read globals from make_kernel's caller
             caller_globals = inspect.currentframe().f_back.f_back.f_globals
         else:
->>>>>>> b04cecfd
             caller_globals = inspect.currentframe().f_back.f_globals
 
-            for ver_sym in LANGUAGE_VERSION_SYMBOLS:
-                try:
-                    lang_version = caller_globals[ver_sym]
-                    break
-                except KeyError:
-                    pass
-
-            # }}}
-
-<<<<<<< HEAD
-            if lang_version is None:
-                from warnings import warn
-                from loopy.diagnostic import LoopyWarning
-                from loopy.version import (
-                        MOST_RECENT_LANGUAGE_VERSION,
-                        FALLBACK_LANGUAGE_VERSION)
-                warn("'lang_version' was not passed to make_kernel(). "
-                        "To avoid this warning, pass "
-                        "lang_version={ver} in this invocation. "
-                        "(Or say 'from loopy.version import "
-                        "{sym_ver}' in "
-                        "the global scope of the calling frame.)"
-                        .format(
-                            ver=MOST_RECENT_LANGUAGE_VERSION,
-                            sym_ver=version_to_symbol[MOST_RECENT_LANGUAGE_VERSION]
-                            ),
-                        LoopyWarning, stacklevel=2)
-
-                lang_version = FALLBACK_LANGUAGE_VERSION
-
-        if lang_version not in version_to_symbol:
-            raise LoopyError("Language version '%s' is not known." % (lang_version,))
-        if lang_version >= (2018, 1):
-            options = options.copy(enforce_variable_access_ordered=True)
-        if lang_version >= (2018, 2):
-            options = options.copy(ignore_boostable_into=True)
-=======
+        for ver_sym in LANGUAGE_VERSION_SYMBOLS:
+            try:
+                lang_version = caller_globals[ver_sym]
+                break
+            except KeyError:
+                pass
+
+        # }}}
+
         if lang_version is None:
             from warnings import warn
             from loopy.diagnostic import LoopyWarning
@@ -2458,7 +2287,6 @@
 
     if lang_version not in version_to_symbol:
         raise LoopyError(f"Language version '{lang_version}' is not known.")
->>>>>>> b04cecfd
 
     # }}}
 
@@ -2565,11 +2393,7 @@
     knl = create_temporaries(knl, default_order)
 
     # convert slices to iname domains
-<<<<<<< HEAD
-    knl = realize_slices_as_sub_array_refs(knl)
-=======
     knl = realize_slices_array_inputs_as_sub_array_refs(knl)
->>>>>>> b04cecfd
 
     # -------------------------------------------------------------------------
     # Ordering dependency:
@@ -2608,36 +2432,14 @@
     check_for_duplicate_names(knl)
     check_written_variable_names(knl)
 
-<<<<<<< HEAD
-    from loopy.kernel.tools import infer_args_are_output_only
-    knl = infer_args_are_output_only(knl)
-=======
     from loopy.kernel.tools import infer_args_are_input_output
     knl = infer_args_are_input_output(knl)
->>>>>>> b04cecfd
 
     from loopy.preprocess import prepare_for_caching
     knl = prepare_for_caching(knl)
 
     creation_plog.done()
 
-<<<<<<< HEAD
-    if is_callee_kernel:
-        return knl
-    else:
-        from loopy.program import make_program
-        return make_program(knl)
-
-
-def make_function(*args, **kwargs):
-    lang_version = kwargs.pop('lang_version', None)
-    if lang_version:
-        raise LoopyError("lang_version should be set for program, not "
-                "functions.")
-
-    kwargs['is_callee_kernel'] = True
-    return make_kernel(*args, **kwargs)
-=======
     from loopy.translation_unit import make_program
     return make_program(knl)
 
@@ -2649,7 +2451,6 @@
 
 
 make_kernel.__doc__ = make_function.__doc__
->>>>>>> b04cecfd
 
 # }}}
 
