--- conflicted
+++ resolved
@@ -365,12 +365,8 @@
 
             dtype = None
         kwargs["dtype"] = dtype
-<<<<<<< HEAD
-        kwargs["is_output_only"] = kwargs.pop("is_output_only", None)
-=======
         kwargs["is_output"] = kwargs.pop("is_output", None)
         kwargs["is_input"] = kwargs.pop("is_input", None)
->>>>>>> b04cecfd
 
         ImmutableRecord.__init__(self, **kwargs)
 
@@ -405,10 +401,6 @@
     def __init__(self, *args, **kwargs):
         if "address_space" not in kwargs:
             raise TypeError("'address_space' must be specified")
-<<<<<<< HEAD
-        kwargs["is_output_only"] = kwargs.pop("is_output_only", None)
-=======
->>>>>>> b04cecfd
 
         is_output_only = kwargs.pop("is_output_only", None)
         if is_output_only is not None:
@@ -477,9 +469,6 @@
 
     min_target_axes = 0
     max_target_axes = 1
-
-    # Constant Arg cannot be an output
-    is_output_only = False
 
     def get_arg_decl(self, ast_builder, name_suffix, shape, dtype, is_written):
         return ast_builder.get_constant_arg_decl(self.name + name_suffix, shape,
