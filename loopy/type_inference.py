--- conflicted
+++ resolved
@@ -31,19 +31,12 @@
         TypeInferenceFailure, DependencyTypeInferenceFailure)
 from loopy.kernel.instruction import _DataObliviousInstruction
 
-<<<<<<< HEAD
-from loopy.program import CallablesTable
-=======
->>>>>>> b04cecfd
 from loopy.symbolic import (
         LinearSubscript, parse_tagged_name, RuleAwareIdentityMapper,
         SubstitutionRuleExpander, ResolvedFunction,
         SubstitutionRuleMappingContext, SubArrayRef)
 from pymbolic.primitives import Variable, Subscript, Lookup
-<<<<<<< HEAD
-=======
 from loopy.translation_unit import CallablesInferenceContext, make_clbl_inf_ctx
->>>>>>> b04cecfd
 
 import logging
 logger = logging.getLogger(__name__)
@@ -186,156 +179,10 @@
 # }}}
 
 
-def get_return_types_as_tuple(arg_id_to_dtype):
-    """Returns the types of arguments in  a tuple format.
-
-    :arg arg_id_to_dtype: An instance of :class:`dict` which denotes a
-                            mapping from the arguments to their inferred types.
-    """
-    return_arg_id_to_dtype = dict((id, dtype) for id, dtype in
-            arg_id_to_dtype.items() if (isinstance(id, int) and id < 0))
-    return_arg_pos = sorted(return_arg_id_to_dtype.keys(), reverse=True)
-
-    return tuple(return_arg_id_to_dtype[id] for id in return_arg_pos)
-
-
-# {{{ renaming helpers
-
-class FunctionNameChanger(RuleAwareIdentityMapper):
-    """
-    Changes the names of scoped functions in calls of expressions according to
-    the mapping ``calls_to_new_functions``
-    """
-
-    def __init__(self, rule_mapping_context, calls_to_new_names,
-            subst_expander):
-        super(FunctionNameChanger, self).__init__(rule_mapping_context)
-        self.calls_to_new_names = calls_to_new_names
-        self.subst_expander = subst_expander
-
-    def map_call(self, expr, expn_state):
-        name, tag = parse_tagged_name(expr.function)
-
-        if name not in self.rule_mapping_context.old_subst_rules:
-            expanded_expr = self.subst_expander(expr)
-            if expr in self.calls_to_new_names:
-                return type(expr)(
-                        ResolvedFunction(self.calls_to_new_names[expr]),
-                        tuple(self.rec(child, expn_state)
-                            for child in expr.parameters))
-            elif expanded_expr in self.calls_to_new_names:
-                # FIXME: This is killing the substitution.
-                # Maybe using a RuleAwareIdentityMapper for TypeInferenceMapper
-                # would help.
-                return type(expr)(
-                        ResolvedFunction(self.calls_to_new_names[expanded_expr]),
-                        tuple(self.rec(child, expn_state)
-                            for child in expanded_expr.parameters))
-            else:
-                return super(FunctionNameChanger, self).map_call(
-                        expr, expn_state)
-        else:
-            return self.map_substitution(name, tag, expr.parameters, expn_state)
-
-    def map_call_with_kwargs(self, expr, expn_state):
-
-        if expr in self.calls_to_new_names:
-            return type(expr)(
-                ResolvedFunction(self.calls_to_new_names[expr]),
-                tuple(self.rec(child, expn_state)
-                    for child in expr.parameters),
-                dict(
-                    (key, self.rec(val, expn_state))
-                    for key, val in six.iteritems(expr.kw_parameters))
-                    )
-        else:
-            return super(FunctionNameChanger, self).map_call_with_kwargs(
-                    expr, expn_state)
-
-
-def change_names_of_pymbolic_calls(kernel, pymbolic_calls_to_new_names):
-    """
-    Returns a copy of *kernel* with the names of pymbolic calls changed
-    according to the mapping given by *pymbolic_calls_new_names*.
-
-    :arg pymbolic_calls_to_new_names: A mapping from instances of
-        :class:`pymbolic.primitives.Call` to :class:`str`.
-
-    **Example: **
-
-        - Given a *kernel* --
-
-        .. code::
-
-            -------------------------------------------------------------
-            KERNEL: loopy_kernel
-            -------------------------------------------------------------
-            ARGUMENTS:
-            x: type: <auto/runtime>, shape: (10), dim_tags: (N0:stride:1)
-            y: type: <auto/runtime>, shape: (10), dim_tags: (N0:stride:1)
-            -------------------------------------------------------------
-            DOMAINS:
-            { [i] : 0 <= i <= 9 }
-            -------------------------------------------------------------
-            INAME IMPLEMENTATION TAGS:
-            i: None
-            -------------------------------------------------------------
-            INSTRUCTIONS:
-            for i
-                y[i] = ResolvedFunction('sin')(x[i])
-            end i
-            -------------------------------------------------------------
-
-        - And given a *pymbolic_calls_to_new_names* --
-
-        .. code::
-
-            {Call(ResolvedFunction(Variable('sin')), (Subscript(Variable('x'),
-            Variable('i')),))": 'sin_1'}
-
-        - The following *kernel* is returned --
-
-        .. code::
-
-            -------------------------------------------------------------
-            KERNEL: loopy_kernel
-            -------------------------------------------------------------
-            ARGUMENTS:
-            x: type: <auto/runtime>, shape: (10), dim_tags: (N0:stride:1)
-            y: type: <auto/runtime>, shape: (10), dim_tags: (N0:stride:1)
-            -------------------------------------------------------------
-            DOMAINS:
-            { [i] : 0 <= i <= 9 }
-            -------------------------------------------------------------
-            INAME IMPLEMENTATION TAGS:
-            i: None
-            -------------------------------------------------------------
-            INSTRUCTIONS:
-            for i
-                y[i] = ResolvedFunction('sin_1')(x[i])
-            end i
-            -------------------------------------------------------------
-    """
-    rule_mapping_context = SubstitutionRuleMappingContext(
-                    kernel.substitutions, kernel.get_var_name_generator())
-    subst_expander = SubstitutionRuleExpander(kernel.substitutions)
-    name_changer = FunctionNameChanger(rule_mapping_context,
-            pymbolic_calls_to_new_names, subst_expander)
-
-    return rule_mapping_context.finish_kernel(
-            name_changer.map_kernel(kernel))
-
-# }}}
-
-
 # {{{ type inference mapper
 
 class TypeInferenceMapper(CombineMapper):
-<<<<<<< HEAD
-    def __init__(self, kernel, callables_table, new_assignments=None):
-=======
     def __init__(self, kernel, clbl_inf_ctx, new_assignments=None):
->>>>>>> b04cecfd
         """
         :arg new_assignments: mapping from names to either
             :class:`loopy.kernel.data.TemporaryVariable`
@@ -344,20 +191,12 @@
             instances
         """
         self.kernel = kernel
-<<<<<<< HEAD
-        assert isinstance(callables_table, CallablesTable)
-=======
         assert isinstance(clbl_inf_ctx, CallablesInferenceContext)
->>>>>>> b04cecfd
         if new_assignments is None:
             new_assignments = {}
         self.new_assignments = new_assignments
         self.symbols_with_unknown_types = set()
-<<<<<<< HEAD
-        self.callables_table = callables_table
-=======
         self.clbl_inf_ctx = clbl_inf_ctx
->>>>>>> b04cecfd
         self.old_calls_to_new_calls = {}
 
     def __call__(self, expr, return_tuple=False, return_dtype_set=False):
@@ -391,27 +230,16 @@
     # /!\ Introduce caches with care--numpy.float32(x) and numpy.float64(x)
     # are Python-equal (for many common constants such as integers).
 
-<<<<<<< HEAD
-    def copy(self, callables_table=None):
-        if callables_table is None:
-            callables_table = self.callables_table
-        return type(self)(self.kernel, callables_table,
-=======
     def copy(self, clbl_inf_ctx=None):
         if clbl_inf_ctx is None:
             clbl_inf_ctx = self.clbl_inf_ctx
         return type(self)(self.kernel, clbl_inf_ctx,
->>>>>>> b04cecfd
                 self.new_assignments)
 
     def with_assignments(self, names_to_vars):
         new_ass = self.new_assignments.copy()
         new_ass.update(names_to_vars)
-<<<<<<< HEAD
-        return type(self)(self.kernel, self.callables_table, new_ass)
-=======
         return type(self)(self.kernel, self.clbl_inf_ctx, new_ass)
->>>>>>> b04cecfd
 
     @staticmethod
     def combine(dtype_sets):
@@ -568,20 +396,6 @@
 
     def map_call(self, expr, return_tuple=False):
 
-<<<<<<< HEAD
-        from pymbolic.primitives import Variable, CallWithKwargs, Call
-
-        if isinstance(expr, CallWithKwargs):
-            kw_parameters = expr.kw_parameters
-        else:
-            assert isinstance(expr, Call)
-            kw_parameters = {}
-
-        identifier = expr.function
-        if isinstance(identifier, (Variable, ResolvedFunction)):
-            identifier = identifier.name
-
-=======
         from pymbolic.primitives import Variable
 
         identifier = expr.function
@@ -593,7 +407,6 @@
         if isinstance(identifier, (Variable, ResolvedFunction)):
             identifier = identifier.name
 
->>>>>>> b04cecfd
         def none_if_empty(d):
             if d:
                 d, = d
@@ -601,150 +414,6 @@
             else:
                 return None
 
-<<<<<<< HEAD
-        arg_id_to_dtype = dict((i, none_if_empty(self.rec(par))) for (i, par) in
-                tuple(enumerate(expr.parameters)) + tuple(kw_parameters.items()))
-
-        # specializing the known function wrt type
-        if isinstance(expr.function, ResolvedFunction):
-            in_knl_callable = self.callables_table[expr.function.name]
-
-            # {{{ checking that there is no overwriting of types of in_knl_callable
-
-            if in_knl_callable.arg_id_to_dtype is not None:
-
-                # specializing an already specialized function.
-                for id, dtype in arg_id_to_dtype.items():
-                    if id in in_knl_callable.arg_id_to_dtype and (
-                            in_knl_callable.arg_id_to_dtype[id] !=
-                            arg_id_to_dtype[id]):
-
-                        # {{{ ignoring the the cases when there is a discrepancy
-                        # between np.uint and np.int
-
-                        import numpy as np
-                        if in_knl_callable.arg_id_to_dtype[id].dtype.type == (
-                                np.uint32) and (
-                                        arg_id_to_dtype[id].dtype.type == np.int32):
-                            continue
-                        if in_knl_callable.arg_id_to_dtype[id].dtype.type == (
-                                np.uint64) and (
-                                        arg_id_to_dtype[id].dtype.type ==
-                                        np.int64):
-                            continue
-
-                        if np.can_cast(arg_id_to_dtype[id].dtype.type,
-                                in_knl_callable.arg_id_to_dtype[id].dtype.type):
-                            continue
-
-                        # }}}
-
-                        raise LoopyError("Overwriting a specialized function "
-                                "is illegal--maybe start with new instance of "
-                                "InKernelCallable?")
-
-            # }}}
-            in_knl_callable, self.callables_table = (
-                    in_knl_callable.with_types(
-                        arg_id_to_dtype, self.kernel,
-                        self.callables_table))
-
-            in_knl_callable = in_knl_callable.with_target(self.kernel.target)
-
-            # storing the type specialized function so that it can be used for
-            # later use
-            self.callables_table, new_function_id = (
-                    self.callables_table.with_callable(
-                        expr.function.function,
-                        in_knl_callable))
-
-            if isinstance(expr, Call):
-                self.old_calls_to_new_calls[expr] = new_function_id
-            else:
-                assert isinstance(expr, CallWithKwargs)
-                self.old_calls_to_new_calls[expr] = new_function_id
-
-            new_arg_id_to_dtype = in_knl_callable.arg_id_to_dtype
-
-            if new_arg_id_to_dtype is None:
-                return []
-
-            # collecting result dtypes in order of the assignees
-            if -1 in new_arg_id_to_dtype and new_arg_id_to_dtype[-1] is not None:
-                if return_tuple:
-                    return [get_return_types_as_tuple(new_arg_id_to_dtype)]
-                else:
-                    return [new_arg_id_to_dtype[-1]]
-
-        elif isinstance(expr.function, Variable):
-            # Since, the function is not "scoped", attempt to infer using
-            # kernel.function_manglers
-
-            # {{{ trying to infer using function manglers
-
-            arg_dtypes = tuple(none_if_empty(self.rec(par)) for par in
-                    expr.parameters)
-
-            # finding the function_mangler which would be associated with the
-            # realized function.
-
-            mangle_result = None
-            for function_mangler in self.kernel.function_manglers:
-                mangle_result = function_mangler(self.kernel, identifier,
-                        arg_dtypes)
-                if mangle_result:
-                    # found a match.
-                    break
-
-            if mangle_result is not None:
-                from loopy.kernel.function_interface import (ManglerCallable,
-                        ValueArgDescriptor)
-
-                # creating arg_id_to_dtype, arg_id_to_descr from arg_dtypes
-                arg_id_to_dtype = dict((i, dt.with_target(self.kernel.target))
-                        for i, dt in enumerate(mangle_result.arg_dtypes))
-                arg_id_to_dtype.update(dict((-i-1,
-                    dtype.with_target(self.kernel.target)) for i, dtype in enumerate(
-                        mangle_result.result_dtypes)))
-                arg_descrs = tuple((i, ValueArgDescriptor()) for i, _ in
-                        enumerate(mangle_result.arg_dtypes))
-                res_descrs = tuple((-i-1, ValueArgDescriptor()) for i, _ in
-                        enumerate(mangle_result.result_dtypes))
-                arg_id_to_descr = dict(arg_descrs+res_descrs)
-
-                # creating the ManglerCallable object corresponding to the
-                # function.
-                in_knl_callable = ManglerCallable(
-                        identifier, function_mangler, arg_id_to_dtype,
-                        arg_id_to_descr, mangle_result.target_name)
-                self.callables_table, new_function_id = (
-                        self.callables_table.with_added_callable(
-                            expr.function, in_knl_callable))
-
-                if isinstance(expr, Call):
-                    self.old_calls_to_new_calls[expr] = new_function_id
-                else:
-                    assert isinstance(expr, CallWithKwargs)
-                    self.old_calls_to_new_calls = new_function_id
-
-            # Returning the type.
-            if return_tuple:
-                if mangle_result is not None:
-                    return [mangle_result.result_dtypes]
-            else:
-                if mangle_result is not None:
-                    if len(mangle_result.result_dtypes) != 1 and not return_tuple:
-                        raise LoopyError("functions with more or fewer than one "
-                                "return value may only be used in direct "
-                                "assignments")
-
-                    return [mangle_result.result_dtypes[0]]
-            # }}}
-
-        return []
-
-    map_call_with_kwargs = map_call
-=======
         arg_id_to_dtype = {i: none_if_empty(self.rec(par))
                            for (i, par) in enumerate(expr.parameters)}
 
@@ -783,7 +452,6 @@
     def map_call_with_kwargs(self, expr):
         # See https://github.com/inducer/loopy/pull/323
         raise NotImplementedError
->>>>>>> b04cecfd
 
     def map_variable(self, expr):
         if expr.name in self.kernel.all_inames():
@@ -908,10 +576,6 @@
                     for rec_result in rec_results]
 
     def map_sub_array_ref(self, expr):
-<<<<<<< HEAD
-        return self.rec(expr.get_begin_subscript())
-
-=======
         return self.rec(expr.subscript)
 
 # }}}
@@ -1002,7 +666,6 @@
     def map_call_with_kwargs(self, expr):
         # See https://github.com/inducer/loopy/pull/323
         raise NotImplementedError
->>>>>>> b04cecfd
 
 # }}}
 
@@ -1013,11 +676,7 @@
 
     if var_name in kernel.all_params():
         return [kernel.index_dtype], [], {}, (
-<<<<<<< HEAD
-                type_inf_mapper.callables_table)
-=======
                 type_inf_mapper.clbl_inf_ctx)
->>>>>>> b04cecfd
 
     from functools import partial
     debug = partial(_debug, kernel)
@@ -1064,21 +723,13 @@
     if not dtype_sets:
         return (
                 None, type_inf_mapper.symbols_with_unknown_types, None,
-<<<<<<< HEAD
-                type_inf_mapper.callables_table)
-=======
                 type_inf_mapper.clbl_inf_ctx)
->>>>>>> b04cecfd
 
     result = type_inf_mapper.combine(dtype_sets)
 
     return (result, type_inf_mapper.symbols_with_unknown_types,
             type_inf_mapper.old_calls_to_new_calls,
-<<<<<<< HEAD
-            type_inf_mapper.callables_table)
-=======
             type_inf_mapper.clbl_inf_ctx)
->>>>>>> b04cecfd
 
 # }}}
 
@@ -1105,12 +756,7 @@
 
 # {{{ infer_unknown_types
 
-<<<<<<< HEAD
-def infer_unknown_types_for_a_single_kernel(kernel, callables_table,
-        expect_completion=False):
-=======
 def infer_unknown_types_for_a_single_kernel(kernel, clbl_inf_ctx):
->>>>>>> b04cecfd
     """Infer types on temporaries and arguments."""
 
     logger.debug("%s: infer types" % kernel.name)
@@ -1172,11 +818,7 @@
             new_temp_vars,
             new_arg_dict
             ])
-<<<<<<< HEAD
-    type_inf_mapper = TypeInferenceMapper(kernel, callables_table,
-=======
     type_inf_mapper = TypeInferenceMapper(kernel, clbl_inf_ctx,
->>>>>>> b04cecfd
             item_lookup)
 
     from loopy.symbolic import SubstitutionRuleExpander
@@ -1212,21 +854,13 @@
             debug("inferring type for %s %s", type(item).__name__, item.name)
             try:
                 (result, symbols_with_unavailable_types,
-<<<<<<< HEAD
-                        new_old_calls_to_new_calls, callables_table) = (
-=======
                         new_old_calls_to_new_calls, clbl_inf_ctx) = (
->>>>>>> b04cecfd
                         _infer_var_type(
                                 kernel, item.name, type_inf_mapper, subst_expander))
             except DependencyTypeInferenceFailure:
                 result = tuple()
             type_inf_mapper = type_inf_mapper.copy(
-<<<<<<< HEAD
-                    callables_table=callables_table)
-=======
                     clbl_inf_ctx=clbl_inf_ctx)
->>>>>>> b04cecfd
 
             failed = not result
             if not failed:
@@ -1329,14 +963,9 @@
             # just a dummy run over the expression, to pass over all the
             # functions
             if _instruction_missed_during_inference(insn):
-<<<<<<< HEAD
-                type_inf_mapper(insn.expression, return_tuple=isinstance(insn,
-                    lp.CallInstruction), return_dtype_set=True)
-=======
                 type_inf_mapper(insn.expression,
                         return_tuple=len(insn.assignees) != 1,
                         return_dtype_set=True)
->>>>>>> b04cecfd
         elif isinstance(insn, (_DataObliviousInstruction,
                 lp.CInstruction)):
             pass
@@ -1344,11 +973,7 @@
             raise NotImplementedError("Unknown instructions type %s." % (
                 type(insn).__name__))
 
-<<<<<<< HEAD
-    callables_table = type_inf_mapper.callables_table
-=======
     clbl_inf_ctx = type_inf_mapper.clbl_inf_ctx
->>>>>>> b04cecfd
     old_calls_to_new_calls.update(type_inf_mapper.old_calls_to_new_calls)
 
     end_time = time.time()
@@ -1363,54 +988,11 @@
     type_specialized_kernel = change_names_of_pymbolic_calls(
             pre_type_specialized_knl, old_calls_to_new_calls)
 
-<<<<<<< HEAD
-    # the check is unnecessary as we would first get TypeInfereceFailure before
-    # encountering this. Move this at the start once ManglerCallable is
-    # deprecated.
-    if expect_completion:
-        # if completion is expected, then it is important that all the
-        # callables are scoped.
-        from loopy.check import check_functions_are_resolved
-        check_functions_are_resolved(type_specialized_kernel)
-
-    return type_specialized_kernel, callables_table
-=======
     return type_specialized_kernel, clbl_inf_ctx
->>>>>>> b04cecfd
 
 
 def infer_unknown_types(program, expect_completion=False):
     """Infer types on temporaries and arguments."""
-<<<<<<< HEAD
-
-    callables_table = program.callables_table
-
-    type_uninferred_knl_callable = (
-            callables_table[program.name])
-    type_uninferred_root_kernel = type_uninferred_knl_callable.subkernel
-
-    old_callables_count = callables_table.callables_count
-    callables_table = (
-            program.callables_table.with_edit_callables_mode())
-    root_kernel, callables_table = (
-            infer_unknown_types_for_a_single_kernel(
-                type_uninferred_root_kernel,
-                callables_table, expect_completion))
-
-    type_inferred_knl_callable = type_uninferred_knl_callable.copy(
-            subkernel=root_kernel)
-
-    callables_table, _ = (
-            callables_table.with_callable(
-                program.name,
-                type_inferred_knl_callable))
-
-    callables_table = (
-            callables_table.with_exit_edit_callables_mode(
-                old_callables_count))
-
-    return program.copy(callables_table=callables_table)
-=======
     from loopy.kernel.data import auto
     from loopy.translation_unit import resolve_callables
 
@@ -1447,7 +1029,6 @@
                             f" '{vars_not_inferred.pop()}' of kernel '{e}'.")
 
     return clbl_inf_ctx.finish_program(program)
->>>>>>> b04cecfd
 
 # }}}
 
@@ -1456,11 +1037,7 @@
 
 def infer_arg_and_reduction_dtypes_for_reduction_expression(
         kernel, expr, callables_table, unknown_types_ok):
-<<<<<<< HEAD
-    type_inf_mapper = TypeInferenceMapper(kernel, callables_table)
-=======
     type_inf_mapper = TypeReader(kernel, callables_table)
->>>>>>> b04cecfd
     import loopy as lp
 
     if expr.is_tuple_typed:
@@ -1491,8 +1068,7 @@
             if dt is not lp.auto else dt
             for dt in reduction_dtypes)
 
-    return tuple(arg_dtypes), reduction_dtypes, (
-            type_inf_mapper.callables_table)
+    return tuple(arg_dtypes), reduction_dtypes
 
 # }}}
 
