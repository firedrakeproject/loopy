--- conflicted
+++ resolved
@@ -719,11 +719,7 @@
 
 # {{{ auto save and reload across kernel calls
 
-<<<<<<< HEAD
-def save_and_reload_temporaries(program):
-=======
 def save_and_reload_temporaries(program, entrypoint=None):
->>>>>>> b04cecfd
     """
     Add instructions to save and reload temporary variables that are live
     across kernel calls.
@@ -746,15 +742,6 @@
 
     :returns: The resulting kernel
     """
-<<<<<<< HEAD
-
-    knl = program.root_kernel
-
-    if not knl.schedule:
-        program = lp.preprocess_program(program)
-        from loopy.schedule import get_one_scheduled_kernel
-        knl = get_one_scheduled_kernel(program.root_kernel,
-=======
     if entrypoint is None:
         if len(program.entrypoints) != 1:
             raise LoopyError("Missing argument 'entrypoint'.")
@@ -766,7 +753,6 @@
         program = lp.preprocess_program(program)
         from loopy.schedule import get_one_linearized_kernel
         knl = get_one_linearized_kernel(program[entrypoint],
->>>>>>> b04cecfd
                 program.callables_table)
 
     assert knl.schedule is not None
@@ -811,11 +797,7 @@
                         .format(temporary, sched_item.kernel_name))
                 saver.save(temporary, sched_item.kernel_name)
 
-<<<<<<< HEAD
-    return program.with_root_kernel(saver.finish())
-=======
     return program.with_kernel(saver.finish())
->>>>>>> b04cecfd
 
 # }}}
 
