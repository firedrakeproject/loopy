__copyright__ = "Copyright (C) 2012 Andreas Kloeckner"

__license__ = """
Permission is hereby granted, free of charge, to any person obtaining a copy
of this software and associated documentation files (the "Software"), to deal
in the Software without restriction, including without limitation the rights
to use, copy, modify, merge, publish, distribute, sublicense, and/or sell
copies of the Software, and to permit persons to whom the Software is
furnished to do so, subject to the following conditions:

The above copyright notice and this permission notice shall be included in
all copies or substantial portions of the Software.

THE SOFTWARE IS PROVIDED "AS IS", WITHOUT WARRANTY OF ANY KIND, EXPRESS OR
IMPLIED, INCLUDING BUT NOT LIMITED TO THE WARRANTIES OF MERCHANTABILITY,
FITNESS FOR A PARTICULAR PURPOSE AND NONINFRINGEMENT. IN NO EVENT SHALL THE
AUTHORS OR COPYRIGHT HOLDERS BE LIABLE FOR ANY CLAIM, DAMAGES OR OTHER
LIABILITY, WHETHER IN AN ACTION OF CONTRACT, TORT OR OTHERWISE, ARISING FROM,
OUT OF OR IN CONNECTION WITH THE SOFTWARE OR THE USE OR OTHER DEALINGS IN
THE SOFTWARE.
"""


import islpy as isl
from islpy import dim_type

from loopy.symbolic import (
        RuleAwareIdentityMapper, RuleAwareSubstitutionMapper,
        SubstitutionRuleMappingContext)
from loopy.diagnostic import LoopyError

from loopy.program import Program, iterate_over_kernels_if_given_program
from loopy.kernel import LoopKernel
from loopy.kernel.function_interface import CallableKernel


__doc__ = """
.. currentmodule:: loopy

.. autofunction:: split_iname

.. autofunction:: chunk_iname

.. autofunction:: join_inames

.. autofunction:: untag_inames

.. autofunction:: tag_inames

.. autofunction:: duplicate_inames

.. autofunction:: get_iname_duplication_options

.. autofunction:: has_schedulable_iname_nesting

.. autofunction:: prioritize_loops

.. autofunction:: rename_iname

.. autofunction:: remove_unused_inames

.. autofunction:: split_reduction_inward

.. autofunction:: split_reduction_outward

.. autofunction:: affine_map_inames

.. autofunction:: find_unused_axis_tag

.. autofunction:: make_reduction_inames_unique

.. autofunction:: add_inames_to_insn

.. autofunction:: add_inames_for_unused_hw_axes

"""


# {{{ set loop priority

@iterate_over_kernels_if_given_program
def set_loop_priority(kernel, loop_priority):
    from warnings import warn
    warn("set_loop_priority is deprecated. Use prioritize_loops instead. "
         "Attention: A call to set_loop_priority will overwrite any previously "
         "set priorities!", DeprecationWarning, stacklevel=2)

    if isinstance(loop_priority, str):
        loop_priority = tuple(s.strip()
                              for s in loop_priority.split(",") if s.strip())
    loop_priority = tuple(loop_priority)

    return kernel.copy(loop_priority=frozenset([loop_priority]))


@iterate_over_kernels_if_given_program
def prioritize_loops(kernel, loop_priority):
    """Indicates the textual order in which loops should be entered in the
    kernel code. Note that this priority has an advisory role only. If the
    kernel logically requires a different nesting, priority is ignored.
    Priority is only considered if loop nesting is ambiguous.

    prioritize_loops can be used multiple times. If you do so, each given
    *loop_priority* specifies a scheduling constraint. The constraints from
    all calls to prioritize_loops together establish a partial order on the
    inames (see https://en.wikipedia.org/wiki/Partially_ordered_set).

    :arg: an iterable of inames, or, for brevity, a comma-separated string of
        inames
    """

    assert isinstance(kernel, LoopKernel)
    if isinstance(loop_priority, str):
        loop_priority = tuple(s.strip()
                              for s in loop_priority.split(",") if s.strip())
    loop_priority = tuple(loop_priority)

    return kernel.copy(loop_priority=kernel.loop_priority.union([loop_priority]))

# }}}


# {{{ split/chunk inames

# {{{ backend

class _InameSplitter(RuleAwareIdentityMapper):
    def __init__(self, rule_mapping_context, within,
            split_iname, outer_iname, inner_iname, replacement_index):
        super().__init__(rule_mapping_context)

        self.within = within

        self.split_iname = split_iname
        self.outer_iname = outer_iname
        self.inner_iname = inner_iname

        self.replacement_index = replacement_index

    def map_reduction(self, expr, expn_state):
        if (self.split_iname in expr.inames
                and self.split_iname not in expn_state.arg_context
                and self.within(
                    expn_state.kernel,
                    expn_state.instruction)):
            new_inames = list(expr.inames)
            new_inames.remove(self.split_iname)
            new_inames.extend([self.outer_iname, self.inner_iname])

            from loopy.symbolic import Reduction
            return Reduction(expr.operation, tuple(new_inames),
                        self.rec(expr.expr, expn_state),
                        expr.allow_simultaneous)
        else:
            return super().map_reduction(expr, expn_state)

    def map_variable(self, expr, expn_state):
        if (expr.name == self.split_iname
                and self.split_iname not in expn_state.arg_context
                and self.within(
                    expn_state.kernel,
                    expn_state.instruction)):
            return self.replacement_index
        else:
            return super().map_variable(expr, expn_state)


def _split_iname_backend(kernel, split_iname,
        fixed_length, fixed_length_is_inner,
        make_new_loop_index,
        outer_iname=None, inner_iname=None,
        outer_tag=None, inner_tag=None,
        slabs=(0, 0), do_tagged_check=True,
        within=None):
    """
    :arg within: If not None, limit the action of the transformation to
        matching contexts.  See :func:`loopy.match.parse_stack_match`
        for syntax.
    """

    from loopy.match import parse_match
    within = parse_match(within)

    # {{{ return the same kernel if no kernel matches

    def _do_not_transform_if_no_within_matches():
        for insn in kernel.instructions:
            if within(kernel, insn):
                return

        return kernel

    _do_not_transform_if_no_within_matches()

    # }}}

    existing_tags = kernel.iname_tags(split_iname)
    from loopy.kernel.data import ForceSequentialTag, filter_iname_tags_by_type
    if (do_tagged_check and existing_tags
            and not filter_iname_tags_by_type(existing_tags, ForceSequentialTag)):
        raise LoopyError("cannot split already tagged iname '%s'" % split_iname)

    if split_iname not in kernel.all_inames():
        raise ValueError("cannot split loop for unknown variable '%s'" % split_iname)

    applied_iname_rewrites = kernel.applied_iname_rewrites[:]

    vng = kernel.get_var_name_generator()

    if outer_iname is None:
        outer_iname = vng(split_iname+"_outer")
    if inner_iname is None:
        inner_iname = vng(split_iname+"_inner")

    def process_set(s):
        var_dict = s.get_var_dict()

        if split_iname not in var_dict:
            return s

        orig_dim_type, _ = var_dict[split_iname]

        outer_var_nr = s.dim(orig_dim_type)
        inner_var_nr = s.dim(orig_dim_type)+1

        s = s.add_dims(orig_dim_type, 2)
        s = s.set_dim_name(orig_dim_type, outer_var_nr, outer_iname)
        s = s.set_dim_name(orig_dim_type, inner_var_nr, inner_iname)

        from loopy.isl_helpers import make_slab

        if fixed_length_is_inner:
            fixed_iname, var_length_iname = inner_iname, outer_iname
        else:
            fixed_iname, var_length_iname = outer_iname, inner_iname

        space = s.get_space()
        fixed_constraint_set = (
                make_slab(space, fixed_iname, 0, fixed_length)
                # name = fixed_iname + fixed_length*var_length_iname
                .add_constraint(isl.Constraint.eq_from_names(
                    space, {
                        split_iname: 1,
                        fixed_iname: -1,
                        var_length_iname: -fixed_length})))

        name_dim_type, name_idx = space.get_var_dict()[split_iname]
        s = s.intersect(fixed_constraint_set)

        def _project_out_only_if_all_instructions_in_within():
            for insn in kernel.instructions:
                if split_iname in insn.within_inames and (
                        not within(kernel, insn)):
                    return s

            return s.project_out(name_dim_type, name_idx, 1)

        return _project_out_only_if_all_instructions_in_within()

    new_domains = [process_set(dom) for dom in kernel.domains]

    from pymbolic import var
    inner = var(inner_iname)
    outer = var(outer_iname)
    new_loop_index = make_new_loop_index(inner, outer)

    subst_map = {var(split_iname): new_loop_index}
    applied_iname_rewrites.append(subst_map)

    # {{{ update within_inames

    new_insns = []
    for insn in kernel.instructions:
        if split_iname in insn.within_inames and (
                within(kernel, insn)):
            new_within_inames = (
                    (insn.within_inames.copy()
                    - frozenset([split_iname]))
                    | frozenset([outer_iname, inner_iname]))
        else:
            new_within_inames = insn.within_inames

        insn = insn.copy(
                within_inames=new_within_inames)

        new_insns.append(insn)

    # }}}

    iname_slab_increments = kernel.iname_slab_increments.copy()
    iname_slab_increments[outer_iname] = slabs

    new_priorities = []
    for prio in kernel.loop_priority:
        new_prio = ()
        for prio_iname in prio:
            if prio_iname == split_iname:
                new_prio = new_prio + (outer_iname, inner_iname)
            else:
                new_prio = new_prio + (prio_iname,)
        new_priorities.append(new_prio)

    kernel = kernel.copy(
            domains=new_domains,
            iname_slab_increments=iname_slab_increments,
            instructions=new_insns,
            applied_iname_rewrites=applied_iname_rewrites,
            loop_priority=frozenset(new_priorities))

    rule_mapping_context = SubstitutionRuleMappingContext(
            kernel.substitutions, kernel.get_var_name_generator())
    ins = _InameSplitter(rule_mapping_context, within,
            split_iname, outer_iname, inner_iname, new_loop_index)

    kernel = ins.map_kernel(kernel)
    kernel = rule_mapping_context.finish_kernel(kernel)

    for existing_tag in existing_tags:
        kernel = tag_inames(kernel,
                {outer_iname: existing_tag, inner_iname: existing_tag})

    return tag_inames(kernel, {outer_iname: outer_tag,
        inner_iname: inner_tag})

# }}}


# {{{ split iname

@iterate_over_kernels_if_given_program
def split_iname(kernel, split_iname, inner_length,
        outer_iname=None, inner_iname=None,
        outer_tag=None, inner_tag=None,
        slabs=(0, 0), do_tagged_check=True,
        within=None):
    """Split *split_iname* into two inames (an 'inner' one and an 'outer' one)
    so that ``split_iname == inner + outer*inner_length`` and *inner* is of
    constant length *inner_length*.

    :arg outer_iname: The new iname to use for the 'inner' (fixed-length)
        loop. Defaults to a name derived from ``split_iname + "_outer"``
    :arg inner_iname: The new iname to use for the 'inner' (fixed-length)
        loop. Defaults to a name derived from ``split_iname + "_inner"``
    :arg inner_length: a positive integer
    :arg slabs:
        A tuple ``(head_it_count, tail_it_count)`` indicating the
        number of leading/trailing iterations of *outer_iname*
        for which separate code should be generated.
    :arg outer_tag: The iname tag (see :ref:`iname-tags`) to apply to
        *outer_iname*.
    :arg inner_tag: The iname tag (see :ref:`iname-tags`) to apply to
        *inner_iname*.
    :arg within: a stack match as understood by
        :func:`loopy.match.parse_match`.
    """
    assert isinstance(kernel, LoopKernel)

    def make_new_loop_index(inner, outer):
        return inner + outer*inner_length

    return _split_iname_backend(kernel, split_iname,
            fixed_length=inner_length, fixed_length_is_inner=True,
            make_new_loop_index=make_new_loop_index,
            outer_iname=outer_iname, inner_iname=inner_iname,
            outer_tag=outer_tag, inner_tag=inner_tag,
            slabs=slabs, do_tagged_check=do_tagged_check,
            within=within)

# }}}


# {{{ chunk iname

@iterate_over_kernels_if_given_program
def chunk_iname(kernel, split_iname, num_chunks,
        outer_iname=None, inner_iname=None,
        outer_tag=None, inner_tag=None,
        slabs=(0, 0), do_tagged_check=True,
        within=None):
    """
    Split *split_iname* into two inames (an 'inner' one and an 'outer' one)
    so that ``split_iname == inner + outer*chunk_length`` and *outer* is of
    fixed length *num_chunks*.

    :arg within: a stack match as understood by
        :func:`loopy.match.parse_stack_match`.

    .. versionadded:: 2016.2
    """

    size = kernel.get_iname_bounds(split_iname).size
    k0 = isl.Aff.zero_on_domain(size.domain().space)
    chunk_ceil = size.div(k0+num_chunks).ceil()
    chunk_floor = size.div(k0+num_chunks).floor()
    chunk_diff = chunk_ceil - chunk_floor
    chunk_mod = size.mod_val(num_chunks)

    from loopy.symbolic import pw_aff_to_expr
    from pymbolic.primitives import Min

    def make_new_loop_index(inner, outer):
        # These two expressions are equivalent. Benchmarking between the
        # two was inconclusive, although one is shorter.

        if 0:
            # Triggers isl issues in check pass.
            return (
                    inner +
                    pw_aff_to_expr(chunk_floor) * outer
                    +
                    pw_aff_to_expr(chunk_diff) * Min(
                        (outer, pw_aff_to_expr(chunk_mod))))
        else:
            return (
                    inner +
                    pw_aff_to_expr(chunk_ceil) * Min(
                        (outer, pw_aff_to_expr(chunk_mod)))
                    +
                    pw_aff_to_expr(chunk_floor) * (
                        outer - Min((outer, pw_aff_to_expr(chunk_mod)))))

    # {{{ check that iname is a box iname

    # Since the linearization used in the constraint used to map the domain
    # does not match the linearization in make_new_loop_index, we can't really
    # tolerate if the iname in question has constraints that make it non-boxy,
    # since these sub-indices would end up in the wrong spot.

    for dom in kernel.domains:
        var_dict = dom.get_var_dict()
        if split_iname not in var_dict:
            continue

        dt, idx = var_dict[split_iname]
        assert dt == dim_type.set

        aff_zero = isl.Aff.zero_on_domain(dom.space)
        aff_split_iname = aff_zero.set_coefficient_val(dim_type.in_, idx, 1)
        aligned_size = isl.align_spaces(size, aff_zero)
        box_dom = (
                dom
                .eliminate(dt, idx, 1)
                & aff_zero.le_set(aff_split_iname)
                & aff_split_iname.lt_set(aligned_size)
                )

        if not (
                box_dom <= dom
                and
                dom <= box_dom):
            raise LoopyError("domain '%s' is not box-shape about iname "
                    "'%s', cannot use chunk_iname()"
                    % (dom, split_iname))

    # }}}

    return _split_iname_backend(kernel, split_iname,
            fixed_length=num_chunks, fixed_length_is_inner=False,
            make_new_loop_index=make_new_loop_index,
            outer_iname=outer_iname, inner_iname=inner_iname,
            outer_tag=outer_tag, inner_tag=inner_tag,
            slabs=slabs, do_tagged_check=do_tagged_check,
            within=within)

# }}}

# }}}


# {{{ join inames

class _InameJoiner(RuleAwareSubstitutionMapper):
    def __init__(self, rule_mapping_context, within, subst_func,
            joined_inames, new_iname):
        super().__init__(rule_mapping_context,
                subst_func, within)

        self.joined_inames = set(joined_inames)
        self.new_iname = new_iname

    def map_reduction(self, expr, expn_state):
        expr_inames = set(expr.inames)
        overlap = (self.joined_inames & expr_inames
                - set(expn_state.arg_context))
        if overlap and self.within(
                expn_state.kernel,
                expn_state.instruction,
                expn_state.stack):
            if overlap != expr_inames:
                raise LoopyError(
                        "Cannot join inames '%s' if there is a reduction "
                        "that does not use all of the inames being joined. "
                        "(Found one with just '%s'.)"
                        % (
                            ", ".join(self.joined_inames),
                            ", ".join(expr_inames)))

            new_inames = expr_inames - self.joined_inames
            new_inames.add(self.new_iname)

            from loopy.symbolic import Reduction
            return Reduction(expr.operation, tuple(new_inames),
                        self.rec(expr.expr, expn_state),
                        expr.allow_simultaneous)
        else:
            return super().map_reduction(expr, expn_state)


@iterate_over_kernels_if_given_program
def join_inames(kernel, inames, new_iname=None, tag=None, within=None):
    """
    :arg inames: fastest varying last
    :arg within: a stack match as understood by
        :func:`loopy.match.parse_stack_match`.
    """

    from loopy.match import parse_match
    within = parse_match(within)

    # {{{ return the same kernel if no kernel matches

    def _do_not_transform_if_no_within_matches():
        for insn in kernel.instructions:
            if within(kernel, insn):
                return

        return kernel

    _do_not_transform_if_no_within_matches()

    # }}}

    # now fastest varying first
    inames = inames[::-1]

    if new_iname is None:
        new_iname = kernel.get_var_name_generator()("_and_".join(inames))

    from loopy.kernel.tools import DomainChanger
    domch = DomainChanger(kernel, frozenset(inames))
    for iname in inames:
        if kernel.get_home_domain_index(iname) != domch.leaf_domain_index:
            raise LoopyError("iname '%s' is not 'at home' in the "
                    "join's leaf domain" % iname)

    new_domain = domch.domain
    new_dim_idx = new_domain.dim(dim_type.set)
    new_domain = new_domain.add_dims(dim_type.set, 1)
    new_domain = new_domain.set_dim_name(dim_type.set, new_dim_idx, new_iname)

    joint_aff = zero = isl.Aff.zero_on_domain(new_domain.space)
    subst_dict = {}
    base_divisor = 1

    from pymbolic import var

    for i, iname in enumerate(inames):
        iname_dt, iname_idx = zero.get_space().get_var_dict()[iname]
        iname_aff = zero.add_coefficient_val(iname_dt, iname_idx, 1)

        joint_aff = joint_aff + base_divisor*iname_aff

        bounds = kernel.get_iname_bounds(iname, constants_only=True)

        from loopy.isl_helpers import (
                static_max_of_pw_aff, static_value_of_pw_aff)
        from loopy.symbolic import pw_aff_to_expr

        length = int(pw_aff_to_expr(
            static_max_of_pw_aff(bounds.size, constants_only=True)))

        try:
            lower_bound_aff = static_value_of_pw_aff(
                    bounds.lower_bound_pw_aff.coalesce(),
                    constants_only=False)
        except Exception as e:
            raise type(e)("while finding lower bound of '%s': " % iname)

        my_val = var(new_iname) // base_divisor
        if i+1 < len(inames):
            my_val %= length
        my_val += pw_aff_to_expr(lower_bound_aff)
        subst_dict[iname] = my_val

        base_divisor *= length

    from loopy.isl_helpers import iname_rel_aff
    new_domain = new_domain.add_constraint(
            isl.Constraint.equality_from_aff(
                iname_rel_aff(new_domain.get_space(), new_iname, "==", joint_aff)))

    for i, iname in enumerate(inames):
        iname_to_dim = new_domain.get_space().get_var_dict()
        iname_dt, iname_idx = iname_to_dim[iname]

        if within is None:
            new_domain = new_domain.project_out(iname_dt, iname_idx, 1)

    def subst_within_inames(fid):
        result = set()
        for iname in fid:
            if iname in inames:
                result.add(new_iname)
            else:
                result.add(iname)

        return frozenset(result)

    new_insns = [
            insn.copy(
                within_inames=subst_within_inames(insn.within_inames)) if
            within(kernel, insn) else insn for insn in kernel.instructions]

    kernel = (kernel
            .copy(
                instructions=new_insns,
                domains=domch.get_domains_with(new_domain),
                applied_iname_rewrites=kernel.applied_iname_rewrites + [subst_dict]
                ))

    from loopy.match import parse_stack_match
    within = parse_stack_match(within)

    from pymbolic.mapper.substitutor import make_subst_func
    rule_mapping_context = SubstitutionRuleMappingContext(
            kernel.substitutions, kernel.get_var_name_generator())
    ijoin = _InameJoiner(rule_mapping_context, within,
            make_subst_func(subst_dict),
            inames, new_iname)

    kernel = rule_mapping_context.finish_kernel(
            ijoin.map_kernel(kernel))

    if tag is not None:
        kernel = tag_inames(kernel, {new_iname: tag})

    return remove_unused_inames(kernel, inames)

# }}}


# {{{ untag inames

def untag_inames(kernel, iname_to_untag, tag_type):
    """
    Remove tags on *iname_to_untag* which matches *tag_type*.

    :arg iname_to_untag: iname as string.
    :arg tag_type: a subclass of :class:`loopy.kernel.data.IndexTag`.

    .. versionadded:: 2018.1
    """

    knl_iname_to_tags = kernel.iname_to_tags.copy()
    old_tags = knl_iname_to_tags.get(iname_to_untag, frozenset())
    old_tags = {tag for tag in old_tags if not isinstance(tag, tag_type)}

    if old_tags:
        knl_iname_to_tags[iname_to_untag] = old_tags
    else:
        del knl_iname_to_tags[iname_to_untag]

    return kernel.copy(iname_to_tags=knl_iname_to_tags)

# }}}


# {{{ tag inames

@iterate_over_kernels_if_given_program
def tag_inames(kernel, iname_to_tag, force=False,
        ignore_nonexistent=False):
    """Tag an iname

    :arg iname_to_tag: a list of tuples ``(iname, new_tag)``. *new_tag* is given
        as an instance of a subclass of :class:`loopy.kernel.data.IndexTag` or an
        iterable of which, or as a string as shown in :ref:`iname-tags`. May also
        be a dictionary for backwards compatibility. *iname* may also be a wildcard
        using ``*`` and ``?``.

    .. versionchanged:: 2016.3

        Added wildcards.

    .. versionchanged:: 2018.1

        Added iterable of tags
    """

    if isinstance(iname_to_tag, str):
        def parse_kv(s):
            colon_index = s.find(":")
            if colon_index == -1:
                raise ValueError("tag decl '%s' has no colon" % s)

            return (s[:colon_index].strip(), s[colon_index+1:].strip())

        iname_to_tag = [
                parse_kv(s) for s in iname_to_tag.split(",")
                if s.strip()]

    # convert dict to list of tuples
    if isinstance(iname_to_tag, dict):
        iname_to_tag = list(iname_to_tag.items())

    # flatten iterables of tags for each iname

    try:
        from collections.abc import Iterable
    except ImportError:
        from collections import Iterable  # pylint:disable=no-name-in-module

    unpack_iname_to_tag = []
    for iname, tags in iname_to_tag:
        if isinstance(tags, Iterable) and not isinstance(tags, str):
            for tag in tags:
                unpack_iname_to_tag.append((iname, tag))
        else:
            unpack_iname_to_tag.append((iname, tags))
    iname_to_tag = unpack_iname_to_tag

    from loopy.kernel.data import parse_tag as inner_parse_tag

    def parse_tag(tag):
        if isinstance(tag, str):
            if tag.startswith("like."):
                tags = kernel.iname_tags(tag[5:])
                if len(tags) == 0:
                    return None
                if len(tags) == 1:
                    return tags[0]
                else:
                    raise LoopyError("cannot use like for multiple tags (for now)")
            elif tag == "unused.g":
                return find_unused_axis_tag(kernel, "g")
            elif tag == "unused.l":
                return find_unused_axis_tag(kernel, "l")

        return inner_parse_tag(tag)

    iname_to_tag = [(iname, parse_tag(tag)) for iname, tag in iname_to_tag]

    from loopy.kernel.data import (ConcurrentTag, ForceSequentialTag,
                                   filter_iname_tags_by_type)

    # {{{ globbing

    all_inames = kernel.all_inames()

    from loopy.match import re_from_glob
    new_iname_to_tag = {}
    for iname, new_tag in iname_to_tag:
        if "*" in iname or "?" in iname:
            match_re = re_from_glob(iname)
            for sub_iname in all_inames:
                if match_re.match(sub_iname):
                    new_iname_to_tag[sub_iname] = new_tag

        else:
            if iname not in all_inames:
                if ignore_nonexistent:
                    continue
                else:
                    raise LoopyError("iname '%s' does not exist" % iname)

            new_iname_to_tag[iname] = new_tag

    iname_to_tag = new_iname_to_tag
    del new_iname_to_tag

    # }}}

    knl_iname_to_tags = kernel.iname_to_tags.copy()
    for iname, new_tag in iname_to_tag.items():
        if not new_tag:
            continue

        old_tags = kernel.iname_tags(iname)

        if iname not in kernel.all_inames():
            raise ValueError("cannot tag '%s'--not known" % iname)

        if (isinstance(new_tag, ConcurrentTag)
                and filter_iname_tags_by_type(old_tags, ForceSequentialTag)):
            raise ValueError("cannot tag '%s' as parallel--"
                    "iname requires sequential execution" % iname)

        if (isinstance(new_tag, ForceSequentialTag)
                and filter_iname_tags_by_type(old_tags, ConcurrentTag)):
            raise ValueError("'%s' is already tagged as parallel, "
                    "but is now prohibited from being parallel "
                    "(likely because of participation in a precompute or "
                    "a reduction)" % iname)

        knl_iname_to_tags[iname] = old_tags | frozenset([new_tag])

    return kernel.copy(iname_to_tags=knl_iname_to_tags)

# }}}


# {{{ duplicate inames

class _InameDuplicator(RuleAwareIdentityMapper):
    def __init__(self, rule_mapping_context,
            old_to_new, within):
        super().__init__(rule_mapping_context)

        self.old_to_new = old_to_new
        self.old_inames_set = set(old_to_new.keys())
        self.within = within

    def map_reduction(self, expr, expn_state):
        if (set(expr.inames) & self.old_inames_set
                and self.within(
                    expn_state.kernel,
                    expn_state.instruction,
                    expn_state.stack)):
            new_inames = tuple(
                    self.old_to_new.get(iname, iname)
                    if iname not in expn_state.arg_context
                    else iname
                    for iname in expr.inames)

            from loopy.symbolic import Reduction
            return Reduction(expr.operation, new_inames,
                        self.rec(expr.expr, expn_state),
                        expr.allow_simultaneous)
        else:
            return super().map_reduction(expr, expn_state)

    def map_variable(self, expr, expn_state):
        new_name = self.old_to_new.get(expr.name)

        if (new_name is None
                or expr.name in expn_state.arg_context
                or not self.within(
                    expn_state.kernel,
                    expn_state.instruction,
                    expn_state.stack)):
            return super().map_variable(expr, expn_state)
        else:
            from pymbolic import var
            return var(new_name)

    def map_instruction(self, kernel, insn):
        if not self.within(kernel, insn, ()):
            return insn

        new_fid = frozenset(
                self.old_to_new.get(iname, iname)
                for iname in insn.within_inames)
        return insn.copy(within_inames=new_fid)


@iterate_over_kernels_if_given_program
def duplicate_inames(kernel, inames, within, new_inames=None, suffix=None,
        tags={}):
    """
    :arg within: a stack match as understood by
        :func:`loopy.match.parse_stack_match`.
    """

    # {{{ normalize arguments, find unique new_inames

    if isinstance(inames, str):
        inames = [iname.strip() for iname in inames.split(",")]

    if isinstance(new_inames, str):
        new_inames = [iname.strip() for iname in new_inames.split(",")]

    from loopy.match import parse_stack_match
    within = parse_stack_match(within)

    if new_inames is None:
        new_inames = [None] * len(inames)

    if len(new_inames) != len(inames):
        raise ValueError("new_inames must have the same number of entries as inames")

    name_gen = kernel.get_var_name_generator()

    for i, iname in enumerate(inames):
        new_iname = new_inames[i]

        if new_iname is None:
            new_iname = iname

            if suffix is not None:
                new_iname += suffix

            new_iname = name_gen(new_iname)

        else:
            if name_gen.is_name_conflicting(new_iname):
                raise ValueError("new iname '%s' conflicts with existing names"
                        % new_iname)

            name_gen.add_name(new_iname)

        new_inames[i] = new_iname

    # }}}

    # {{{ duplicate the inames

    for old_iname, new_iname in zip(inames, new_inames):
        from loopy.kernel.tools import DomainChanger
        domch = DomainChanger(kernel, frozenset([old_iname]))

        from loopy.isl_helpers import duplicate_axes
        kernel = kernel.copy(
                domains=domch.get_domains_with(
                    duplicate_axes(domch.domain, [old_iname], [new_iname])))

    # }}}

    # {{{ change the inames in the code

    rule_mapping_context = SubstitutionRuleMappingContext(
            kernel.substitutions, name_gen)
    indup = _InameDuplicator(rule_mapping_context,
            old_to_new=dict(list(zip(inames, new_inames))),
            within=within)

    kernel = rule_mapping_context.finish_kernel(
            indup.map_kernel(kernel))

    # }}}

    # {{{ realize tags

    for old_iname, new_iname in zip(inames, new_inames):
        new_tag = tags.get(old_iname)
        if new_tag is not None:
            kernel = tag_inames(kernel, {new_iname: new_tag})

    # }}}

    return kernel

# }}}


# {{{ iname duplication for schedulability

def _get_iname_duplication_options(insn_iname_sets, old_common_inames=frozenset([])):
    # Remove common inames of the current insn_iname_sets, as they are not relevant
    # for splitting.
    common = frozenset([]).union(*insn_iname_sets).intersection(*insn_iname_sets)

    # If common inames were found, we reduce the problem and go into recursion
    if common:
        # Remove the common inames from the instruction dependencies
        insn_iname_sets = (
            frozenset(iname_set - common for iname_set in insn_iname_sets)
            -
            frozenset([frozenset([])]))
        # Join the common inames with those previously found
        common = common.union(old_common_inames)

        # Go into recursion
        yield from _get_iname_duplication_options(insn_iname_sets, common)
        # Do not yield anything beyond here!
        return

    # Try finding a partitioning of the remaining inames, such that all instructions
    # use only inames from one of the disjoint sets from the partitioning.
    def join_sets_if_not_disjoint(sets):
        for s1 in sets:
            for s2 in sets:
                if s1 != s2 and s1 & s2:
                    return (
                        (sets - frozenset([s1, s2]))
                        | frozenset([s1 | s2])
                        ), False

        return sets, True

    partitioning = insn_iname_sets
    stop = False
    while not stop:
        partitioning, stop = join_sets_if_not_disjoint(partitioning)

    # If a partitioning was found we recursively apply this algorithm to the
    # subproblems
    if len(partitioning) > 1:
        for part in partitioning:
            working_set = frozenset(s for s in insn_iname_sets if s <= part)
            yield from _get_iname_duplication_options(working_set,
                                                         old_common_inames)
    # If exactly one set was found, an iname duplication is necessary
    elif len(partitioning) == 1:
        inames, = partitioning

        # There are splitting options for all inames
        for iname in inames:
            iname_insns = frozenset(
                    insn
                    for insn in insn_iname_sets
                    if frozenset([iname]) <= insn)

            import itertools as it
            # For a given iname, the set of instructions containing this iname
            # is inspected.  For each element of the power set without the
            # empty and the full set, one duplication option is generated.
            for insns_to_dup in it.chain.from_iterable(
                    it.combinations(iname_insns, i)
                    for i in range(1, len(iname_insns))):
                yield (
                    iname,
                    tuple(insn | old_common_inames for insn in insns_to_dup))

    # If partitioning was empty, we have recursed successfully and yield nothing


<<<<<<< HEAD
def get_iname_duplication_options(knl, use_boostable_into=False):
=======
def get_iname_duplication_options_for_single_kernel(kernel,
        use_boostable_into=False):
>>>>>>> 23d7e9ca
    """List options for duplication of inames, if necessary for schedulability

    :returns: a generator listing all options to duplicate inames, if duplication
        of an iname is necessary to ensure the schedulability of the kernel.
        Duplication options are returned as tuples (iname, within) as
        understood by :func:`duplicate_inames`. There is no guarantee, that the
        transformed kernel will be schedulable, because multiple duplications
        of iname may be necessary.

    Some kernels require the duplication of inames in order to be schedulable, as the
    forced iname dependencies define an over-determined problem to the scheduler.
    Consider the following minimal example:

        knl = lp.make_kernel(["{[i,j]:0<=i,j<n}"],
                             \"\"\"
                             mat1[i,j] = mat1[i,j] + 1 {inames=i:j, id=i1}
                             mat2[j] = mat2[j] + 1 {inames=j, id=i2}
                             mat3[i] = mat3[i] + 1 {inames=i, id=i3}
                             \"\"\")

    In the example, there are four possibilities to resolve the problem:
    * duplicating i in instruction i3
    * duplicating i in instruction i1 and i3
    * duplicating j in instruction i2
    * duplicating i in instruction i2 and i3

    Use :func:`has_schedulable_iname_nesting` to decide whether an iname needs to be
    duplicated in a given kernel.
    """
<<<<<<< HEAD
    if isinstance(knl, Program):
        if len([clbl for clbl in six.itervalues(knl.callables_table) if
                isinstance(clbl, CallableKernel)]) == 1:
            knl = knl[list(knl.entrypoints)[0]]

    assert isinstance(knl, LoopKernel)
=======
    if use_boostable_into:
        raise LoopyError("'use_boostable_into=True' is no longer supported.")

    if use_boostable_into is False:
        from warnings import warn
        warn("passing 'use_boostable_into=False' to 'get_iname_duplication_options'"
                " is deprecated. The argument will go away in 2021.",
                DeprecationWarning, stacklevel=2)
>>>>>>> 23d7e9ca

    from loopy.kernel.data import ConcurrentTag

    concurrent_inames = {
            iname
            for iname in kernel.all_inames()
            if kernel.iname_tags_of_type(iname, ConcurrentTag)}

    # First we extract the minimal necessary information from the kernel
    insn_iname_sets = (
        frozenset(
            insn.within_inames - concurrent_inames
            for insn in kernel.instructions)
        -
        frozenset([frozenset([])]))

    # Get the duplication options as a tuple of iname and a set
    for iname, insns in _get_iname_duplication_options(insn_iname_sets):
        # Check whether this iname has a parallel tag and discard it if so
        if (iname in kernel.iname_to_tags
                and kernel.iname_tags_of_type(iname, ConcurrentTag)):
            continue

<<<<<<< HEAD
        # If we find a duplication option and to not use boostable_into
        # information, we restart this generator with use_boostable_into=True
        if not use_boostable_into and not knl.options.ignore_boostable_into:
            for option in get_iname_duplication_options(knl, True):
                yield option

            # Emit a warning that we needed boostable_into
            from warnings import warn
            from loopy.diagnostic import LoopyWarning
            warn("Kernel '%s' required the deprecated 'boostable_into' "
                 "instruction attribute in order to be schedulable!" % knl.name,
                 LoopyWarning)

            # Return to avoid yielding the duplication
            # options without boostable_into
            return

=======
>>>>>>> 23d7e9ca
        # Reconstruct an object that may be passed to the within parameter of
        # loopy.duplicate_inames
        from loopy.match import Id, Or
        within = Or(tuple(
            Id(insn.id) for insn in kernel.instructions
            if insn.within_inames in insns))

        # Only yield the result if an instruction matched.
        if within.children:
            yield iname, within


<<<<<<< HEAD
def has_schedulable_iname_nesting(knl):
=======
def get_iname_duplication_options(program, use_boostable_into=False):
    for in_knl_callable in program.callables_table.values():
        if isinstance(in_knl_callable, CallableKernel):
            yield from get_iname_duplication_options_for_single_kernel(
                    in_knl_callable.subkernel, use_boostable_into)
        elif isinstance(in_knl_callable, ScalarCallable):
            pass
        else:
            raise NotImplementedError("Unknown type of in kernel callable %s."
                    % (type(in_knl_callable)))

    return


def has_schedulable_iname_nesting_for_single_kernel(kernel):
>>>>>>> 23d7e9ca
    """
    :returns: a :class:`bool` indicating whether this kernel needs
        an iname duplication in order to be schedulable.
    """
<<<<<<< HEAD
    if isinstance(knl, Program):
        if len([clbl for clbl in six.itervalues(knl.callables_table) if
                isinstance(clbl, CallableKernel)]) == 1:
            knl = knl[list(knl.entrypoints)[0]]
    return not bool(next(get_iname_duplication_options(knl),
=======
    return not bool(next(get_iname_duplication_options_for_single_kernel(kernel),
>>>>>>> 23d7e9ca
        False))

# }}}


# {{{ rename_inames

@iterate_over_kernels_if_given_program
def rename_iname(kernel, old_iname, new_iname, existing_ok=False, within=None):
    """
    :arg within: a stack match as understood by
        :func:`loopy.match.parse_stack_match`.
    :arg existing_ok: execute even if *new_iname* already exists
    """

    var_name_gen = kernel.get_var_name_generator()

    # FIXME: Distinguish existing iname vs. existing other variable
    does_exist = var_name_gen.is_name_conflicting(new_iname)

    if old_iname not in kernel.all_inames():
        raise LoopyError("old iname '%s' does not exist" % old_iname)

    if does_exist and not existing_ok:
        raise LoopyError("iname '%s' conflicts with an existing identifier"
                "--cannot rename" % new_iname)

    if does_exist:
        # {{{ check that the domains match up

        dom = kernel.get_inames_domain(frozenset((old_iname, new_iname)))

        var_dict = dom.get_var_dict()
        _, old_idx = var_dict[old_iname]
        _, new_idx = var_dict[new_iname]

        par_idx = dom.dim(dim_type.param)
        dom_old = dom.move_dims(
                dim_type.param, par_idx, dim_type.set, old_idx, 1)
        dom_old = dom_old.move_dims(
                dim_type.set, dom_old.dim(dim_type.set), dim_type.param, par_idx, 1)
        dom_old = dom_old.project_out(
                dim_type.set, new_idx if new_idx < old_idx else new_idx - 1, 1)

        par_idx = dom.dim(dim_type.param)
        dom_new = dom.move_dims(
                dim_type.param, par_idx, dim_type.set, new_idx, 1)
        dom_new = dom_new.move_dims(
                dim_type.set, dom_new.dim(dim_type.set), dim_type.param, par_idx, 1)
        dom_new = dom_new.project_out(
                dim_type.set, old_idx if old_idx < new_idx else old_idx - 1, 1)

        if not (dom_old <= dom_new and dom_new <= dom_old):
            raise LoopyError(
                    "inames {old} and {new} do not iterate over the same domain"
                    .format(old=old_iname, new=new_iname))

        # }}}

        from pymbolic import var
        subst_dict = {old_iname: var(new_iname)}

        from loopy.match import parse_stack_match
        within = parse_stack_match(within)

        from pymbolic.mapper.substitutor import make_subst_func
        rule_mapping_context = SubstitutionRuleMappingContext(
                kernel.substitutions, var_name_gen)
        smap = RuleAwareSubstitutionMapper(rule_mapping_context,
                        make_subst_func(subst_dict), within)

        kernel = rule_mapping_context.finish_kernel(
                smap.map_kernel(kernel))

        new_instructions = []
        for insn in kernel.instructions:
            if (old_iname in insn.within_inames
                    and within(kernel, insn, ())):
                insn = insn.copy(
                        within_inames=(
                            (insn.within_inames - frozenset([old_iname]))
                            | frozenset([new_iname])))

            new_instructions.append(insn)

        kernel = kernel.copy(instructions=new_instructions)

    else:
        kernel = duplicate_inames(
                kernel, [old_iname], within=within, new_inames=[new_iname])

    kernel = remove_unused_inames(kernel, [old_iname])

    return kernel

# }}}


# {{{ remove unused inames

def get_used_inames(kernel):
    import loopy as lp
    exp_kernel = lp.expand_subst(kernel)

    used_inames = set()
    for insn in exp_kernel.instructions:
        used_inames.update(
                exp_kernel.insn_inames(insn.id)
                | insn.reduction_inames())

    return used_inames


def remove_unused_inames(kernel, inames=None):
    """Delete those among *inames* that are unused, i.e. project them
    out of the domain. If these inames pose implicit restrictions on
    other inames, these restrictions will persist as existentially
    quantified variables.

    :arg inames: may be an iterable of inames or a string of comma-separated inames.
    """

    # {{{ normalize arguments

    if inames is None:
        inames = kernel.all_inames()
    elif isinstance(inames, str):
        inames = inames.split(",")

    # }}}

    # {{{ check which inames are unused

    unused_inames = set(inames) - get_used_inames(kernel)

    # }}}

    # {{{ remove them

    from loopy.kernel.tools import DomainChanger

    for iname in unused_inames:
        domch = DomainChanger(kernel, (iname,))

        dom = domch.domain
        dt, idx = dom.get_var_dict()[iname]
        dom = dom.project_out(dt, idx, 1)

        kernel = kernel.copy(domains=domch.get_domains_with(dom))

    # }}}

    return kernel


def remove_any_newly_unused_inames(transformation_func):
    from functools import wraps

    @wraps(transformation_func)
    def wrapper(kernel, *args, **kwargs):

        # check for remove_unused_inames argument, default: True
        remove_newly_unused_inames = kwargs.pop("remove_newly_unused_inames", True)

        if remove_newly_unused_inames:
            # determine which inames were already unused
            inames_already_unused = kernel.all_inames() - get_used_inames(kernel)

            # call transform
            transformed_kernel = transformation_func(kernel, *args, **kwargs)

            # Remove inames that are unused due to transform
            return remove_unused_inames(
                transformed_kernel,
                transformed_kernel.all_inames()-inames_already_unused)
        else:
            # call transform
            return transformation_func(kernel, *args, **kwargs)

    return wrapper

# }}}


# {{{ split_reduction

class _ReductionSplitter(RuleAwareIdentityMapper):
    def __init__(self, rule_mapping_context, within, inames, direction):
        super().__init__(
                rule_mapping_context)

        self.within = within
        self.inames = inames
        self.direction = direction

    def map_reduction(self, expr, expn_state):
        if set(expr.inames) & set(expn_state.arg_context):
            # FIXME
            raise NotImplementedError()

        if (self.inames <= set(expr.inames)
                and self.within(
                    expn_state.kernel,
                    expn_state.instruction,
                    expn_state.stack)):
            leftover_inames = set(expr.inames) - self.inames

            from loopy.symbolic import Reduction
            if self.direction == "in":
                return Reduction(expr.operation, tuple(leftover_inames),
                        Reduction(expr.operation, tuple(self.inames),
                            self.rec(expr.expr, expn_state),
                            expr.allow_simultaneous),
                        expr.allow_simultaneous)
            elif self.direction == "out":
                return Reduction(expr.operation, tuple(self.inames),
                        Reduction(expr.operation, tuple(leftover_inames),
                            self.rec(expr.expr, expn_state),
                            expr.allow_simultaneous),
                        expr.allow_simultaneous)
            else:
                assert False
        else:
            return super().map_reduction(expr, expn_state)


def _split_reduction(kernel, inames, direction, within=None):
    if direction not in ["in", "out"]:
        raise ValueError("invalid value for 'direction': %s" % direction)

    if isinstance(inames, str):
        inames = inames.split(",")
    inames = set(inames)

    if not (inames <= kernel.all_inames()):
        raise LoopyError("Unknown inames: {}.".format(inames-kernel.all_inames()))

    from loopy.match import parse_stack_match
    within = parse_stack_match(within)

    rule_mapping_context = SubstitutionRuleMappingContext(
            kernel.substitutions, kernel.get_var_name_generator())
    rsplit = _ReductionSplitter(rule_mapping_context,
            within, inames, direction)
    return rule_mapping_context.finish_kernel(
            rsplit.map_kernel(kernel))


@iterate_over_kernels_if_given_program
def split_reduction_inward(kernel, inames, within=None):
    """Takes a reduction of the form::

        sum([i,j,k], ...)

    and splits it into two nested reductions::

        sum([j,k], sum([i], ...))

    In this case, *inames* would have been ``"i"`` indicating that
    the iname ``i`` should be made the iname governing the inner reduction.

    :arg inames: A list of inames, or a comma-separated string that can
        be parsed into those
    """

    return _split_reduction(kernel, inames, "in", within)


@iterate_over_kernels_if_given_program
def split_reduction_outward(kernel, inames, within=None):
    """Takes a reduction of the form::

        sum([i,j,k], ...)

    and splits it into two nested reductions::

        sum([i], sum([j,k], ...))

    In this case, *inames* would have been ``"i"`` indicating that
    the iname ``i`` should be made the iname governing the outer reduction.

    :arg inames: A list of inames, or a comma-separated string that can
        be parsed into those
    """

    return _split_reduction(kernel, inames, "out", within)

# }}}


# {{{ affine map inames

@iterate_over_kernels_if_given_program
def affine_map_inames(kernel, old_inames, new_inames, equations):
    """Return a new *kernel* where the affine transform
    specified by *equations* has been applied to the inames.

    :arg old_inames: A list of inames to be replaced by affine transforms
        of their values.
        May also be a string of comma-separated inames.

    :arg new_inames: A list of new inames that are not yet used in *kernel*,
        but have their values established in terms of *old_inames* by
        *equations*.
        May also be a string of comma-separated inames.
    :arg equations: A list of equations estabilishing a relationship
        between *old_inames* and *new_inames*. Each equation may be
        a tuple ``(lhs, rhs)`` of expressions or a string, with left and
        right hand side of the equation separated by ``=``.
    """

    # {{{ check and parse arguments

    if isinstance(new_inames, str):
        new_inames = new_inames.split(",")
        new_inames = [iname.strip() for iname in new_inames]
    if isinstance(old_inames, str):
        old_inames = old_inames.split(",")
        old_inames = [iname.strip() for iname in old_inames]
    if isinstance(equations, str):
        equations = [equations]

    import re
    eqn_re = re.compile(r"^([^=]+)=([^=]+)$")

    def parse_equation(eqn):
        if isinstance(eqn, str):
            eqn_match = eqn_re.match(eqn)
            if not eqn_match:
                raise ValueError("invalid equation: %s" % eqn)

            from loopy.symbolic import parse
            lhs = parse(eqn_match.group(1))
            rhs = parse(eqn_match.group(2))
            return (lhs, rhs)
        elif isinstance(eqn, tuple):
            if len(eqn) != 2:
                raise ValueError("unexpected length of equation tuple, "
                        "got %d, should be 2" % len(eqn))
            return eqn
        else:
            raise ValueError("unexpected type of equation"
                    "got %d, should be string or tuple"
                    % type(eqn).__name__)

    equations = [parse_equation(eqn) for eqn in equations]

    all_vars = kernel.all_variable_names()
    for iname in new_inames:
        if iname in all_vars:
            raise LoopyError("new iname '%s' is already used in kernel"
                    % iname)

    for iname in old_inames:
        if iname not in kernel.all_inames():
            raise LoopyError("old iname '%s' not known" % iname)

    # }}}

    # {{{ substitute iname use

    from pymbolic.algorithm import solve_affine_equations_for
    old_inames_to_expr = solve_affine_equations_for(old_inames, equations)

    subst_dict = {
            v.name: expr
            for v, expr in old_inames_to_expr.items()}

    var_name_gen = kernel.get_var_name_generator()

    from pymbolic.mapper.substitutor import make_subst_func
    from loopy.match import parse_stack_match

    rule_mapping_context = SubstitutionRuleMappingContext(
            kernel.substitutions, var_name_gen)
    old_to_new = RuleAwareSubstitutionMapper(rule_mapping_context,
            make_subst_func(subst_dict), within=parse_stack_match(None))

    kernel = (
            rule_mapping_context.finish_kernel(
                old_to_new.map_kernel(kernel))
            .copy(
                applied_iname_rewrites=kernel.applied_iname_rewrites + [subst_dict]
                ))

    # }}}

    # {{{ change domains

    new_inames_set = frozenset(new_inames)
    old_inames_set = frozenset(old_inames)

    new_domains = []
    for idom, dom in enumerate(kernel.domains):
        dom_var_dict = dom.get_var_dict()
        old_iname_overlap = [
                iname
                for iname in old_inames
                if iname in dom_var_dict]

        if not old_iname_overlap:
            new_domains.append(dom)
            continue

        from loopy.symbolic import get_dependencies
        dom_new_inames = set()
        dom_old_inames = set()

        # mapping for new inames to dim_types
        new_iname_dim_types = {}

        dom_equations = []
        for iname in old_iname_overlap:
            for ieqn, (lhs, rhs) in enumerate(equations):
                eqn_deps = get_dependencies(lhs) | get_dependencies(rhs)
                if iname in eqn_deps:
                    dom_new_inames.update(eqn_deps & new_inames_set)
                    dom_old_inames.update(eqn_deps & old_inames_set)

                if dom_old_inames:
                    dom_equations.append((lhs, rhs))

                this_eqn_old_iname_dim_types = {
                        dom_var_dict[old_iname][0]
                        for old_iname in eqn_deps & old_inames_set}

                if this_eqn_old_iname_dim_types:
                    if len(this_eqn_old_iname_dim_types) > 1:
                        raise ValueError("inames '%s' (from equation %d (0-based)) "
                                "in domain %d (0-based) are not "
                                "of a uniform dim_type"
                                % (", ".join(eqn_deps & old_inames_set), ieqn, idom))

                    this_eqn_new_iname_dim_type, = this_eqn_old_iname_dim_types

                    for new_iname in eqn_deps & new_inames_set:
                        if new_iname in new_iname_dim_types:
                            if (this_eqn_new_iname_dim_type
                                    != new_iname_dim_types[new_iname]):
                                raise ValueError("dim_type disagreement for "
                                        "iname '%s' (from equation %d (0-based)) "
                                        "in domain %d (0-based)"
                                        % (new_iname, ieqn, idom))
                        else:
                            new_iname_dim_types[new_iname] = \
                                    this_eqn_new_iname_dim_type

        if not dom_old_inames <= set(dom_var_dict):
            raise ValueError("domain %d (0-based) does not know about "
                    "all old inames (specifically '%s') needed to define new inames"
                    % (idom, ", ".join(dom_old_inames - set(dom_var_dict))))

        # add inames to domain with correct dim_types
        dom_new_inames = list(dom_new_inames)
        for iname in dom_new_inames:
            dt = new_iname_dim_types[iname]
            iname_idx = dom.dim(dt)
            dom = dom.add_dims(dt, 1)
            dom = dom.set_dim_name(dt, iname_idx, iname)

        # add equations
        from loopy.symbolic import aff_from_expr
        for lhs, rhs in dom_equations:
            dom = dom.add_constraint(
                    isl.Constraint.equality_from_aff(
                        aff_from_expr(dom.space, rhs - lhs)))

        # project out old inames
        for iname in dom_old_inames:
            dt, idx = dom.get_var_dict()[iname]
            dom = dom.project_out(dt, idx, 1)

        new_domains.append(dom)

    # }}}

    # {{{ switch iname refs in instructions

    def fix_iname_set(insn_id, inames):
        if old_inames_set <= inames:
            return (inames - old_inames_set) | new_inames_set
        elif old_inames_set & inames:
            raise LoopyError("instruction '%s' uses only a part (%s), not all, "
                    "of the old inames"
                    % (insn_id, ", ".join(old_inames_set & inames)))
        else:
            return inames

    new_instructions = [
            insn.copy(within_inames=fix_iname_set(
                insn.id, insn.within_inames))
            for insn in kernel.instructions]

    # }}}

    return kernel.copy(domains=new_domains, instructions=new_instructions)

# }}}


# {{{ find unused axes

def find_unused_axis_tag(kernel, kind, insn_match=None):
    """For one of the hardware-parallel execution tags, find an unused
    axis.

    :arg insn_match: An instruction match as understood by
        :func:`loopy.match.parse_match`.
    :arg kind: may be "l" or "g", or the corresponding tag class name

    :returns: an :class:`loopy.kernel.data.GroupIndexTag` or
        :class:`loopy.kernel.data.LocalIndexTag` that is not being used within
        the instructions matched by *insn_match*.
    """
    used_axes = set()

    from loopy.kernel.data import GroupIndexTag, LocalIndexTag

    if isinstance(kind, str):
        found = False
        for cls in [GroupIndexTag, LocalIndexTag]:
            if kind == cls.print_name:
                kind = cls
                found = True
                break

        if not found:
            raise LoopyError("invlaid tag kind: %s" % kind)

    from loopy.match import parse_match
    match = parse_match(insn_match)
    insns = [insn for insn in kernel.instructions if match(kernel, insn)]

    for insn in insns:
        for iname in kernel.insn_inames(insn):
            if kernel.iname_tags_of_type(iname, kind):
                used_axes.add(kind.axis)

    i = 0
    while i in used_axes:
        i += 1

    return kind(i)

# }}}


# {{{ separate_loop_head_tail_slab

# undocumented, because not super-useful
def separate_loop_head_tail_slab(kernel, iname, head_it_count, tail_it_count):
    """Mark *iname* so that the separate code is generated for
    the lower *head_it_count* and the upper *tail_it_count*
    iterations of the loop on *iname*.
    """

    iname_slab_increments = kernel.iname_slab_increments.copy()
    iname_slab_increments[iname] = (head_it_count, tail_it_count)

    return kernel.copy(iname_slab_increments=iname_slab_increments)

# }}}


# {{{ make_reduction_inames_unique

class _ReductionInameUniquifier(RuleAwareIdentityMapper):
    def __init__(self, rule_mapping_context, inames, within):
        super().__init__(rule_mapping_context)

        self.inames = inames
        self.old_to_new = []
        self.within = within

        self.iname_to_red_count = {}
        self.iname_to_nonsimultaneous_red_count = {}

    def map_reduction(self, expr, expn_state):
        within = self.within(
                    expn_state.kernel,
                    expn_state.instruction,
                    expn_state.stack)

        for iname in expr.inames:
            self.iname_to_red_count[iname] = (
                    self.iname_to_red_count.get(iname, 0) + 1)
            if not expr.allow_simultaneous:
                self.iname_to_nonsimultaneous_red_count[iname] = (
                    self.iname_to_nonsimultaneous_red_count.get(iname, 0) + 1)

        if within and not expr.allow_simultaneous:
            subst_dict = {}

            from pymbolic import var

            new_inames = []
            for iname in expr.inames:
                if (
                        not (self.inames is None or iname in self.inames)
                        or
                        self.iname_to_red_count[iname] <= 1):
                    new_inames.append(iname)
                    continue

                new_iname = self.rule_mapping_context.make_unique_var_name(iname)
                subst_dict[iname] = var(new_iname)
                self.old_to_new.append((iname, new_iname))
                new_inames.append(new_iname)

            from loopy.symbolic import SubstitutionMapper
            from pymbolic.mapper.substitutor import make_subst_func

            from loopy.symbolic import Reduction
            return Reduction(expr.operation, tuple(new_inames),
                    self.rec(
                        SubstitutionMapper(make_subst_func(subst_dict))(
                            expr.expr),
                        expn_state),
                    expr.allow_simultaneous)
        else:
            return super().map_reduction(
                    expr, expn_state)


@iterate_over_kernels_if_given_program
def make_reduction_inames_unique(kernel, inames=None, within=None):
    """
    :arg inames: if not *None*, only apply to these inames
    :arg within: a stack match as understood by
        :func:`loopy.match.parse_stack_match`.

    .. versionadded:: 2016.2
    """

    name_gen = kernel.get_var_name_generator()

    from loopy.match import parse_stack_match
    within = parse_stack_match(within)

    # {{{ change kernel

    rule_mapping_context = SubstitutionRuleMappingContext(
            kernel.substitutions, name_gen)
    r_uniq = _ReductionInameUniquifier(rule_mapping_context,
            inames, within=within)

    kernel = rule_mapping_context.finish_kernel(
            r_uniq.map_kernel(kernel))

    # }}}

    # {{{ duplicate the inames

    for old_iname, new_iname in r_uniq.old_to_new:
        from loopy.kernel.tools import DomainChanger
        domch = DomainChanger(kernel, frozenset([old_iname]))

        from loopy.isl_helpers import duplicate_axes
        kernel = kernel.copy(
                domains=domch.get_domains_with(
                    duplicate_axes(domch.domain, [old_iname], [new_iname])))

    # }}}

    return kernel

# }}}


# {{{ add_inames_to_insn

@iterate_over_kernels_if_given_program
def add_inames_to_insn(kernel, inames, insn_match):
    """
    :arg inames: a frozenset of inames that will be added to the
        instructions matched by *insn_match*, or a comma-separated
        string that parses to such a tuple.
    :arg insn_match: An instruction match as understood by
        :func:`loopy.match.parse_match`.

    :returns: an :class:`loopy.kernel.data.GroupIndexTag` or
        :class:`loopy.kernel.data.LocalIndexTag` that is not being used within
        the instructions matched by *insn_match*.

    .. versionadded:: 2016.3
    """

    if isinstance(inames, str):
        inames = frozenset(s.strip() for s in inames.split(","))

    if not isinstance(inames, frozenset):
        raise TypeError("'inames' must be a frozenset")

    from loopy.match import parse_match
    match = parse_match(insn_match)

    new_instructions = []

    for insn in kernel.instructions:
        if match(kernel, insn):
            new_instructions.append(
                    insn.copy(within_inames=insn.within_inames | inames))
        else:
            new_instructions.append(insn)

    return kernel.copy(instructions=new_instructions)

# }}}


def add_inames_for_unused_hw_axes(kernel, within=None):
    """
    Returns a kernel with inames added to each instruction
    corresponding to any hardware-parallel iname tags
    (:class:`loopy.kernel.data.GroupIndexTag`,
    :class:`loopy.kernel.data.LocalIndexTag`) unused
    in the instruction but used elsewhere in the kernel.

    Current limitations:

    * Only one iname in the kernel may be tagged with each of the unused hw axes.
    * Occurence of an ``l.auto`` tag when an instruction is missing one of the
      local hw axes.

    :arg within: An instruction match as understood by
        :func:`loopy.match.parse_match`.
    """
    from loopy.kernel.data import (LocalIndexTag, GroupIndexTag,
            AutoFitLocalIndexTag)

    n_local_axes = max([tag.axis
        for tags in kernel.iname_to_tags.values()
        for tag in tags
        if isinstance(tag, LocalIndexTag)],
        default=-1) + 1

    n_group_axes = max([tag.axis
        for tags in kernel.iname_to_tags.values()
        for tag in tags
        if isinstance(tag, GroupIndexTag)],
        default=-1) + 1

    contains_auto_local_tag = any([isinstance(tag, AutoFitLocalIndexTag)
        for tags in kernel.iname_to_tags
        for tag in tags])

    if contains_auto_local_tag:
        raise LoopyError("Kernels containing l.auto tags are invalid"
                " arguments.")

    # {{{ fill axes_to_inames

    # local_axes_to_inames: ith entry contains the iname tagged with l.i or None
    # if multiple inames are tagged with l.i
    local_axes_to_inames = []
    # group_axes_to_inames: ith entry contains the iname tagged with g.i or None
    # if multiple inames are tagged with g.i
    group_axes_to_inames = []

    for i in range(n_local_axes):
        ith_local_axes_tag = LocalIndexTag(i)
        inames = [iname
                for iname, tags in kernel.iname_to_tags.items()
                if ith_local_axes_tag in tags]
        if not inames:
            raise LoopyError(f"Unused local hw axes {i}.")

        local_axes_to_inames.append(inames[0] if len(inames) == 1 else None)

    for i in range(n_group_axes):
        ith_group_axes_tag = GroupIndexTag(i)
        inames = [iname
                for iname, tags in kernel.iname_to_tags.items()
                if ith_group_axes_tag in tags]
        if not inames:
            raise LoopyError(f"Unused group hw axes {i}.")

        group_axes_to_inames.append(inames[0] if len(inames) == 1 else None)

    # }}}

    from loopy.match import parse_match
    within = parse_match(within)

    new_insns = []

    for insn in kernel.instructions:
        if within(kernel, insn):
            within_tags = frozenset().union(*(kernel.iname_to_tags.get(iname,
                frozenset()) for iname in insn.within_inames))
            missing_local_axes = [i for i in range(n_local_axes)
                    if LocalIndexTag(i) not in within_tags]
            missing_group_axes = [i for i in range(n_group_axes)
                    if GroupIndexTag(i) not in within_tags]

            for axis in missing_local_axes:
                iname = local_axes_to_inames[axis]
                if iname:
                    insn = insn.copy(within_inames=insn.within_inames |
                            frozenset([iname]))
                else:
                    raise LoopyError("Multiple inames tagged with l.%d while"
                            " adding unused local hw axes to instruction '%s'."
                            % (axis, insn.id))

            for axis in missing_group_axes:
                iname = group_axes_to_inames[axis]
                if iname is not None:
                    insn = insn.copy(within_inames=insn.within_inames |
                            frozenset([iname]))
                else:
                    raise LoopyError("Multiple inames tagged with g.%d while"
                            " adding unused group hw axes to instruction '%s'."
                            % (axis, insn.id))

        new_insns.append(insn)

    return kernel.copy(instructions=new_insns)

# vim: foldmethod=marker<|MERGE_RESOLUTION|>--- conflicted
+++ resolved
@@ -1014,12 +1014,7 @@
     # If partitioning was empty, we have recursed successfully and yield nothing
 
 
-<<<<<<< HEAD
-def get_iname_duplication_options(knl, use_boostable_into=False):
-=======
-def get_iname_duplication_options_for_single_kernel(kernel,
-        use_boostable_into=False):
->>>>>>> 23d7e9ca
+def get_iname_duplication_options(kernel, use_boostable_into=False):
     """List options for duplication of inames, if necessary for schedulability
 
     :returns: a generator listing all options to duplicate inames, if duplication
@@ -1049,14 +1044,13 @@
     Use :func:`has_schedulable_iname_nesting` to decide whether an iname needs to be
     duplicated in a given kernel.
     """
-<<<<<<< HEAD
-    if isinstance(knl, Program):
-        if len([clbl for clbl in six.itervalues(knl.callables_table) if
+    if isinstance(kernel, Program):
+        if len([clbl for clbl in kernel.callables_table.values() if
                 isinstance(clbl, CallableKernel)]) == 1:
-            knl = knl[list(knl.entrypoints)[0]]
-
-    assert isinstance(knl, LoopKernel)
-=======
+            kernel = kernel[list(kernel.entrypoints)[0]]
+
+    assert isinstance(kernel, LoopKernel)
+
     if use_boostable_into:
         raise LoopyError("'use_boostable_into=True' is no longer supported.")
 
@@ -1065,7 +1059,6 @@
         warn("passing 'use_boostable_into=False' to 'get_iname_duplication_options'"
                 " is deprecated. The argument will go away in 2021.",
                 DeprecationWarning, stacklevel=2)
->>>>>>> 23d7e9ca
 
     from loopy.kernel.data import ConcurrentTag
 
@@ -1089,26 +1082,6 @@
                 and kernel.iname_tags_of_type(iname, ConcurrentTag)):
             continue
 
-<<<<<<< HEAD
-        # If we find a duplication option and to not use boostable_into
-        # information, we restart this generator with use_boostable_into=True
-        if not use_boostable_into and not knl.options.ignore_boostable_into:
-            for option in get_iname_duplication_options(knl, True):
-                yield option
-
-            # Emit a warning that we needed boostable_into
-            from warnings import warn
-            from loopy.diagnostic import LoopyWarning
-            warn("Kernel '%s' required the deprecated 'boostable_into' "
-                 "instruction attribute in order to be schedulable!" % knl.name,
-                 LoopyWarning)
-
-            # Return to avoid yielding the duplication
-            # options without boostable_into
-            return
-
-=======
->>>>>>> 23d7e9ca
         # Reconstruct an object that may be passed to the within parameter of
         # loopy.duplicate_inames
         from loopy.match import Id, Or
@@ -1121,39 +1094,16 @@
             yield iname, within
 
 
-<<<<<<< HEAD
-def has_schedulable_iname_nesting(knl):
-=======
-def get_iname_duplication_options(program, use_boostable_into=False):
-    for in_knl_callable in program.callables_table.values():
-        if isinstance(in_knl_callable, CallableKernel):
-            yield from get_iname_duplication_options_for_single_kernel(
-                    in_knl_callable.subkernel, use_boostable_into)
-        elif isinstance(in_knl_callable, ScalarCallable):
-            pass
-        else:
-            raise NotImplementedError("Unknown type of in kernel callable %s."
-                    % (type(in_knl_callable)))
-
-    return
-
-
-def has_schedulable_iname_nesting_for_single_kernel(kernel):
->>>>>>> 23d7e9ca
+def has_schedulable_iname_nesting(kernel):
     """
     :returns: a :class:`bool` indicating whether this kernel needs
         an iname duplication in order to be schedulable.
     """
-<<<<<<< HEAD
-    if isinstance(knl, Program):
-        if len([clbl for clbl in six.itervalues(knl.callables_table) if
+    if isinstance(kernel, Program):
+        if len([clbl for clbl in kernel.callables_table.values() if
                 isinstance(clbl, CallableKernel)]) == 1:
-            knl = knl[list(knl.entrypoints)[0]]
-    return not bool(next(get_iname_duplication_options(knl),
-=======
-    return not bool(next(get_iname_duplication_options_for_single_kernel(kernel),
->>>>>>> 23d7e9ca
-        False))
+            kernel = kernel[list(kernel.entrypoints)[0]]
+    return not bool(next(get_iname_duplication_options(kernel), False))
 
 # }}}
 
