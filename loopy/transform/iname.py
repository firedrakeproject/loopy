__copyright__ = "Copyright (C) 2012 Andreas Kloeckner"

__license__ = """
Permission is hereby granted, free of charge, to any person obtaining a copy
of this software and associated documentation files (the "Software"), to deal
in the Software without restriction, including without limitation the rights
to use, copy, modify, merge, publish, distribute, sublicense, and/or sell
copies of the Software, and to permit persons to whom the Software is
furnished to do so, subject to the following conditions:

The above copyright notice and this permission notice shall be included in
all copies or substantial portions of the Software.

THE SOFTWARE IS PROVIDED "AS IS", WITHOUT WARRANTY OF ANY KIND, EXPRESS OR
IMPLIED, INCLUDING BUT NOT LIMITED TO THE WARRANTIES OF MERCHANTABILITY,
FITNESS FOR A PARTICULAR PURPOSE AND NONINFRINGEMENT. IN NO EVENT SHALL THE
AUTHORS OR COPYRIGHT HOLDERS BE LIABLE FOR ANY CLAIM, DAMAGES OR OTHER
LIABILITY, WHETHER IN AN ACTION OF CONTRACT, TORT OR OTHERWISE, ARISING FROM,
OUT OF OR IN CONNECTION WITH THE SOFTWARE OR THE USE OR OTHER DEALINGS IN
THE SOFTWARE.
"""


import islpy as isl
from islpy import dim_type

from loopy.symbolic import (
        RuleAwareIdentityMapper, RuleAwareSubstitutionMapper,
        SubstitutionRuleMappingContext)
from loopy.diagnostic import LoopyError

<<<<<<< HEAD
from loopy.program import iterate_over_kernels_if_given_program
from loopy.kernel import LoopKernel
from loopy.kernel.function_interface import CallableKernel, ScalarCallable
=======
from loopy.translation_unit import (TranslationUnit,
                                    for_each_kernel)
from loopy.kernel import LoopKernel
from loopy.kernel.function_interface import CallableKernel
>>>>>>> b04cecfd


__doc__ = """
.. currentmodule:: loopy

.. autofunction:: split_iname

.. autofunction:: chunk_iname

.. autofunction:: join_inames

.. autofunction:: untag_inames

.. autofunction:: tag_inames

.. autofunction:: duplicate_inames

.. autofunction:: get_iname_duplication_options

.. autofunction:: has_schedulable_iname_nesting

.. autofunction:: prioritize_loops

.. autofunction:: rename_iname

.. autofunction:: remove_unused_inames

.. autofunction:: split_reduction_inward

.. autofunction:: split_reduction_outward

.. autofunction:: affine_map_inames

.. autofunction:: find_unused_axis_tag

.. autofunction:: make_reduction_inames_unique

.. autofunction:: add_inames_to_insn

.. autofunction:: add_inames_for_unused_hw_axes

"""


# {{{ set loop priority

@for_each_kernel
def set_loop_priority(kernel, loop_priority):
    from warnings import warn
    warn("set_loop_priority is deprecated. Use prioritize_loops instead. "
         "Attention: A call to set_loop_priority will overwrite any previously "
         "set priorities!", DeprecationWarning, stacklevel=2)

    if isinstance(loop_priority, str):
        loop_priority = tuple(s.strip()
                              for s in loop_priority.split(",") if s.strip())
    loop_priority = tuple(loop_priority)

    return kernel.copy(loop_priority=frozenset([loop_priority]))


<<<<<<< HEAD
@iterate_over_kernels_if_given_program
=======
@for_each_kernel
>>>>>>> b04cecfd
def prioritize_loops(kernel, loop_priority):
    """Indicates the textual order in which loops should be entered in the
    kernel code. Note that this priority has an advisory role only. If the
    kernel logically requires a different nesting, priority is ignored.
    Priority is only considered if loop nesting is ambiguous.

    prioritize_loops can be used multiple times. If you do so, each given
    *loop_priority* specifies a scheduling constraint. The constraints from
    all calls to prioritize_loops together establish a partial order on the
    inames (see https://en.wikipedia.org/wiki/Partially_ordered_set).

    :arg: an iterable of inames, or, for brevity, a comma-separated string of
        inames
    """

    assert isinstance(kernel, LoopKernel)
    if isinstance(loop_priority, str):
        loop_priority = tuple(s.strip()
                              for s in loop_priority.split(",") if s.strip())
    loop_priority = tuple(loop_priority)

    return kernel.copy(loop_priority=kernel.loop_priority.union([loop_priority]))

# }}}


# {{{ split/chunk inames

# {{{ backend

class _InameSplitter(RuleAwareIdentityMapper):
    def __init__(self, rule_mapping_context, within,
            iname_to_split, outer_iname, inner_iname, replacement_index):
        super().__init__(rule_mapping_context)

        self.within = within

        self.iname_to_split = iname_to_split
        self.outer_iname = outer_iname
        self.inner_iname = inner_iname

        self.replacement_index = replacement_index

    def map_reduction(self, expr, expn_state):
        if (self.iname_to_split in expr.inames
                and self.iname_to_split not in expn_state.arg_context
                and self.within(
                    expn_state.kernel,
                    expn_state.instruction)):
            new_inames = list(expr.inames)
            new_inames.remove(self.iname_to_split)
            new_inames.extend([self.outer_iname, self.inner_iname])

            from loopy.symbolic import Reduction
            return Reduction(expr.operation, tuple(new_inames),
                        self.rec(expr.expr, expn_state),
                        expr.allow_simultaneous)
        else:
            return super().map_reduction(expr, expn_state)

    def map_variable(self, expr, expn_state):
        if (expr.name == self.iname_to_split
                and self.iname_to_split not in expn_state.arg_context
                and self.within(
                    expn_state.kernel,
                    expn_state.instruction)):
            return self.replacement_index
        else:
            return super().map_variable(expr, expn_state)


def _split_iname_in_set(s, iname_to_split, inner_iname, outer_iname, fixed_length,
        fixed_length_is_inner):
    var_dict = s.get_var_dict()

    if iname_to_split not in var_dict:
        return s

    orig_dim_type, _ = var_dict[iname_to_split]
    # orig_dim_type may be set or param (the latter if the iname is
    # used as a parameter in a subdomain).

    # NB: dup_iname_to_split is not a globally valid identifier: only unique
    # wrt the set s.
    from pytools import generate_unique_names
    for dup_iname_to_split in generate_unique_names(f"dup_{iname_to_split}"):
        if dup_iname_to_split not in var_dict:
            break

    from loopy.isl_helpers import duplicate_axes
    s = duplicate_axes(s, (iname_to_split,), (dup_iname_to_split,))

    outer_var_nr = s.dim(orig_dim_type)
    inner_var_nr = s.dim(orig_dim_type)+1

    s = s.add_dims(orig_dim_type, 2)
    s = s.set_dim_name(orig_dim_type, outer_var_nr, outer_iname)
    s = s.set_dim_name(orig_dim_type, inner_var_nr, inner_iname)

    from loopy.isl_helpers import make_slab

    if fixed_length_is_inner:
        fixed_iname, var_length_iname = inner_iname, outer_iname
    else:
        fixed_iname, var_length_iname = outer_iname, inner_iname

    space = s.get_space()
    s = s & (
            make_slab(space, fixed_iname, 0, fixed_length)
            # name = fixed_iname + fixed_length*var_length_iname
            .add_constraint(isl.Constraint.eq_from_names(
                space, {
                    dup_iname_to_split: 1,
                    fixed_iname: -1,
                    var_length_iname: -fixed_length})))

    dup_iname_dim_type, dup_name_idx = space.get_var_dict()[dup_iname_to_split]
    s = s.project_out(dup_iname_dim_type, dup_name_idx, 1)

    return s


def _split_iname_backend(kernel, iname_to_split,
        fixed_length, fixed_length_is_inner,
        make_new_loop_index,
        outer_iname=None, inner_iname=None,
        outer_tag=None, inner_tag=None,
        slabs=(0, 0), do_tagged_check=True,
        within=None):
    """
    :arg within: If not None, limit the action of the transformation to
        matching contexts.  See :func:`loopy.match.parse_stack_match`
        for syntax.
    """

    from loopy.match import parse_match
    within = parse_match(within)

    # {{{ return the same kernel if no kernel matches

    if not any(within(kernel, insn) for insn in kernel.instructions):
        return kernel

    # }}}

    existing_tags = kernel.iname_tags(iname_to_split)
    from loopy.kernel.data import ForceSequentialTag, filter_iname_tags_by_type
    if (do_tagged_check and existing_tags
            and not filter_iname_tags_by_type(existing_tags, ForceSequentialTag)):
        raise LoopyError(f"cannot split already tagged iname '{iname_to_split}'")

    if iname_to_split not in kernel.all_inames():
        raise ValueError(
                f"cannot split loop for unknown variable '{iname_to_split}'")

    applied_iname_rewrites = kernel.applied_iname_rewrites[:]

    vng = kernel.get_var_name_generator()

    if outer_iname is None:
        outer_iname = vng(iname_to_split+"_outer")
    if inner_iname is None:
        inner_iname = vng(iname_to_split+"_inner")

    new_domains = [
            _split_iname_in_set(dom, iname_to_split, inner_iname, outer_iname,
                fixed_length, fixed_length_is_inner)
            for dom in kernel.domains]

    from pymbolic import var
    inner = var(inner_iname)
    outer = var(outer_iname)
    new_loop_index = make_new_loop_index(inner, outer)

    subst_map = {var(iname_to_split): new_loop_index}
    applied_iname_rewrites.append(subst_map)

    # {{{ update within_inames

    new_insns = []
    for insn in kernel.instructions:
        if iname_to_split in insn.within_inames and (
                within(kernel, insn)):
            new_within_inames = (
                    (insn.within_inames.copy()
                    - frozenset([iname_to_split]))
                    | frozenset([outer_iname, inner_iname]))
            insn = insn.copy(
                within_inames=new_within_inames)

        new_insns.append(insn)

    # }}}

    iname_slab_increments = kernel.iname_slab_increments.copy()
    iname_slab_increments[outer_iname] = slabs

    new_priorities = []
    for prio in kernel.loop_priority:
        new_prio = ()
        for prio_iname in prio:
            if prio_iname == iname_to_split:
                new_prio = new_prio + (outer_iname, inner_iname)
            else:
                new_prio = new_prio + (prio_iname,)
        new_priorities.append(new_prio)

    kernel = kernel.copy(
            domains=new_domains,
            iname_slab_increments=iname_slab_increments,
            instructions=new_insns,
            applied_iname_rewrites=applied_iname_rewrites,
            loop_priority=frozenset(new_priorities))

    rule_mapping_context = SubstitutionRuleMappingContext(
            kernel.substitutions, kernel.get_var_name_generator())
    ins = _InameSplitter(rule_mapping_context, within,
            iname_to_split, outer_iname, inner_iname, new_loop_index)

    from loopy.kernel.instruction import MultiAssignmentBase

    def check_insn_has_iname(kernel, insn, *args):
        return (not isinstance(insn, MultiAssignmentBase)
                or iname_to_split in insn.dependency_names()
                or iname_to_split in insn.reduction_inames())

    kernel = ins.map_kernel(kernel, within=check_insn_has_iname,
                            map_tvs=False, map_args=False)
    kernel = rule_mapping_context.finish_kernel(kernel)

    for existing_tag in existing_tags:
        kernel = tag_inames(kernel,
                {outer_iname: existing_tag, inner_iname: existing_tag})

<<<<<<< HEAD
    return tag_inames(kernel, {outer_iname: outer_tag,
        inner_iname: inner_tag})
=======
    kernel = tag_inames(kernel, {outer_iname: outer_tag, inner_iname: inner_tag})
    kernel = remove_unused_inames(kernel, [iname_to_split])

    return kernel
>>>>>>> b04cecfd

# }}}


# {{{ split iname

<<<<<<< HEAD
@iterate_over_kernels_if_given_program
=======
@for_each_kernel
>>>>>>> b04cecfd
def split_iname(kernel, split_iname, inner_length,
        *,
        outer_iname=None, inner_iname=None,
        outer_tag=None, inner_tag=None,
        slabs=(0, 0), do_tagged_check=True,
        within=None):
    """Split *split_iname* into two inames (an 'inner' one and an 'outer' one)
    so that ``split_iname == inner + outer*inner_length`` and *inner* is of
    constant length *inner_length*.

    :arg outer_iname: The new iname to use for the 'inner' (fixed-length)
        loop. Defaults to a name derived from ``split_iname + "_outer"``
    :arg inner_iname: The new iname to use for the 'inner' (fixed-length)
        loop. Defaults to a name derived from ``split_iname + "_inner"``
    :arg inner_length: a positive integer
    :arg slabs:
        A tuple ``(head_it_count, tail_it_count)`` indicating the
        number of leading/trailing iterations of *outer_iname*
        for which separate code should be generated.
    :arg outer_tag: The iname tag (see :ref:`iname-tags`) to apply to
        *outer_iname*.
    :arg inner_tag: The iname tag (see :ref:`iname-tags`) to apply to
        *inner_iname*.
    :arg within: a stack match as understood by
        :func:`loopy.match.parse_match`.
    """
    assert isinstance(kernel, LoopKernel)

    def make_new_loop_index(inner, outer):
        return inner + outer*inner_length

    return _split_iname_backend(kernel, split_iname,
            fixed_length=inner_length, fixed_length_is_inner=True,
            make_new_loop_index=make_new_loop_index,
            outer_iname=outer_iname, inner_iname=inner_iname,
            outer_tag=outer_tag, inner_tag=inner_tag,
            slabs=slabs, do_tagged_check=do_tagged_check,
            within=within)

# }}}


# {{{ chunk iname

<<<<<<< HEAD
@iterate_over_kernels_if_given_program
=======
@for_each_kernel
>>>>>>> b04cecfd
def chunk_iname(kernel, split_iname, num_chunks,
        outer_iname=None, inner_iname=None,
        outer_tag=None, inner_tag=None,
        slabs=(0, 0), do_tagged_check=True,
        within=None):
    """
    Split *split_iname* into two inames (an 'inner' one and an 'outer' one)
    so that ``split_iname == inner + outer*chunk_length`` and *outer* is of
    fixed length *num_chunks*.

    :arg within: a stack match as understood by
        :func:`loopy.match.parse_stack_match`.

    .. versionadded:: 2016.2
    """

    size = kernel.get_iname_bounds(split_iname).size
    k0 = isl.Aff.zero_on_domain(size.domain().space)
    chunk_ceil = size.div(k0+num_chunks).ceil()
    chunk_floor = size.div(k0+num_chunks).floor()
    chunk_diff = chunk_ceil - chunk_floor
    chunk_mod = size.mod_val(num_chunks)

    from loopy.symbolic import pw_aff_to_expr
    from pymbolic.primitives import Min

    def make_new_loop_index(inner, outer):
        # These two expressions are equivalent. Benchmarking between the
        # two was inconclusive, although one is shorter.

        if 0:
            # Triggers isl issues in check pass.
            return (
                    inner +
                    pw_aff_to_expr(chunk_floor) * outer
                    +
                    pw_aff_to_expr(chunk_diff) * Min(
                        (outer, pw_aff_to_expr(chunk_mod))))
        else:
            return (
                    inner +
                    pw_aff_to_expr(chunk_ceil) * Min(
                        (outer, pw_aff_to_expr(chunk_mod)))
                    +
                    pw_aff_to_expr(chunk_floor) * (
                        outer - Min((outer, pw_aff_to_expr(chunk_mod)))))

    # {{{ check that iname is a box iname

    # Since the linearization used in the constraint used to map the domain
    # does not match the linearization in make_new_loop_index, we can't really
    # tolerate if the iname in question has constraints that make it non-boxy,
    # since these sub-indices would end up in the wrong spot.

    for dom in kernel.domains:
        var_dict = dom.get_var_dict()
        if split_iname not in var_dict:
            continue

        dt, idx = var_dict[split_iname]
        assert dt == dim_type.set

        aff_zero = isl.Aff.zero_on_domain(dom.space)
        aff_split_iname = aff_zero.set_coefficient_val(dim_type.in_, idx, 1)
        aligned_size = isl.align_spaces(size, aff_zero)
        box_dom = (
                dom
                .eliminate(dt, idx, 1)
                & aff_zero.le_set(aff_split_iname)
                & aff_split_iname.lt_set(aligned_size)
                )

        if not (
                box_dom <= dom
                and
                dom <= box_dom):
            raise LoopyError("domain '%s' is not box-shape about iname "
                    "'%s', cannot use chunk_iname()"
                    % (dom, split_iname))

    # }}}

    return _split_iname_backend(kernel, split_iname,
            fixed_length=num_chunks, fixed_length_is_inner=False,
            make_new_loop_index=make_new_loop_index,
            outer_iname=outer_iname, inner_iname=inner_iname,
            outer_tag=outer_tag, inner_tag=inner_tag,
            slabs=slabs, do_tagged_check=do_tagged_check,
            within=within)

# }}}

# }}}


# {{{ join inames

class _InameJoiner(RuleAwareSubstitutionMapper):
    def __init__(self, rule_mapping_context, within, subst_func,
            joined_inames, new_iname):
        super().__init__(rule_mapping_context,
                subst_func, within)

        self.joined_inames = set(joined_inames)
        self.new_iname = new_iname

    def map_reduction(self, expr, expn_state):
        expr_inames = set(expr.inames)
        overlap = (self.joined_inames & expr_inames
                - set(expn_state.arg_context))
        if overlap and self.within(
                expn_state.kernel,
                expn_state.instruction,
                expn_state.stack):
            if overlap != expr_inames:
                raise LoopyError(
                        "Cannot join inames '%s' if there is a reduction "
                        "that does not use all of the inames being joined. "
                        "(Found one with just '%s'.)"
                        % (
                            ", ".join(self.joined_inames),
                            ", ".join(expr_inames)))

            new_inames = expr_inames - self.joined_inames
            new_inames.add(self.new_iname)

            from loopy.symbolic import Reduction
            return Reduction(expr.operation, tuple(new_inames),
                        self.rec(expr.expr, expn_state),
                        expr.allow_simultaneous)
        else:
            return super().map_reduction(expr, expn_state)


<<<<<<< HEAD
@iterate_over_kernels_if_given_program
=======
@for_each_kernel
>>>>>>> b04cecfd
def join_inames(kernel, inames, new_iname=None, tag=None, within=None):
    """In a sense, the inverse of :func:`split_iname`. Takes in inames,
    finds their bounds (all but the first have to be bounded), and combines
    them into a single loop via analogs of ``new_iname = i0 * LEN(i1) + i1``.
    The old inames are re-obtained via the appropriate division/modulo
    operations.

    :arg inames: a sequence of inames, fastest varying last
    :arg within: a stack match as understood by
        :func:`loopy.match.parse_stack_match`.
    """

    from loopy.match import parse_match
    within = parse_match(within)

    # {{{ return the same kernel if no kernel matches

<<<<<<< HEAD
    def _do_not_transform_if_no_within_matches():
        for insn in kernel.instructions:
            if within(kernel, insn):
                return

        return kernel

    _do_not_transform_if_no_within_matches()

=======
    if not any(within(kernel, insn) for insn in kernel.instructions):
        return kernel

>>>>>>> b04cecfd
    # }}}

    # now fastest varying first
    inames = inames[::-1]

    if new_iname is None:
        new_iname = kernel.get_var_name_generator()("_and_".join(inames))

    from loopy.kernel.tools import DomainChanger
    domch = DomainChanger(kernel, frozenset(inames))
    for iname in inames:
        if kernel.get_home_domain_index(iname) != domch.leaf_domain_index:
            raise LoopyError("iname '%s' is not 'at home' in the "
                    "join's leaf domain" % iname)

    new_domain = domch.domain
    new_dim_idx = new_domain.dim(dim_type.set)
    new_domain = new_domain.add_dims(dim_type.set, 1)
    new_domain = new_domain.set_dim_name(dim_type.set, new_dim_idx, new_iname)

    joint_aff = zero = isl.Aff.zero_on_domain(new_domain.space)
    subst_dict = {}
    base_divisor = 1

    from pymbolic import var

    for i, iname in enumerate(inames):
        iname_dt, iname_idx = zero.get_space().get_var_dict()[iname]
        iname_aff = zero.add_coefficient_val(iname_dt, iname_idx, 1)

        joint_aff = joint_aff + base_divisor*iname_aff

        bounds = kernel.get_iname_bounds(iname, constants_only=True)

        from loopy.isl_helpers import (
                static_max_of_pw_aff, static_value_of_pw_aff)
        from loopy.symbolic import pw_aff_to_expr

        length = int(pw_aff_to_expr(
            static_max_of_pw_aff(bounds.size, constants_only=True)))

        try:
            lower_bound_aff = static_value_of_pw_aff(
                    bounds.lower_bound_pw_aff.coalesce(),
                    constants_only=False)
        except Exception as e:
            raise type(e)("while finding lower bound of '%s': " % iname)

        my_val = var(new_iname) // base_divisor
        if i+1 < len(inames):
            my_val %= length
        my_val += pw_aff_to_expr(lower_bound_aff)
        subst_dict[iname] = my_val

        base_divisor *= length

    from loopy.isl_helpers import iname_rel_aff
    new_domain = new_domain.add_constraint(
            isl.Constraint.equality_from_aff(
                iname_rel_aff(new_domain.get_space(), new_iname, "==", joint_aff)))

    for i, iname in enumerate(inames):
        iname_to_dim = new_domain.get_space().get_var_dict()
        iname_dt, iname_idx = iname_to_dim[iname]

        if within is None:
            new_domain = new_domain.project_out(iname_dt, iname_idx, 1)

    def subst_within_inames(fid):
        result = set()
        for iname in fid:
            if iname in inames:
                result.add(new_iname)
            else:
                result.add(iname)

        return frozenset(result)

    new_insns = [
            insn.copy(
                within_inames=subst_within_inames(insn.within_inames)) if
            within(kernel, insn) else insn for insn in kernel.instructions]

    kernel = (kernel
            .copy(
                instructions=new_insns,
                domains=domch.get_domains_with(new_domain),
                applied_iname_rewrites=kernel.applied_iname_rewrites + [subst_dict]
                ))

    from loopy.match import parse_stack_match
    within = parse_stack_match(within)

    from pymbolic.mapper.substitutor import make_subst_func
    rule_mapping_context = SubstitutionRuleMappingContext(
            kernel.substitutions, kernel.get_var_name_generator())
    ijoin = _InameJoiner(rule_mapping_context, within,
            make_subst_func(subst_dict),
            inames, new_iname)

    kernel = rule_mapping_context.finish_kernel(
            ijoin.map_kernel(kernel))

    if tag is not None:
        kernel = tag_inames(kernel, {new_iname: tag})

    return remove_unused_inames(kernel, inames)

# }}}


# {{{ untag inames

def untag_inames(kernel, iname_to_untag, tag_type):
    """
    Remove tags on *iname_to_untag* which matches *tag_type*.

    :arg iname_to_untag: iname as string.
    :arg tag_type: a subclass of :class:`loopy.kernel.data.IndexTag`.

    .. versionadded:: 2018.1
    """
    from loopy.kernel.data import filter_iname_tags_by_type
    tags_to_remove = filter_iname_tags_by_type(
            kernel.inames[iname_to_untag].tags, tag_type)
    new_inames = kernel.inames.copy()
    new_inames[iname_to_untag] = kernel.inames[iname_to_untag].without_tags(
            tags_to_remove, verify_existence=False)

    return kernel.copy(inames=new_inames)

# }}}


# {{{ tag inames

<<<<<<< HEAD
@iterate_over_kernels_if_given_program
=======
@for_each_kernel
>>>>>>> b04cecfd
def tag_inames(kernel, iname_to_tag, force=False,
        ignore_nonexistent=False):
    """Tag an iname

    :arg iname_to_tag: a list of tuples ``(iname, new_tag)``. *new_tag* is given
        as an instance of a subclass of :class:`loopy.kernel.data.IndexTag` or an
        iterable of which, or as a string as shown in :ref:`iname-tags`. May also
        be a dictionary for backwards compatibility. *iname* may also be a wildcard
        using ``*`` and ``?``.

    .. versionchanged:: 2016.3

        Added wildcards.

    .. versionchanged:: 2018.1

        Added iterable of tags
    """

    if isinstance(iname_to_tag, str):
        def parse_kv(s):
            colon_index = s.find(":")
            if colon_index == -1:
                raise ValueError("tag decl '%s' has no colon" % s)

            return (s[:colon_index].strip(), s[colon_index+1:].strip())

        iname_to_tag = [
                parse_kv(s) for s in iname_to_tag.split(",")
                if s.strip()]

    if not iname_to_tag:
        return kernel

    # convert dict to list of tuples
    if isinstance(iname_to_tag, dict):
        iname_to_tag = list(iname_to_tag.items())

    # flatten iterables of tags for each iname

    try:
        from collections.abc import Iterable
    except ImportError:
        from collections import Iterable  # pylint:disable=no-name-in-module

    unpack_iname_to_tag = []
    for iname, tags in iname_to_tag:
        if isinstance(tags, Iterable) and not isinstance(tags, str):
            for tag in tags:
                unpack_iname_to_tag.append((iname, tag))
        else:
            unpack_iname_to_tag.append((iname, tags))
    iname_to_tag = unpack_iname_to_tag

    from loopy.kernel.data import parse_tag as inner_parse_tag

    def parse_tag(tag):
        if isinstance(tag, str):
            if tag.startswith("like."):
                tags = kernel.iname_tags(tag[5:])
                if len(tags) == 0:
                    return None
                if len(tags) == 1:
                    return tags[0]
                else:
                    raise LoopyError("cannot use like for multiple tags (for now)")
            elif tag == "unused.g":
                return find_unused_axis_tag(kernel, "g")
            elif tag == "unused.l":
                return find_unused_axis_tag(kernel, "l")

        return inner_parse_tag(tag)

    iname_to_tag = [(iname, parse_tag(tag)) for iname, tag in iname_to_tag]

    # {{{ globbing

    all_inames = kernel.all_inames()

    from loopy.match import re_from_glob
    new_iname_to_tag = {}
    for iname, new_tag in iname_to_tag:
        if "*" in iname or "?" in iname:
            match_re = re_from_glob(iname)
            for sub_iname in all_inames:
                if match_re.match(sub_iname):
                    new_iname_to_tag[sub_iname] = new_tag

        else:
            if iname not in all_inames:
                if ignore_nonexistent:
                    continue
                else:
                    raise LoopyError("iname '%s' does not exist" % iname)

            new_iname_to_tag[iname] = new_tag

    iname_to_tag = new_iname_to_tag
    del new_iname_to_tag

    # }}}

    knl_inames = kernel.inames.copy()
    for name, new_tag in iname_to_tag.items():
        if not new_tag:
            continue

        if name not in kernel.all_inames():
            raise ValueError("cannot tag '%s'--not known" % name)

        knl_inames[name] = knl_inames[name].tagged(new_tag)

    return kernel.copy(inames=knl_inames)

# }}}


# {{{ duplicate inames

class _InameDuplicator(RuleAwareIdentityMapper):
    def __init__(self, rule_mapping_context,
            old_to_new, within):
        super().__init__(rule_mapping_context)

        self.old_to_new = old_to_new
        self.old_inames_set = set(old_to_new.keys())
        self.within = within

    def map_reduction(self, expr, expn_state):
        if (set(expr.inames) & self.old_inames_set
                and self.within(
                    expn_state.kernel,
                    expn_state.instruction,
                    expn_state.stack)):
            new_inames = tuple(
                    self.old_to_new.get(iname, iname)
                    if iname not in expn_state.arg_context
                    else iname
                    for iname in expr.inames)

            from loopy.symbolic import Reduction
            return Reduction(expr.operation, new_inames,
                        self.rec(expr.expr, expn_state),
                        expr.allow_simultaneous)
        else:
            return super().map_reduction(expr, expn_state)

    def map_variable(self, expr, expn_state):
        new_name = self.old_to_new.get(expr.name)

        if (new_name is None
                or expr.name in expn_state.arg_context
                or not self.within(
                    expn_state.kernel,
                    expn_state.instruction,
                    expn_state.stack)):
            return super().map_variable(expr, expn_state)
        else:
            from pymbolic import var
            return var(new_name)

    def map_instruction(self, kernel, insn):
        if not self.within(kernel, insn, ()):
            return insn

        new_fid = frozenset(
                self.old_to_new.get(iname, iname)
                for iname in insn.within_inames)
        return insn.copy(within_inames=new_fid)


<<<<<<< HEAD
@iterate_over_kernels_if_given_program
def duplicate_inames(knl, inames, within, new_inames=None,
        suffix=None,
=======
@for_each_kernel
def duplicate_inames(kernel, inames, within, new_inames=None, suffix=None,
>>>>>>> b04cecfd
        tags={}):
    """
    :arg within: a stack match as understood by
        :func:`loopy.match.parse_stack_match`.
    """

    # {{{ normalize arguments, find unique new_inames

    if isinstance(inames, str):
        inames = [iname.strip() for iname in inames.split(",")]

    if isinstance(new_inames, str):
        new_inames = [iname.strip() for iname in new_inames.split(",")]

    from loopy.match import parse_stack_match
    within = parse_stack_match(within)

    if new_inames is None:
        new_inames = [None] * len(inames)

    if len(new_inames) != len(inames):
        raise ValueError("new_inames must have the same number of entries as inames")

    name_gen = kernel.get_var_name_generator()

    for i, iname in enumerate(inames):
        new_iname = new_inames[i]

        if new_iname is None:
            new_iname = iname

            if suffix is not None:
                new_iname += suffix

            new_iname = name_gen(new_iname)

        else:
            if name_gen.is_name_conflicting(new_iname):
                raise ValueError("new iname '%s' conflicts with existing names"
                        % new_iname)

            name_gen.add_name(new_iname)

        new_inames[i] = new_iname

    # }}}

    # {{{ duplicate the inames

    for old_iname, new_iname in zip(inames, new_inames):
        from loopy.kernel.tools import DomainChanger
        domch = DomainChanger(kernel, frozenset([old_iname]))

        from loopy.isl_helpers import duplicate_axes
        kernel = kernel.copy(
                domains=domch.get_domains_with(
                    duplicate_axes(domch.domain, [old_iname], [new_iname])))

    # }}}

    # {{{ change the inames in the code

    rule_mapping_context = SubstitutionRuleMappingContext(
            kernel.substitutions, name_gen)
    indup = _InameDuplicator(rule_mapping_context,
            old_to_new=dict(list(zip(inames, new_inames))),
            within=within)

    kernel = rule_mapping_context.finish_kernel(
            indup.map_kernel(kernel, within=within))

    # }}}

    # {{{ realize tags

    for old_iname, new_iname in zip(inames, new_inames):
        new_tag = tags.get(old_iname)
        if new_tag is not None:
            kernel = tag_inames(kernel, {new_iname: new_tag})

    # }}}

    return kernel

# }}}


# {{{ iname duplication for schedulability

def _get_iname_duplication_options(insn_iname_sets, old_common_inames=frozenset([])):
    # Remove common inames of the current insn_iname_sets, as they are not relevant
    # for splitting.
    common = frozenset([]).union(*insn_iname_sets).intersection(*insn_iname_sets)

    # If common inames were found, we reduce the problem and go into recursion
    if common:
        # Remove the common inames from the instruction dependencies
        insn_iname_sets = (
            frozenset(iname_set - common for iname_set in insn_iname_sets)
            -
            frozenset([frozenset([])]))
        # Join the common inames with those previously found
        common = common.union(old_common_inames)

        # Go into recursion
        yield from _get_iname_duplication_options(insn_iname_sets, common)
        # Do not yield anything beyond here!
        return

    # Try finding a partitioning of the remaining inames, such that all instructions
    # use only inames from one of the disjoint sets from the partitioning.
    def join_sets_if_not_disjoint(sets):
        for s1 in sets:
            for s2 in sets:
                if s1 != s2 and s1 & s2:
                    return (
                        (sets - frozenset([s1, s2]))
                        | frozenset([s1 | s2])
                        ), False

        return sets, True

    partitioning = insn_iname_sets
    stop = False
    while not stop:
        partitioning, stop = join_sets_if_not_disjoint(partitioning)

    # If a partitioning was found we recursively apply this algorithm to the
    # subproblems
    if len(partitioning) > 1:
        for part in partitioning:
            working_set = frozenset(s for s in insn_iname_sets if s <= part)
            yield from _get_iname_duplication_options(working_set,
                                                         old_common_inames)
    # If exactly one set was found, an iname duplication is necessary
    elif len(partitioning) == 1:
        inames, = partitioning

        # There are splitting options for all inames
        for iname in inames:
            iname_insns = frozenset(
                    insn
                    for insn in insn_iname_sets
                    if frozenset([iname]) <= insn)

            import itertools as it
            # For a given iname, the set of instructions containing this iname
            # is inspected.  For each element of the power set without the
            # empty and the full set, one duplication option is generated.
            for insns_to_dup in it.chain.from_iterable(
                    it.combinations(iname_insns, i)
                    for i in range(1, len(iname_insns))):
                yield (
                    iname,
                    tuple(insn | old_common_inames for insn in insns_to_dup))

    # If partitioning was empty, we have recursed successfully and yield nothing


<<<<<<< HEAD
def get_iname_duplication_options_for_single_kernel(knl, use_boostable_into=False):
=======
def get_iname_duplication_options(kernel, use_boostable_into=False):
>>>>>>> b04cecfd
    """List options for duplication of inames, if necessary for schedulability

    :returns: a generator listing all options to duplicate inames, if duplication
        of an iname is necessary to ensure the schedulability of the kernel.
        Duplication options are returned as tuples (iname, within) as
        understood by :func:`duplicate_inames`. There is no guarantee, that the
        transformed kernel will be schedulable, because multiple duplications
        of iname may be necessary.

    Some kernels require the duplication of inames in order to be schedulable, as the
    forced iname dependencies define an over-determined problem to the scheduler.
    Consider the following minimal example::

        knl = lp.make_kernel(["{[i,j]:0<=i,j<n}"],
                             \"\"\"
                             mat1[i,j] = mat1[i,j] + 1 {inames=i:j, id=i1}
                             mat2[j] = mat2[j] + 1 {inames=j, id=i2}
                             mat3[i] = mat3[i] + 1 {inames=i, id=i3}
                             \"\"\")

    In the example, there are four possibilities to resolve the problem:
    * duplicating i in instruction i3
    * duplicating i in instruction i1 and i3
    * duplicating j in instruction i2
    * duplicating i in instruction i2 and i3

    Use :func:`has_schedulable_iname_nesting` to decide whether an iname needs to be
    duplicated in a given kernel.
    """
    if isinstance(kernel, TranslationUnit):
        if len([clbl for clbl in kernel.callables_table.values() if
                isinstance(clbl, CallableKernel)]) == 1:
            kernel = kernel[list(kernel.entrypoints)[0]]

    assert isinstance(kernel, LoopKernel)

    if use_boostable_into:
        raise LoopyError("'use_boostable_into=True' is no longer supported.")

    if use_boostable_into is False:
        from warnings import warn
        warn("passing 'use_boostable_into=False' to 'get_iname_duplication_options'"
                " is deprecated. The argument will go away in 2021.",
                DeprecationWarning, stacklevel=2)

    from loopy.kernel.data import ConcurrentTag

    concurrent_inames = {
            iname
            for iname in kernel.all_inames()
            if kernel.iname_tags_of_type(iname, ConcurrentTag)}

    # First we extract the minimal necessary information from the kernel
    insn_iname_sets = (
        frozenset(
            insn.within_inames - concurrent_inames
            for insn in kernel.instructions)
        -
        frozenset([frozenset([])]))

    # Get the duplication options as a tuple of iname and a set
    for iname, insns in _get_iname_duplication_options(insn_iname_sets):
        # Check whether this iname has a parallel tag and discard it if so
        if kernel.iname_tags_of_type(iname, ConcurrentTag):
            continue

<<<<<<< HEAD
        # If we find a duplication option and to not use boostable_into
        # information, we restart this generator with use_boostable_into=True
        if not use_boostable_into and not knl.options.ignore_boostable_into:
            for option in get_iname_duplication_options_for_single_kernel(knl, True):
                yield option

            # Emit a warning that we needed boostable_into
            from warnings import warn
            from loopy.diagnostic import LoopyWarning
            warn("Kernel '%s' required the deprecated 'boostable_into' "
                 "instruction attribute in order to be schedulable!" % knl.name,
                 LoopyWarning)

            # Return to avoid yielding the duplication
            # options without boostable_into
            return

=======
>>>>>>> b04cecfd
        # Reconstruct an object that may be passed to the within parameter of
        # loopy.duplicate_inames
        from loopy.match import Id, Or
        within = Or(tuple(
            Id(insn.id) for insn in kernel.instructions
            if insn.within_inames in insns))

        # Only yield the result if an instruction matched.
        if within.children:
            yield iname, within


<<<<<<< HEAD
def get_iname_duplication_options(program, use_boostable_into=False):
    for in_knl_callable in program.callables_table.values():
        if isinstance(in_knl_callable, CallableKernel):
            for option in get_iname_duplication_options_for_single_kernel(
                    in_knl_callable.subkernel, use_boostable_into):
                yield option
        elif isinstance(in_knl_callable, ScalarCallable):
            pass
        else:
            raise NotImplementedError("Unknown type of in kernel callable %s."
                    % (type(in_knl_callable)))

    return


def has_schedulable_iname_nesting_for_single_kernel(knl):
=======
def has_schedulable_iname_nesting(kernel):
>>>>>>> b04cecfd
    """
    :returns: a :class:`bool` indicating whether this kernel needs
        an iname duplication in order to be schedulable.
    """
<<<<<<< HEAD
    return not bool(next(get_iname_duplication_options_for_single_kernel(knl),
        False))


def has_schedulable_iname_nesting(program):
    return all(has_schedulable_iname_nesting_for_single_kernel(
        in_knl_callable.subkernel) for in_knl_callable in
        program.callables_table.values() if isinstance(in_knl_callable,
            CallableKernel))
=======
    if isinstance(kernel, TranslationUnit):
        if len([clbl for clbl in kernel.callables_table.values() if
                isinstance(clbl, CallableKernel)]) == 1:
            kernel = kernel[list(kernel.entrypoints)[0]]
    return not bool(next(get_iname_duplication_options(kernel), False))
>>>>>>> b04cecfd

# }}}


# {{{ rename_inames

<<<<<<< HEAD
@iterate_over_kernels_if_given_program
def rename_iname(knl, old_iname, new_iname, existing_ok=False, within=None):
=======
@for_each_kernel
def rename_iname(kernel, old_iname, new_iname, existing_ok=False, within=None):
>>>>>>> b04cecfd
    """
    :arg within: a stack match as understood by
        :func:`loopy.match.parse_stack_match`.
    :arg existing_ok: execute even if *new_iname* already exists
    """

    var_name_gen = kernel.get_var_name_generator()

    # FIXME: Distinguish existing iname vs. existing other variable
    does_exist = var_name_gen.is_name_conflicting(new_iname)

    if old_iname not in kernel.all_inames():
        raise LoopyError("old iname '%s' does not exist" % old_iname)

    if does_exist and not existing_ok:
        raise LoopyError("iname '%s' conflicts with an existing identifier"
                "--cannot rename" % new_iname)

    if does_exist:
        # {{{ check that the domains match up

        dom = kernel.get_inames_domain(frozenset((old_iname, new_iname)))

        var_dict = dom.get_var_dict()
        _, old_idx = var_dict[old_iname]
        _, new_idx = var_dict[new_iname]

        par_idx = dom.dim(dim_type.param)
        dom_old = dom.move_dims(
                dim_type.param, par_idx, dim_type.set, old_idx, 1)
        dom_old = dom_old.move_dims(
                dim_type.set, dom_old.dim(dim_type.set), dim_type.param, par_idx, 1)
        dom_old = dom_old.project_out(
                dim_type.set, new_idx if new_idx < old_idx else new_idx - 1, 1)

        par_idx = dom.dim(dim_type.param)
        dom_new = dom.move_dims(
                dim_type.param, par_idx, dim_type.set, new_idx, 1)
        dom_new = dom_new.move_dims(
                dim_type.set, dom_new.dim(dim_type.set), dim_type.param, par_idx, 1)
        dom_new = dom_new.project_out(
                dim_type.set, old_idx if old_idx < new_idx else old_idx - 1, 1)

        if not (dom_old <= dom_new and dom_new <= dom_old):
            raise LoopyError(
                    "inames {old} and {new} do not iterate over the same domain"
                    .format(old=old_iname, new=new_iname))

        # }}}

        from pymbolic import var
        subst_dict = {old_iname: var(new_iname)}

        from loopy.match import parse_stack_match
        within = parse_stack_match(within)

        from pymbolic.mapper.substitutor import make_subst_func
        rule_mapping_context = SubstitutionRuleMappingContext(
                kernel.substitutions, var_name_gen)
        smap = RuleAwareSubstitutionMapper(rule_mapping_context,
                        make_subst_func(subst_dict), within)

        kernel = rule_mapping_context.finish_kernel(
                smap.map_kernel(kernel))

        new_instructions = []
        for insn in kernel.instructions:
            if (old_iname in insn.within_inames
                    and within(kernel, insn, ())):
                insn = insn.copy(
                        within_inames=(
                            (insn.within_inames - frozenset([old_iname]))
                            | frozenset([new_iname])))

            new_instructions.append(insn)

        kernel = kernel.copy(instructions=new_instructions)

    else:
        kernel = duplicate_inames(
                kernel, [old_iname], within=within, new_inames=[new_iname])

    kernel = remove_unused_inames(kernel, [old_iname])

    return kernel

# }}}


# {{{ remove unused inames

def get_used_inames(kernel):
    import loopy as lp
    exp_kernel = lp.expand_subst(kernel)

    used_inames = set()
    for insn in exp_kernel.instructions:
        used_inames.update(
                insn.within_inames
                | insn.reduction_inames()
                | insn.sub_array_ref_inames())

    return used_inames


def remove_unused_inames(kernel, inames=None):
    """Delete those among *inames* that are unused, i.e. project them
    out of the domain. If these inames pose implicit restrictions on
    other inames, these restrictions will persist as existentially
    quantified variables.

    :arg inames: may be an iterable of inames or a string of comma-separated inames.
    """

    # {{{ normalize arguments

    if inames is None:
        inames = kernel.all_inames()
    elif isinstance(inames, str):
        inames = inames.split(",")

    # }}}

    # {{{ check which inames are unused

    unused_inames = set(inames) - get_used_inames(kernel)

    # }}}

    # {{{ remove them

    domains = kernel.domains
    for iname in unused_inames:
        new_domains = []

        for dom in domains:
            try:
                dt, idx = dom.get_var_dict()[iname]
            except KeyError:
                pass
            else:
                dom = dom.project_out(dt, idx, 1)
            new_domains.append(dom)

        domains = new_domains

    kernel = kernel.copy(domains=domains)

    # }}}

    return kernel


def remove_any_newly_unused_inames(transformation_func):
    from functools import wraps

    @wraps(transformation_func)
    def wrapper(kernel, *args, **kwargs):

        # check for remove_unused_inames argument, default: True
        remove_newly_unused_inames = kwargs.pop("remove_newly_unused_inames", True)

        if remove_newly_unused_inames:
            # call transform
            transformed_kernel = transformation_func(kernel, *args, **kwargs)

            if transformed_kernel is kernel:
                return kernel

            # determine which inames were already unused
            inames_already_unused = kernel.all_inames() - get_used_inames(kernel)

            # Remove inames that are unused due to transform
            return remove_unused_inames(
                transformed_kernel,
                transformed_kernel.all_inames()-inames_already_unused)
        else:
            # call transform
            return transformation_func(kernel, *args, **kwargs)

    return wrapper

# }}}


# {{{ split_reduction

class _ReductionSplitter(RuleAwareIdentityMapper):
    def __init__(self, rule_mapping_context, within, inames, direction):
        super().__init__(
                rule_mapping_context)

        self.within = within
        self.inames = inames
        self.direction = direction

    def map_reduction(self, expr, expn_state):
        if set(expr.inames) & set(expn_state.arg_context):
            # FIXME
            raise NotImplementedError()

        if (self.inames <= set(expr.inames)
                and self.within(
                    expn_state.kernel,
                    expn_state.instruction,
                    expn_state.stack)):
            leftover_inames = set(expr.inames) - self.inames

            from loopy.symbolic import Reduction
            if self.direction == "in":
                return Reduction(expr.operation, tuple(leftover_inames),
                        Reduction(expr.operation, tuple(self.inames),
                            self.rec(expr.expr, expn_state),
                            expr.allow_simultaneous),
                        expr.allow_simultaneous)
            elif self.direction == "out":
                return Reduction(expr.operation, tuple(self.inames),
                        Reduction(expr.operation, tuple(leftover_inames),
                            self.rec(expr.expr, expn_state),
                            expr.allow_simultaneous),
                        expr.allow_simultaneous)
            else:
                assert False
        else:
            return super().map_reduction(expr, expn_state)


def _split_reduction(kernel, inames, direction, within=None):
    if direction not in ["in", "out"]:
        raise ValueError("invalid value for 'direction': %s" % direction)

    if isinstance(inames, str):
        inames = inames.split(",")
    inames = set(inames)

    if not (inames <= kernel.all_inames()):
        raise LoopyError("Unknown inames: {}.".format(inames-kernel.all_inames()))

    from loopy.match import parse_stack_match
    within = parse_stack_match(within)

    rule_mapping_context = SubstitutionRuleMappingContext(
            kernel.substitutions, kernel.get_var_name_generator())
    rsplit = _ReductionSplitter(rule_mapping_context,
            within, inames, direction)
    return rule_mapping_context.finish_kernel(
            rsplit.map_kernel(kernel))


<<<<<<< HEAD
@iterate_over_kernels_if_given_program
=======
@for_each_kernel
>>>>>>> b04cecfd
def split_reduction_inward(kernel, inames, within=None):
    """Takes a reduction of the form::

        sum([i,j,k], ...)

    and splits it into two nested reductions::

        sum([j,k], sum([i], ...))

    In this case, *inames* would have been ``"i"`` indicating that
    the iname ``i`` should be made the iname governing the inner reduction.

    :arg inames: A list of inames, or a comma-separated string that can
        be parsed into those
    """

    return _split_reduction(kernel, inames, "in", within)


<<<<<<< HEAD
@iterate_over_kernels_if_given_program
=======
@for_each_kernel
>>>>>>> b04cecfd
def split_reduction_outward(kernel, inames, within=None):
    """Takes a reduction of the form::

        sum([i,j,k], ...)

    and splits it into two nested reductions::

        sum([i], sum([j,k], ...))

    In this case, *inames* would have been ``"i"`` indicating that
    the iname ``i`` should be made the iname governing the outer reduction.

    :arg inames: A list of inames, or a comma-separated string that can
        be parsed into those
    """

    return _split_reduction(kernel, inames, "out", within)

# }}}


# {{{ affine map inames

<<<<<<< HEAD
@iterate_over_kernels_if_given_program
=======
@for_each_kernel
>>>>>>> b04cecfd
def affine_map_inames(kernel, old_inames, new_inames, equations):
    """Return a new *kernel* where the affine transform
    specified by *equations* has been applied to the inames.

    :arg old_inames: A list of inames to be replaced by affine transforms
        of their values.
        May also be a string of comma-separated inames.

    :arg new_inames: A list of new inames that are not yet used in *kernel*,
        but have their values established in terms of *old_inames* by
        *equations*.
        May also be a string of comma-separated inames.
    :arg equations: A list of equations estabilishing a relationship
        between *old_inames* and *new_inames*. Each equation may be
        a tuple ``(lhs, rhs)`` of expressions or a string, with left and
        right hand side of the equation separated by ``=``.
    """

    # {{{ check and parse arguments

    if isinstance(new_inames, str):
        new_inames = new_inames.split(",")
        new_inames = [iname.strip() for iname in new_inames]
    if isinstance(old_inames, str):
        old_inames = old_inames.split(",")
        old_inames = [iname.strip() for iname in old_inames]
    if isinstance(equations, str):
        equations = [equations]

    import re
    eqn_re = re.compile(r"^([^=]+)=([^=]+)$")

    def parse_equation(eqn):
        if isinstance(eqn, str):
            eqn_match = eqn_re.match(eqn)
            if not eqn_match:
                raise ValueError("invalid equation: %s" % eqn)

            from loopy.symbolic import parse
            lhs = parse(eqn_match.group(1))
            rhs = parse(eqn_match.group(2))
            return (lhs, rhs)
        elif isinstance(eqn, tuple):
            if len(eqn) != 2:
                raise ValueError("unexpected length of equation tuple, "
                        "got %d, should be 2" % len(eqn))
            return eqn
        else:
            raise ValueError("unexpected type of equation"
                    "got %d, should be string or tuple"
                    % type(eqn).__name__)

    equations = [parse_equation(eqn) for eqn in equations]

    all_vars = kernel.all_variable_names()
    for iname in new_inames:
        if iname in all_vars:
            raise LoopyError("new iname '%s' is already used in kernel"
                    % iname)

    for iname in old_inames:
        if iname not in kernel.all_inames():
            raise LoopyError("old iname '%s' not known" % iname)

    # }}}

    # {{{ substitute iname use

    from pymbolic.algorithm import solve_affine_equations_for
    old_inames_to_expr = solve_affine_equations_for(old_inames, equations)

    subst_dict = {
            v.name: expr
            for v, expr in old_inames_to_expr.items()}

    var_name_gen = kernel.get_var_name_generator()

    from pymbolic.mapper.substitutor import make_subst_func
    from loopy.match import parse_stack_match

    rule_mapping_context = SubstitutionRuleMappingContext(
            kernel.substitutions, var_name_gen)
    old_to_new = RuleAwareSubstitutionMapper(rule_mapping_context,
            make_subst_func(subst_dict), within=parse_stack_match(None))

    kernel = (
            rule_mapping_context.finish_kernel(
                old_to_new.map_kernel(kernel))
            .copy(
                applied_iname_rewrites=kernel.applied_iname_rewrites + [subst_dict]
                ))

    # }}}

    # {{{ change domains

    new_inames_set = frozenset(new_inames)
    old_inames_set = frozenset(old_inames)

    new_domains = []
    for idom, dom in enumerate(kernel.domains):
        dom_var_dict = dom.get_var_dict()
        old_iname_overlap = [
                iname
                for iname in old_inames
                if iname in dom_var_dict]

        if not old_iname_overlap:
            new_domains.append(dom)
            continue

        from loopy.symbolic import get_dependencies
        dom_new_inames = set()
        dom_old_inames = set()

        # mapping for new inames to dim_types
        new_iname_dim_types = {}

        dom_equations = []
        for iname in old_iname_overlap:
            for ieqn, (lhs, rhs) in enumerate(equations):
                eqn_deps = get_dependencies(lhs) | get_dependencies(rhs)
                if iname in eqn_deps:
                    dom_new_inames.update(eqn_deps & new_inames_set)
                    dom_old_inames.update(eqn_deps & old_inames_set)

                if dom_old_inames:
                    dom_equations.append((lhs, rhs))

                this_eqn_old_iname_dim_types = {
                        dom_var_dict[old_iname][0]
                        for old_iname in eqn_deps & old_inames_set}

                if this_eqn_old_iname_dim_types:
                    if len(this_eqn_old_iname_dim_types) > 1:
                        raise ValueError("inames '%s' (from equation %d (0-based)) "
                                "in domain %d (0-based) are not "
                                "of a uniform dim_type"
                                % (", ".join(eqn_deps & old_inames_set), ieqn, idom))

                    this_eqn_new_iname_dim_type, = this_eqn_old_iname_dim_types

                    for new_iname in eqn_deps & new_inames_set:
                        if new_iname in new_iname_dim_types:
                            if (this_eqn_new_iname_dim_type
                                    != new_iname_dim_types[new_iname]):
                                raise ValueError("dim_type disagreement for "
                                        "iname '%s' (from equation %d (0-based)) "
                                        "in domain %d (0-based)"
                                        % (new_iname, ieqn, idom))
                        else:
                            new_iname_dim_types[new_iname] = \
                                    this_eqn_new_iname_dim_type

        if not dom_old_inames <= set(dom_var_dict):
            raise ValueError("domain %d (0-based) does not know about "
                    "all old inames (specifically '%s') needed to define new inames"
                    % (idom, ", ".join(dom_old_inames - set(dom_var_dict))))

        # add inames to domain with correct dim_types
        dom_new_inames = list(dom_new_inames)
        for iname in dom_new_inames:
            dt = new_iname_dim_types[iname]
            iname_idx = dom.dim(dt)
            dom = dom.add_dims(dt, 1)
            dom = dom.set_dim_name(dt, iname_idx, iname)

        # add equations
        from loopy.symbolic import aff_from_expr
        for lhs, rhs in dom_equations:
            dom = dom.add_constraint(
                    isl.Constraint.equality_from_aff(
                        aff_from_expr(dom.space, rhs - lhs)))

        # project out old inames
        for iname in dom_old_inames:
            dt, idx = dom.get_var_dict()[iname]
            dom = dom.project_out(dt, idx, 1)

        new_domains.append(dom)

    # }}}

    # {{{ switch iname refs in instructions

    def fix_iname_set(insn_id, inames):
        if old_inames_set <= inames:
            return (inames - old_inames_set) | new_inames_set
        elif old_inames_set & inames:
            raise LoopyError("instruction '%s' uses only a part (%s), not all, "
                    "of the old inames"
                    % (insn_id, ", ".join(old_inames_set & inames)))
        else:
            return inames

    new_instructions = [
            insn.copy(within_inames=fix_iname_set(
                insn.id, insn.within_inames))
            for insn in kernel.instructions]

    # }}}

    return kernel.copy(domains=new_domains, instructions=new_instructions)

# }}}


# {{{ find unused axes

def find_unused_axis_tag(kernel, kind, insn_match=None):
    """For one of the hardware-parallel execution tags, find an unused
    axis.

    :arg insn_match: An instruction match as understood by
        :func:`loopy.match.parse_match`.
    :arg kind: may be "l" or "g", or the corresponding tag class name

    :returns: an :class:`loopy.kernel.data.GroupIndexTag` or
        :class:`loopy.kernel.data.LocalIndexTag` that is not being used within
        the instructions matched by *insn_match*.
    """
    used_axes = set()

    from loopy.kernel.data import GroupIndexTag, LocalIndexTag

    if isinstance(kind, str):
        found = False
        for cls in [GroupIndexTag, LocalIndexTag]:
            if kind == cls.print_name:
                kind = cls
                found = True
                break

        if not found:
            raise LoopyError("invlaid tag kind: %s" % kind)

    from loopy.match import parse_match
    match = parse_match(insn_match)
    insns = [insn for insn in kernel.instructions if match(kernel, insn)]

    for insn in insns:
        for iname in insn.within_inames:
            if kernel.iname_tags_of_type(iname, kind):
                used_axes.add(kind.axis)

    i = 0
    while i in used_axes:
        i += 1

    return kind(i)

# }}}


# {{{ separate_loop_head_tail_slab

# undocumented, because not super-useful
def separate_loop_head_tail_slab(kernel, iname, head_it_count, tail_it_count):
    """Mark *iname* so that the separate code is generated for
    the lower *head_it_count* and the upper *tail_it_count*
    iterations of the loop on *iname*.
    """

    iname_slab_increments = kernel.iname_slab_increments.copy()
    iname_slab_increments[iname] = (head_it_count, tail_it_count)

    return kernel.copy(iname_slab_increments=iname_slab_increments)

# }}}


# {{{ make_reduction_inames_unique

class _ReductionInameUniquifier(RuleAwareIdentityMapper):
    def __init__(self, rule_mapping_context, inames, within):
        super().__init__(rule_mapping_context)

        self.inames = inames
        self.old_to_new = []
        self.within = within

        self.iname_to_red_count = {}
        self.iname_to_nonsimultaneous_red_count = {}

    def map_reduction(self, expr, expn_state):
        within = self.within(
                    expn_state.kernel,
                    expn_state.instruction,
                    expn_state.stack)

        for iname in expr.inames:
            self.iname_to_red_count[iname] = (
                    self.iname_to_red_count.get(iname, 0) + 1)
            if not expr.allow_simultaneous:
                self.iname_to_nonsimultaneous_red_count[iname] = (
                    self.iname_to_nonsimultaneous_red_count.get(iname, 0) + 1)

        if within and not expr.allow_simultaneous:
            subst_dict = {}

            from pymbolic import var

            new_inames = []
            for iname in expr.inames:
                if (
                        not (self.inames is None or iname in self.inames)
                        or
                        self.iname_to_red_count[iname] <= 1):
                    new_inames.append(iname)
                    continue

                new_iname = self.rule_mapping_context.make_unique_var_name(iname)
                subst_dict[iname] = var(new_iname)
                self.old_to_new.append((iname, new_iname))
                new_inames.append(new_iname)

            from loopy.symbolic import SubstitutionMapper
            from pymbolic.mapper.substitutor import make_subst_func

            from loopy.symbolic import Reduction
            return Reduction(expr.operation, tuple(new_inames),
                    self.rec(
                        SubstitutionMapper(make_subst_func(subst_dict))(
                            expr.expr),
                        expn_state),
                    expr.allow_simultaneous)
        else:
            return super().map_reduction(
                    expr, expn_state)


<<<<<<< HEAD
@iterate_over_kernels_if_given_program
=======
@for_each_kernel
>>>>>>> b04cecfd
def make_reduction_inames_unique(kernel, inames=None, within=None):
    """
    :arg inames: if not *None*, only apply to these inames
    :arg within: a stack match as understood by
        :func:`loopy.match.parse_stack_match`.

    .. versionadded:: 2016.2
    """

    name_gen = kernel.get_var_name_generator()

    from loopy.match import parse_stack_match
    within = parse_stack_match(within)

    # {{{ change kernel

    rule_mapping_context = SubstitutionRuleMappingContext(
            kernel.substitutions, name_gen)
    r_uniq = _ReductionInameUniquifier(rule_mapping_context,
            inames, within=within)

    kernel = rule_mapping_context.finish_kernel(
            r_uniq.map_kernel(kernel))

    # }}}

    # {{{ duplicate the inames

    for old_iname, new_iname in r_uniq.old_to_new:
        from loopy.kernel.tools import DomainChanger
        domch = DomainChanger(kernel, frozenset([old_iname]))

        from loopy.isl_helpers import duplicate_axes
        kernel = kernel.copy(
                domains=domch.get_domains_with(
                    duplicate_axes(domch.domain, [old_iname], [new_iname])))

    # }}}

    return kernel

# }}}


# {{{ add_inames_to_insn

<<<<<<< HEAD
@iterate_over_kernels_if_given_program
def add_inames_to_insn(knl, inames, insn_match):
=======
@for_each_kernel
def add_inames_to_insn(kernel, inames, insn_match):
>>>>>>> b04cecfd
    """
    :arg inames: a frozenset of inames that will be added to the
        instructions matched by *insn_match*, or a comma-separated
        string that parses to such a tuple.
    :arg insn_match: An instruction match as understood by
        :func:`loopy.match.parse_match`.

    :returns: an :class:`loopy.kernel.data.GroupIndexTag` or
        :class:`loopy.kernel.data.LocalIndexTag` that is not being used within
        the instructions matched by *insn_match*.

    .. versionadded:: 2016.3
    """

    if isinstance(inames, str):
        inames = frozenset(s.strip() for s in inames.split(","))

    if not isinstance(inames, frozenset):
        raise TypeError("'inames' must be a frozenset")

    from loopy.match import parse_match
    match = parse_match(insn_match)

    new_instructions = []

    for insn in kernel.instructions:
        if match(kernel, insn):
            new_instructions.append(
                    insn.copy(within_inames=insn.within_inames | inames))
        else:
            new_instructions.append(insn)

    return kernel.copy(instructions=new_instructions)

# }}}


@for_each_kernel
def add_inames_for_unused_hw_axes(kernel, within=None):
    """
    Returns a kernel with inames added to each instruction
    corresponding to any hardware-parallel iname tags
    (:class:`loopy.kernel.data.GroupIndexTag`,
    :class:`loopy.kernel.data.LocalIndexTag`) unused
    in the instruction but used elsewhere in the kernel.

    Current limitations:

    * Only one iname in the kernel may be tagged with each of the unused hw axes.
    * Occurence of an ``l.auto`` tag when an instruction is missing one of the
      local hw axes.

    :arg within: An instruction match as understood by
        :func:`loopy.match.parse_match`.
    """
    from loopy.kernel.data import (LocalIndexTag, GroupIndexTag,
            AutoFitLocalIndexTag)

    n_local_axes = max([tag.axis
        for iname in kernel.inames.values()
        for tag in iname.tags
        if isinstance(tag, LocalIndexTag)],
        default=-1) + 1

    n_group_axes = max([tag.axis
        for iname in kernel.inames.values()
        for tag in iname.tags
        if isinstance(tag, GroupIndexTag)],
        default=-1) + 1

    contains_auto_local_tag = any([isinstance(tag, AutoFitLocalIndexTag)
        for iname in kernel.inames.values()
        for tag in iname.tags])

    if contains_auto_local_tag:
        raise LoopyError("Kernels containing l.auto tags are invalid"
                " arguments.")

    # {{{ fill axes_to_inames

    # local_axes_to_inames: ith entry contains the iname tagged with l.i or None
    # if multiple inames are tagged with l.i
    local_axes_to_inames = []
    # group_axes_to_inames: ith entry contains the iname tagged with g.i or None
    # if multiple inames are tagged with g.i
    group_axes_to_inames = []

    for i in range(n_local_axes):
        ith_local_axes_tag = LocalIndexTag(i)
        inames = [name
                for name, iname in kernel.inames.items()
                if ith_local_axes_tag in iname.tags]
        if not inames:
            raise LoopyError(f"Unused local hw axes {i}.")

        local_axes_to_inames.append(inames[0] if len(inames) == 1 else None)

    for i in range(n_group_axes):
        ith_group_axes_tag = GroupIndexTag(i)
        inames = [name
                for name, iname in kernel.inames.items()
                if ith_group_axes_tag in iname.tags]
        if not inames:
            raise LoopyError(f"Unused group hw axes {i}.")

        group_axes_to_inames.append(inames[0] if len(inames) == 1 else None)

    # }}}

    from loopy.match import parse_match
    within = parse_match(within)

    new_insns = []

    for insn in kernel.instructions:
        if within(kernel, insn):
            within_tags = frozenset().union(*(kernel.inames[iname].tags
                for iname in insn.within_inames))
            missing_local_axes = [i for i in range(n_local_axes)
                    if LocalIndexTag(i) not in within_tags]
            missing_group_axes = [i for i in range(n_group_axes)
                    if GroupIndexTag(i) not in within_tags]

            for axis in missing_local_axes:
                iname = local_axes_to_inames[axis]
                if iname:
                    insn = insn.copy(within_inames=insn.within_inames |
                            frozenset([iname]))
                else:
                    raise LoopyError("Multiple inames tagged with l.%d while"
                            " adding unused local hw axes to instruction '%s'."
                            % (axis, insn.id))

            for axis in missing_group_axes:
                iname = group_axes_to_inames[axis]
                if iname is not None:
                    insn = insn.copy(within_inames=insn.within_inames |
                            frozenset([iname]))
                else:
                    raise LoopyError("Multiple inames tagged with g.%d while"
                            " adding unused group hw axes to instruction '%s'."
                            % (axis, insn.id))

        new_insns.append(insn)

    return kernel.copy(instructions=new_insns)

# vim: foldmethod=marker<|MERGE_RESOLUTION|>--- conflicted
+++ resolved
@@ -29,16 +29,10 @@
         SubstitutionRuleMappingContext)
 from loopy.diagnostic import LoopyError
 
-<<<<<<< HEAD
-from loopy.program import iterate_over_kernels_if_given_program
-from loopy.kernel import LoopKernel
-from loopy.kernel.function_interface import CallableKernel, ScalarCallable
-=======
 from loopy.translation_unit import (TranslationUnit,
                                     for_each_kernel)
 from loopy.kernel import LoopKernel
 from loopy.kernel.function_interface import CallableKernel
->>>>>>> b04cecfd
 
 
 __doc__ = """
@@ -100,11 +94,7 @@
     return kernel.copy(loop_priority=frozenset([loop_priority]))
 
 
-<<<<<<< HEAD
-@iterate_over_kernels_if_given_program
-=======
 @for_each_kernel
->>>>>>> b04cecfd
 def prioritize_loops(kernel, loop_priority):
     """Indicates the textual order in which loops should be entered in the
     kernel code. Note that this priority has an advisory role only. If the
@@ -339,26 +329,17 @@
         kernel = tag_inames(kernel,
                 {outer_iname: existing_tag, inner_iname: existing_tag})
 
-<<<<<<< HEAD
-    return tag_inames(kernel, {outer_iname: outer_tag,
-        inner_iname: inner_tag})
-=======
     kernel = tag_inames(kernel, {outer_iname: outer_tag, inner_iname: inner_tag})
     kernel = remove_unused_inames(kernel, [iname_to_split])
 
     return kernel
->>>>>>> b04cecfd
 
 # }}}
 
 
 # {{{ split iname
 
-<<<<<<< HEAD
-@iterate_over_kernels_if_given_program
-=======
 @for_each_kernel
->>>>>>> b04cecfd
 def split_iname(kernel, split_iname, inner_length,
         *,
         outer_iname=None, inner_iname=None,
@@ -403,11 +384,7 @@
 
 # {{{ chunk iname
 
-<<<<<<< HEAD
-@iterate_over_kernels_if_given_program
-=======
 @for_each_kernel
->>>>>>> b04cecfd
 def chunk_iname(kernel, split_iname, num_chunks,
         outer_iname=None, inner_iname=None,
         outer_tag=None, inner_tag=None,
@@ -542,11 +519,7 @@
             return super().map_reduction(expr, expn_state)
 
 
-<<<<<<< HEAD
-@iterate_over_kernels_if_given_program
-=======
 @for_each_kernel
->>>>>>> b04cecfd
 def join_inames(kernel, inames, new_iname=None, tag=None, within=None):
     """In a sense, the inverse of :func:`split_iname`. Takes in inames,
     finds their bounds (all but the first have to be bounded), and combines
@@ -564,21 +537,9 @@
 
     # {{{ return the same kernel if no kernel matches
 
-<<<<<<< HEAD
-    def _do_not_transform_if_no_within_matches():
-        for insn in kernel.instructions:
-            if within(kernel, insn):
-                return
-
-        return kernel
-
-    _do_not_transform_if_no_within_matches()
-
-=======
     if not any(within(kernel, insn) for insn in kernel.instructions):
         return kernel
 
->>>>>>> b04cecfd
     # }}}
 
     # now fastest varying first
@@ -715,11 +676,7 @@
 
 # {{{ tag inames
 
-<<<<<<< HEAD
-@iterate_over_kernels_if_given_program
-=======
 @for_each_kernel
->>>>>>> b04cecfd
 def tag_inames(kernel, iname_to_tag, force=False,
         ignore_nonexistent=False):
     """Tag an iname
@@ -891,14 +848,8 @@
         return insn.copy(within_inames=new_fid)
 
 
-<<<<<<< HEAD
-@iterate_over_kernels_if_given_program
-def duplicate_inames(knl, inames, within, new_inames=None,
-        suffix=None,
-=======
 @for_each_kernel
 def duplicate_inames(kernel, inames, within, new_inames=None, suffix=None,
->>>>>>> b04cecfd
         tags={}):
     """
     :arg within: a stack match as understood by
@@ -1058,11 +1009,7 @@
     # If partitioning was empty, we have recursed successfully and yield nothing
 
 
-<<<<<<< HEAD
-def get_iname_duplication_options_for_single_kernel(knl, use_boostable_into=False):
-=======
 def get_iname_duplication_options(kernel, use_boostable_into=False):
->>>>>>> b04cecfd
     """List options for duplication of inames, if necessary for schedulability
 
     :returns: a generator listing all options to duplicate inames, if duplication
@@ -1129,26 +1076,6 @@
         if kernel.iname_tags_of_type(iname, ConcurrentTag):
             continue
 
-<<<<<<< HEAD
-        # If we find a duplication option and to not use boostable_into
-        # information, we restart this generator with use_boostable_into=True
-        if not use_boostable_into and not knl.options.ignore_boostable_into:
-            for option in get_iname_duplication_options_for_single_kernel(knl, True):
-                yield option
-
-            # Emit a warning that we needed boostable_into
-            from warnings import warn
-            from loopy.diagnostic import LoopyWarning
-            warn("Kernel '%s' required the deprecated 'boostable_into' "
-                 "instruction attribute in order to be schedulable!" % knl.name,
-                 LoopyWarning)
-
-            # Return to avoid yielding the duplication
-            # options without boostable_into
-            return
-
-=======
->>>>>>> b04cecfd
         # Reconstruct an object that may be passed to the within parameter of
         # loopy.duplicate_inames
         from loopy.match import Id, Or
@@ -1161,60 +1088,24 @@
             yield iname, within
 
 
-<<<<<<< HEAD
-def get_iname_duplication_options(program, use_boostable_into=False):
-    for in_knl_callable in program.callables_table.values():
-        if isinstance(in_knl_callable, CallableKernel):
-            for option in get_iname_duplication_options_for_single_kernel(
-                    in_knl_callable.subkernel, use_boostable_into):
-                yield option
-        elif isinstance(in_knl_callable, ScalarCallable):
-            pass
-        else:
-            raise NotImplementedError("Unknown type of in kernel callable %s."
-                    % (type(in_knl_callable)))
-
-    return
-
-
-def has_schedulable_iname_nesting_for_single_kernel(knl):
-=======
 def has_schedulable_iname_nesting(kernel):
->>>>>>> b04cecfd
     """
     :returns: a :class:`bool` indicating whether this kernel needs
         an iname duplication in order to be schedulable.
     """
-<<<<<<< HEAD
-    return not bool(next(get_iname_duplication_options_for_single_kernel(knl),
-        False))
-
-
-def has_schedulable_iname_nesting(program):
-    return all(has_schedulable_iname_nesting_for_single_kernel(
-        in_knl_callable.subkernel) for in_knl_callable in
-        program.callables_table.values() if isinstance(in_knl_callable,
-            CallableKernel))
-=======
     if isinstance(kernel, TranslationUnit):
         if len([clbl for clbl in kernel.callables_table.values() if
                 isinstance(clbl, CallableKernel)]) == 1:
             kernel = kernel[list(kernel.entrypoints)[0]]
     return not bool(next(get_iname_duplication_options(kernel), False))
->>>>>>> b04cecfd
 
 # }}}
 
 
 # {{{ rename_inames
 
-<<<<<<< HEAD
-@iterate_over_kernels_if_given_program
-def rename_iname(knl, old_iname, new_iname, existing_ok=False, within=None):
-=======
 @for_each_kernel
 def rename_iname(kernel, old_iname, new_iname, existing_ok=False, within=None):
->>>>>>> b04cecfd
     """
     :arg within: a stack match as understood by
         :func:`loopy.match.parse_stack_match`.
@@ -1464,11 +1355,7 @@
             rsplit.map_kernel(kernel))
 
 
-<<<<<<< HEAD
-@iterate_over_kernels_if_given_program
-=======
 @for_each_kernel
->>>>>>> b04cecfd
 def split_reduction_inward(kernel, inames, within=None):
     """Takes a reduction of the form::
 
@@ -1488,11 +1375,7 @@
     return _split_reduction(kernel, inames, "in", within)
 
 
-<<<<<<< HEAD
-@iterate_over_kernels_if_given_program
-=======
 @for_each_kernel
->>>>>>> b04cecfd
 def split_reduction_outward(kernel, inames, within=None):
     """Takes a reduction of the form::
 
@@ -1516,11 +1399,7 @@
 
 # {{{ affine map inames
 
-<<<<<<< HEAD
-@iterate_over_kernels_if_given_program
-=======
 @for_each_kernel
->>>>>>> b04cecfd
 def affine_map_inames(kernel, old_inames, new_inames, equations):
     """Return a new *kernel* where the affine transform
     specified by *equations* has been applied to the inames.
@@ -1852,11 +1731,7 @@
                     expr, expn_state)
 
 
-<<<<<<< HEAD
-@iterate_over_kernels_if_given_program
-=======
 @for_each_kernel
->>>>>>> b04cecfd
 def make_reduction_inames_unique(kernel, inames=None, within=None):
     """
     :arg inames: if not *None*, only apply to these inames
@@ -1903,13 +1778,8 @@
 
 # {{{ add_inames_to_insn
 
-<<<<<<< HEAD
-@iterate_over_kernels_if_given_program
-def add_inames_to_insn(knl, inames, insn_match):
-=======
 @for_each_kernel
 def add_inames_to_insn(kernel, inames, insn_match):
->>>>>>> b04cecfd
     """
     :arg inames: a frozenset of inames that will be added to the
         instructions matched by *insn_match*, or a comma-separated
