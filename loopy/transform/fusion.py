--- conflicted
+++ resolved
@@ -28,13 +28,8 @@
 from pymbolic import var
 
 from loopy.kernel import LoopKernel
-<<<<<<< HEAD
-from loopy.kernel.function_interface import CallableKernel
-from loopy.program import rename_resolved_functions_in_a_single_kernel
-=======
 from loopy.translation_unit import TranslationUnit
 from loopy.kernel.function_interface import CallableKernel
->>>>>>> b04cecfd
 
 
 def _apply_renames_in_exprs(kernel, var_renames):
@@ -289,9 +284,6 @@
 # }}}
 
 
-<<<<<<< HEAD
-def fuse_loop_kernels(kernels, suffixes=None, data_flow=None):
-=======
 def fuse_kernels(kernels, suffixes=None, data_flow=None):
     """Return a kernel that performs all the operations in all entries
     of *kernels*.
@@ -354,7 +346,6 @@
 
         kernels = new_kernels[:]
 
->>>>>>> b04cecfd
     assert all(isinstance(knl, LoopKernel) for knl in kernels)
     kernels = list(kernels)
 
@@ -437,101 +428,4 @@
     from loopy.translation_unit import make_program
     return make_program(result).with_entrypoints(result.name)
 
-
-def fuse_kernels(programs, suffixes=None, data_flow=None):
-    """Return a kernel that performs all the operations in all entries
-    of *kernels*.
-
-    :arg kernels: A list of :class:`loopy.LoopKernel` instances to be fused.
-    :arg suffixes: If given, must be a list of strings of a length matching
-        that of *kernels*. This will be used to disambiguate the names
-        of temporaries, as described below.
-    :arg data_flow: A list of data dependencies
-        ``[(var_name, from_kernel, to_kernel), ...]``.
-        Based on this, the fuser will create dependencies between all
-        writers of *var_name* in ``kernels[from_kernel]`` to
-        readers of *var_name* in ``kernels[to_kernel]``.
-        *from_kernel* and *to_kernel* are indices into *kernels*.
-
-    The components of the kernels are fused as follows:
-
-    *   The resulting kernel will have a domain involving all the inames
-        and parameters occurring across *kernels*.
-        Inames with matching names across *kernels* are fused in such a way
-        that they remain a single iname in the fused kernel.
-        Use :func:`loopy.rename_iname` if this is not desired.
-
-    *   The projection of the domains of each pair of kernels onto their
-        common subset of inames must match in order for fusion to
-        succeed.
-
-    *   Assumptions are fused by taking their conjunction.
-
-    *   If kernel arguments with matching names are encountered across
-        *kernels*, their declarations must match in order for fusion to
-        succeed.
-
-    *   Temporaries are automatically renamed to remain uniquely associated
-        with each instruction stream.
-
-    *   The resulting kernel will contain all instructions from each entry
-        of *kernels*. Clashing instruction IDs will be renamed to ensure
-        uniqueness.
-
-    .. versionchanged:: 2016.2
-
-        *data_flow* was added in version 2016.2
-    """
-
-    # all the resolved functions in programs must be registered in
-    # main_callables_table
-    main_prog_callables_info = (
-            programs[0].callables_table)
-    old_root_kernel_callable = (
-            programs[0].callables_table[programs[0].name])
-    kernels = [programs[0].root_kernel]
-
-    # removing the callable collisions that maybe present
-    for prog in programs[1:]:
-        root_kernel = prog.root_kernel
-        renames_needed = {}
-        for old_func_id, in_knl_callable in prog.callables_table.items():
-            if isinstance(in_knl_callable, CallableKernel):
-                # Fusing programs with multiple callable kernels is tough.
-                # Reason: Need to first figure out the order in which the
-                # callable kernels must be resolved into
-                # main_callables_table, because of renaming is
-                # needed to be done in the callable kernels before registering.
-                # Hence disabling it until required.
-                if in_knl_callable.subkernel.name != prog.name:
-                    raise LoopyError("fuse_kernels cannot fuse programs with "
-                            "multiple callable kernels.")
-
-                # root kernel are dealt at the end after performing all the
-                # renaming.
-                continue
-            main_prog_callables_info, new_func_id = (
-                    main_prog_callables_info.with_added_callable(var(old_func_id),
-                        in_knl_callable))
-
-            if old_func_id != new_func_id:
-                renames_needed[old_func_id] = new_func_id
-
-        if renames_needed:
-            root_kernel = rename_resolved_functions_in_a_single_kernel(
-                    root_kernel, renames_needed)
-
-        kernels.append(root_kernel)
-
-    new_root_kernel = fuse_loop_kernels(kernels, suffixes, data_flow)
-    new_root_kernel_callable = old_root_kernel_callable.copy(
-            subkernel=new_root_kernel.copy(name=programs[0].name))
-
-    # TODO: change the name of the final root kernel.
-    main_prog_callables_info, _ = main_prog_callables_info.with_added_callable(
-            var(programs[0].name), new_root_kernel_callable)
-
-    return programs[0].copy(
-            callables_table=main_prog_callables_info)
-
 # vim: foldmethod=marker