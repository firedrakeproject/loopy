__copyright__ = "Copyright (C) 2012 Andreas Kloeckner"

__license__ = """
Permission is hereby granted, free of charge, to any person obtaining a copy
of this software and associated documentation files (the "Software"), to deal
in the Software without restriction, including without limitation the rights
to use, copy, modify, merge, publish, distribute, sublicense, and/or sell
copies of the Software, and to permit persons to whom the Software is
furnished to do so, subject to the following conditions:

The above copyright notice and this permission notice shall be included in
all copies or substantial portions of the Software.

THE SOFTWARE IS PROVIDED "AS IS", WITHOUT WARRANTY OF ANY KIND, EXPRESS OR
IMPLIED, INCLUDING BUT NOT LIMITED TO THE WARRANTIES OF MERCHANTABILITY,
FITNESS FOR A PARTICULAR PURPOSE AND NONINFRINGEMENT. IN NO EVENT SHALL THE
AUTHORS OR COPYRIGHT HOLDERS BE LIABLE FOR ANY CLAIM, DAMAGES OR OTHER
LIABILITY, WHETHER IN AN ACTION OF CONTRACT, TORT OR OTHERWISE, ARISING FROM,
OUT OF OR IN CONNECTION WITH THE SOFTWARE OR THE USE OR OTHER DEALINGS IN
THE SOFTWARE.
"""


from loopy.diagnostic import LoopyError

<<<<<<< HEAD
from loopy.program import iterate_over_kernels_if_given_program
=======
from loopy.translation_unit import for_each_kernel
>>>>>>> b04cecfd
from loopy.kernel import LoopKernel


# {{{ fold constants

<<<<<<< HEAD
@iterate_over_kernels_if_given_program
=======
@for_each_kernel
>>>>>>> b04cecfd
def fold_constants(kernel):
    from loopy.symbolic import ConstantFoldingMapper
    cfm = ConstantFoldingMapper()

    new_insns = [
            insn.with_transformed_expressions(cfm)
            for insn in kernel.instructions]

    new_substs = {
            sub.name:
            sub.copy(expression=cfm(sub.expression))
            for sub in kernel.substitutions.values()}

    return kernel.copy(
            instructions=new_insns,
            substitutions=new_substs)

# }}}


# {{{ collect_common_factors_on_increment

# thus far undocumented
<<<<<<< HEAD
@iterate_over_kernels_if_given_program
=======
@for_each_kernel
>>>>>>> b04cecfd
def collect_common_factors_on_increment(kernel, var_name, vary_by_axes=()):
    assert isinstance(kernel, LoopKernel)
    # FIXME: Does not understand subst rules for now
    if kernel.substitutions:
        from loopy.transform.subst import expand_subst
        kernel = expand_subst(kernel)

    if var_name in kernel.temporary_variables:
        var_descr = kernel.temporary_variables[var_name]
    elif var_name in kernel.arg_dict:
        var_descr = kernel.arg_dict[var_name]
    else:
        raise NameError("array '%s' was not found" % var_name)

    # {{{ check/normalize vary_by_axes

    if isinstance(vary_by_axes, str):
        vary_by_axes = vary_by_axes.split(",")

    from loopy.kernel.array import ArrayBase
    if isinstance(var_descr, ArrayBase):
        if var_descr.dim_names is not None:
            name_to_index = {
                    name: idx
                    for idx, name in enumerate(var_descr.dim_names)}
        else:
            name_to_index = {}

        def map_ax_name_to_index(ax):
            if isinstance(ax, str):
                try:
                    return name_to_index[ax]
                except KeyError:
                    raise LoopyError("axis name '%s' not understood " % ax)
            else:
                return ax

        vary_by_axes = [map_ax_name_to_index(ax) for ax in vary_by_axes]

        if (
                vary_by_axes
                and
                (min(vary_by_axes) < 0
                or
                max(vary_by_axes) > var_descr.num_user_axes())):
            raise LoopyError("vary_by_axes refers to out-of-bounds axis index")

    # }}}

    from pymbolic.mapper.substitutor import make_subst_func
    from pymbolic.primitives import (Sum, Product, is_zero,
            flattened_sum, flattened_product, Subscript, Variable)
    from loopy.symbolic import (get_dependencies, SubstitutionMapper,
            UnidirectionalUnifier)

    # {{{ common factor key list maintenance

    # list of (index_key, common factors found)
    common_factors = []

    def find_unifiable_cf_index(index_key):
        for i, (key, val) in enumerate(common_factors):
            unif = UnidirectionalUnifier(
                    lhs_mapping_candidates=get_dependencies(key))

            unif_result = unif(key, index_key)

            if unif_result:
                assert len(unif_result) == 1
                return i, unif_result[0]

        return None, None

    def extract_index_key(access_expr):
        if isinstance(access_expr, Variable):
            return ()

        elif isinstance(access_expr, Subscript):
            index = access_expr.index_tuple
            return tuple(index[ax] for ax in vary_by_axes)
        else:
            raise ValueError("unexpected type of access_expr")

    def is_assignee(insn):
        return var_name in insn.assignee_var_names()

    def iterate_as(cls, expr):
        if isinstance(expr, cls):
            yield from expr.children
        else:
            yield expr

    # }}}

    # {{{ find common factors

    from loopy.kernel.data import Assignment

    for insn in kernel.instructions:
        if not is_assignee(insn):
            continue

        if not isinstance(insn, Assignment):
            raise LoopyError("'%s' modified by non-single-assignment"
                    % var_name)

        lhs = insn.assignee
        rhs = insn.expression

        if is_zero(rhs):
            continue

        index_key = extract_index_key(lhs)
        cf_index, unif_result = find_unifiable_cf_index(index_key)

        if cf_index is None:
            # {{{ doesn't exist yet

            assert unif_result is None

            my_common_factors = None

            for term in iterate_as(Sum, rhs):
                if term == lhs:
                    continue

                for part in iterate_as(Product, term):
                    if var_name in get_dependencies(part):
                        raise LoopyError("unexpected dependency on '%s' "
                                "in RHS of instruction '%s'"
                                % (var_name, insn.id))

                product_parts = set(iterate_as(Product, term))

                if my_common_factors is None:
                    my_common_factors = product_parts
                else:
                    my_common_factors = my_common_factors & product_parts

            if my_common_factors is not None:
                common_factors.append((index_key, my_common_factors))

            # }}}
        else:
            # {{{ match, filter existing common factors

            _, my_common_factors = common_factors[cf_index]

            unif_subst_map = SubstitutionMapper(
                    make_subst_func(unif_result.lmap))

            for term in iterate_as(Sum, rhs):
                if term == lhs:
                    continue

                for part in iterate_as(Product, term):
                    if var_name in get_dependencies(part):
                        raise LoopyError("unexpected dependency on '%s' "
                                "in RHS of instruction '%s'"
                                % (var_name, insn.id))

                product_parts = set(iterate_as(Product, term))

                my_common_factors = {
                        cf for cf in my_common_factors
                        if unif_subst_map(cf) in product_parts}

            common_factors[cf_index] = (index_key, my_common_factors)

            # }}}

    # }}}

    common_factors = [
            (ik, cf) for ik, cf in common_factors
            if cf]

    if not common_factors:
        raise LoopyError("no common factors found")

    # {{{ remove common factors

    new_insns = []

    for insn in kernel.instructions:
        if not isinstance(insn, Assignment) or not is_assignee(insn):
            new_insns.append(insn)
            continue

        index_key = extract_index_key(insn.assignee)

        lhs = insn.assignee
        rhs = insn.expression

        if is_zero(rhs):
            new_insns.append(insn)
            continue

        index_key = extract_index_key(lhs)
        cf_index, unif_result = find_unifiable_cf_index(index_key)

        if cf_index is None:
            new_insns.append(insn)
            continue

        _, my_common_factors = common_factors[cf_index]

        unif_subst_map = SubstitutionMapper(
                make_subst_func(unif_result.lmap))

        mapped_my_common_factors = {
                unif_subst_map(cf)
                for cf in my_common_factors}

        new_sum_terms = []

        for term in iterate_as(Sum, rhs):
            if term == lhs:
                new_sum_terms.append(term)
                continue

            new_sum_terms.append(
                    flattened_product([
                        part
                        for part in iterate_as(Product, term)
                        if part not in mapped_my_common_factors
                        ]))

        new_insns.append(
                insn.copy(expression=flattened_sum(new_sum_terms)))

    # }}}

    # {{{ substitute common factors into usage sites

    def find_substitution(expr):
        if isinstance(expr, Subscript):
            v = expr.aggregate.name
        elif isinstance(expr, Variable):
            v = expr.name
        else:
            return expr

        if v != var_name:
            return expr

        index_key = extract_index_key(expr)
        cf_index, unif_result = find_unifiable_cf_index(index_key)

        unif_subst_map = SubstitutionMapper(
                make_subst_func(unif_result.lmap))

        _, my_common_factors = common_factors[cf_index]

        if my_common_factors is not None:
            return flattened_product(
                    [unif_subst_map(cf) for cf in my_common_factors]
                    + [expr])
        else:
            return expr

    insns = new_insns
    new_insns = []

    subm = SubstitutionMapper(find_substitution)

    for insn in insns:
        if not isinstance(insn, Assignment) or is_assignee(insn):
            new_insns.append(insn)
            continue

        new_insns.append(insn.with_transformed_expressions(subm))

    # }}}

    return kernel.copy(instructions=new_insns)

# }}}


# vim: foldmethod=marker<|MERGE_RESOLUTION|>--- conflicted
+++ resolved
@@ -23,21 +23,13 @@
 
 from loopy.diagnostic import LoopyError
 
-<<<<<<< HEAD
-from loopy.program import iterate_over_kernels_if_given_program
-=======
 from loopy.translation_unit import for_each_kernel
->>>>>>> b04cecfd
 from loopy.kernel import LoopKernel
 
 
 # {{{ fold constants
 
-<<<<<<< HEAD
-@iterate_over_kernels_if_given_program
-=======
 @for_each_kernel
->>>>>>> b04cecfd
 def fold_constants(kernel):
     from loopy.symbolic import ConstantFoldingMapper
     cfm = ConstantFoldingMapper()
@@ -61,11 +53,7 @@
 # {{{ collect_common_factors_on_increment
 
 # thus far undocumented
-<<<<<<< HEAD
-@iterate_over_kernels_if_given_program
-=======
 @for_each_kernel
->>>>>>> b04cecfd
 def collect_common_factors_on_increment(kernel, var_name, vary_by_axes=()):
     assert isinstance(kernel, LoopKernel)
     # FIXME: Does not understand subst rules for now
