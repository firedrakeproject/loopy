--- conflicted
+++ resolved
@@ -26,12 +26,8 @@
 from loopy.kernel.data import ImageArg
 
 from pytools import MovedFunctionDeprecationWrapper
-<<<<<<< HEAD
-from loopy.program import Program, iterate_over_kernels_if_given_program
-=======
 from loopy.translation_unit import (TranslationUnit,
                                     for_each_kernel)
->>>>>>> b04cecfd
 from loopy.kernel import LoopKernel
 from loopy.kernel.function_interface import CallableKernel, ScalarCallable
 
@@ -340,11 +336,7 @@
     from loopy.transform.precompute import precompute_for_single_kernel
     new_kernel = precompute_for_single_kernel(kernel, callables_table,
             subst_use, sweep_inames, precompute_inames=dim_arg_names,
-<<<<<<< HEAD
-            default_tag=default_tag, dtype=arg.dtype,
-=======
             default_tag=default_tag, dtype=var_descr.dtype,
->>>>>>> b04cecfd
             fetch_bounding_box=fetch_bounding_box,
             temporary_name=temporary_name,
             temporary_address_space=temporary_address_space,
@@ -378,15 +370,9 @@
 
 
 def add_prefetch(program, *args, **kwargs):
-<<<<<<< HEAD
-    assert isinstance(program, Program)
-
-    new_resolved_functions = {}
-=======
     assert isinstance(program, TranslationUnit)
 
     new_callables = {}
->>>>>>> b04cecfd
     for func_id, in_knl_callable in program.callables_table.items():
         if isinstance(in_knl_callable, CallableKernel):
             new_subkernel = add_prefetch_for_single_kernel(
@@ -401,17 +387,9 @@
             raise NotImplementedError("Unknown type of callable %s." % (
                 type(in_knl_callable).__name__))
 
-<<<<<<< HEAD
-        new_resolved_functions[func_id] = in_knl_callable
-
-    new_callables_table = program.callables_table.copy(
-            resolved_functions=new_resolved_functions)
-    return program.copy(callables_table=new_callables_table)
-=======
         new_callables[func_id] = in_knl_callable
 
     return program.copy(callables_table=new_callables)
->>>>>>> b04cecfd
 
 # }}}
 
@@ -436,13 +414,8 @@
 
 # {{{ tag array axes
 
-<<<<<<< HEAD
-@iterate_over_kernels_if_given_program
-def tag_array_axes(knl, ary_names, dim_tags):
-=======
 @for_each_kernel
 def tag_array_axes(kernel, ary_names, dim_tags):
->>>>>>> b04cecfd
     """
     :arg dim_tags: a tuple of
         :class:`loopy.kernel.array.ArrayDimImplementationTag` or a string that
@@ -488,11 +461,7 @@
 
 # {{{ set_array_axis_names
 
-<<<<<<< HEAD
-@iterate_over_kernels_if_given_program
-=======
 @for_each_kernel
->>>>>>> b04cecfd
 def set_array_axis_names(kernel, ary_names, dim_names):
     """
     .. versionchanged:: 2016.2
@@ -525,13 +494,8 @@
 
 # {{{ remove_unused_arguments
 
-<<<<<<< HEAD
-@iterate_over_kernels_if_given_program
-def remove_unused_arguments(knl):
-=======
 @for_each_kernel
 def remove_unused_arguments(kernel):
->>>>>>> b04cecfd
     new_args = []
 
     import loopy as lp
@@ -572,13 +536,8 @@
 
 # {{{ alias_temporaries
 
-<<<<<<< HEAD
-@iterate_over_kernels_if_given_program
-def alias_temporaries(knl, names, base_name_prefix=None,
-=======
 @for_each_kernel
 def alias_temporaries(kernel, names, base_name_prefix=None,
->>>>>>> b04cecfd
         synchronize_for_exclusive_use=True):
     """Sets all temporaries given by *names* to be backed by a single piece of
     storage.
@@ -662,11 +621,7 @@
 
 # {{{ set argument order
 
-<<<<<<< HEAD
-@iterate_over_kernels_if_given_program
-=======
 @for_each_kernel
->>>>>>> b04cecfd
 def set_argument_order(kernel, arg_names):
     """
     :arg arg_names: A list (or comma-separated string) or argument
@@ -702,11 +657,7 @@
 
 # {{{ rename argument
 
-<<<<<<< HEAD
-@iterate_over_kernels_if_given_program
-=======
 @for_each_kernel
->>>>>>> b04cecfd
 def rename_argument(kernel, old_name, new_name, existing_ok=False):
     """
     .. versionadded:: 2016.2
@@ -780,11 +731,7 @@
 
 # {{{ set temporary scope
 
-<<<<<<< HEAD
-@iterate_over_kernels_if_given_program
-=======
 @for_each_kernel
->>>>>>> b04cecfd
 def set_temporary_scope(kernel, temp_var_names, scope):
     """
     :arg temp_var_names: a container with membership checking,
@@ -826,14 +773,9 @@
 
 # {{{ reduction_arg_to_subst_rule
 
-<<<<<<< HEAD
-@iterate_over_kernels_if_given_program
-def reduction_arg_to_subst_rule(knl, inames, insn_match=None, subst_rule_name=None):
-=======
 @for_each_kernel
 def reduction_arg_to_subst_rule(
         kernel, inames, insn_match=None, subst_rule_name=None):
->>>>>>> b04cecfd
     if isinstance(inames, str):
         inames = [s.strip() for s in inames.split(",")]
 
