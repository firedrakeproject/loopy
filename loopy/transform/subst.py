__copyright__ = "Copyright (C) 2012 Andreas Kloeckner"

__license__ = """
Permission is hereby granted, free of charge, to any person obtaining a copy
of this software and associated documentation files (the "Software"), to deal
in the Software without restriction, including without limitation the rights
to use, copy, modify, merge, publish, distribute, sublicense, and/or sell
copies of the Software, and to permit persons to whom the Software is
furnished to do so, subject to the following conditions:

The above copyright notice and this permission notice shall be included in
all copies or substantial portions of the Software.

THE SOFTWARE IS PROVIDED "AS IS", WITHOUT WARRANTY OF ANY KIND, EXPRESS OR
IMPLIED, INCLUDING BUT NOT LIMITED TO THE WARRANTIES OF MERCHANTABILITY,
FITNESS FOR A PARTICULAR PURPOSE AND NONINFRINGEMENT. IN NO EVENT SHALL THE
AUTHORS OR COPYRIGHT HOLDERS BE LIABLE FOR ANY CLAIM, DAMAGES OR OTHER
LIABILITY, WHETHER IN AN ACTION OF CONTRACT, TORT OR OTHERWISE, ARISING FROM,
OUT OF OR IN CONNECTION WITH THE SOFTWARE OR THE USE OR OTHER DEALINGS IN
THE SOFTWARE.
"""

from loopy.symbolic import (
        RuleAwareIdentityMapper, SubstitutionRuleMappingContext)
from loopy.diagnostic import LoopyError
from loopy.transform.iname import remove_any_newly_unused_inames

from pytools import ImmutableRecord
from pymbolic import var

<<<<<<< HEAD
from loopy.program import iterate_over_kernels_if_given_program
from loopy.kernel import LoopKernel
=======
from loopy.translation_unit import (for_each_kernel,
                                    TranslationUnit)
>>>>>>> b04cecfd
from loopy.kernel.function_interface import CallableKernel, ScalarCallable

import logging
logger = logging.getLogger(__name__)


class ExprDescriptor(ImmutableRecord):
    __slots__ = ["insn", "expr", "unif_var_dict"]


# {{{ extract_subst

@iterate_over_kernels_if_given_program
def extract_subst(kernel, subst_name, template, parameters=()):
    """
    :arg subst_name: The name of the substitution rule to be created.
    :arg template: Unification template expression.
    :arg parameters: An iterable of parameters used in
        *template*, or a comma-separated string of the same.

    All targeted subexpressions must match ('unify with') *template*
    The template may contain '*' wildcards that will have to match exactly across all
    unifications.
    """

    if isinstance(kernel, TranslationUnit):
        kernel_names = [i for i, clbl in
                kernel.callables_table.items() if isinstance(clbl,
                    CallableKernel)]
        if len(kernel_names) != 1:
            raise LoopyError()

        return kernel.with_kernel(extract_subst(kernel[kernel_names[0]],
            subst_name, template, parameters))

    if isinstance(template, str):
        from pymbolic import parse
        template = parse(template)

    if isinstance(parameters, str):
        parameters = tuple(
                s.strip() for s in parameters.split(","))

    var_name_gen = kernel.get_var_name_generator()

    # {{{ replace any wildcards in template with new variables

    def get_unique_var_name():
        based_on = subst_name+"_wc"

        result = var_name_gen(based_on)
        return result

    from loopy.symbolic import WildcardToUniqueVariableMapper
    wc_map = WildcardToUniqueVariableMapper(get_unique_var_name)
    template = wc_map(template)

    # }}}

    # {{{ gather up expressions

    expr_descriptors = []

    from loopy.symbolic import UnidirectionalUnifier
    unif = UnidirectionalUnifier(
            lhs_mapping_candidates=set(parameters))

    def gather_exprs(expr, mapper):
        urecs = unif(template, expr)

        if urecs:
            if len(urecs) > 1:
                raise RuntimeError("ambiguous unification of '%s' with template '%s'"
                        % (expr, template))

            urec, = urecs

            expr_descriptors.append(
                    ExprDescriptor(
                        insn=insn,
                        expr=expr,
                        unif_var_dict={lhs.name: rhs
                            for lhs, rhs in urec.equations}))
        else:
            mapper.fallback_mapper(expr)
            # can't nest, don't recurse

    from loopy.symbolic import (
            CallbackMapper, WalkMapper, IdentityMapper)
    dfmapper = CallbackMapper(gather_exprs, WalkMapper())

    for insn in kernel.instructions:
        dfmapper(insn.assignees)
        dfmapper(insn.expression)

    for sr in kernel.substitutions.values():
        dfmapper(sr.expression)

    # }}}

    if not expr_descriptors:
        raise RuntimeError("no expressions matching '%s'" % template)

    # {{{ substitute rule into instructions

    def replace_exprs(expr, mapper):
        found = False
        for exprd in expr_descriptors:
            if expr is exprd.expr:
                found = True
                break

        if not found:
            return mapper.fallback_mapper(expr)

        args = [exprd.unif_var_dict[arg_name]
                for arg_name in parameters]

        result = var(subst_name)
        if args:
            result = result(*args)

        return result
        # can't nest, don't recurse

    cbmapper = CallbackMapper(replace_exprs, IdentityMapper())

    new_insns = []

    def transform_assignee(expr):
        # Assignment LHS's cannot be subst rules. Treat them
        # specially.

        import pymbolic.primitives as prim
        if isinstance(expr, tuple):
            return tuple(
                    transform_assignee(expr_i)
                    for expr_i in expr)

        elif isinstance(expr, prim.Subscript):
            return type(expr)(
                    expr.aggregate,
                    cbmapper(expr.index))

        elif isinstance(expr, prim.Variable):
            return expr
        else:
            raise ValueError("assignment LHS not understood")

    for insn in kernel.instructions:
        new_insns.append(
                insn.with_transformed_expressions(
                    cbmapper, assignee_f=transform_assignee))

    from loopy.kernel.data import SubstitutionRule
    new_substs = {
            subst_name: SubstitutionRule(
                name=subst_name,
                arguments=tuple(parameters),
                expression=template,
                )}

    for subst in kernel.substitutions.values():
        new_substs[subst.name] = subst.copy(
                expression=cbmapper(subst.expression))

    # }}}

    return kernel.copy(
            instructions=new_insns,
            substitutions=new_substs)


# }}}


# {{{ assignment_to_subst

class AssignmentToSubstChanger(RuleAwareIdentityMapper):
    def __init__(self, rule_mapping_context, lhs_name, definition_insn_ids,
            usage_to_definition, extra_arguments, within):
        self.var_name_gen = rule_mapping_context.make_unique_var_name

        super().__init__(rule_mapping_context)

        self.lhs_name = lhs_name
        self.definition_insn_ids = definition_insn_ids
        self.usage_to_definition = usage_to_definition

        from pymbolic import var
        self.extra_arguments = tuple(var(arg) for arg in extra_arguments)

        self.within = within

        self.definition_insn_id_to_subst_name = {}

        self.saw_unmatched_usage_sites = {}
        for def_id in self.definition_insn_ids:
            self.saw_unmatched_usage_sites[def_id] = False

    def get_subst_name(self, def_insn_id):
        try:
            return self.definition_insn_id_to_subst_name[def_insn_id]
        except KeyError:
            subst_name = self.var_name_gen(self.lhs_name+"_subst")
            self.definition_insn_id_to_subst_name[def_insn_id] = subst_name
            return subst_name

    def map_variable(self, expr, expn_state):
        if (expr.name == self.lhs_name
                and expr.name not in expn_state.arg_context):
            result = self.transform_access(None, expn_state)
            if result is not None:
                return result

        return super().map_variable(
                expr, expn_state)

    def map_subscript(self, expr, expn_state):
        if (expr.aggregate.name == self.lhs_name
                and expr.aggregate.name not in expn_state.arg_context):
            result = self.transform_access(expr.index, expn_state)
            if result is not None:
                return result

        return super().map_subscript(
                expr, expn_state)

    def transform_access(self, index, expn_state):
        my_insn_id = expn_state.insn_id

        if my_insn_id in self.definition_insn_ids:
            return None

        my_def_id = self.usage_to_definition[my_insn_id]

        if not self.within(
                expn_state.kernel,
                expn_state.instruction,
                expn_state.stack):
            self.saw_unmatched_usage_sites[my_def_id] = True
            return None

        subst_name = self.get_subst_name(my_def_id)

        if self.extra_arguments:
            if index is None:
                index = self.extra_arguments
            else:
                index = index + self.extra_arguments

        from pymbolic import var
        if index is None:
            return var(subst_name)
        elif not isinstance(index, tuple):
            return var(subst_name)(index)
        else:
            return var(subst_name)(*index)


<<<<<<< HEAD
@iterate_over_kernels_if_given_program
=======
@for_each_kernel
@remove_any_newly_unused_inames
>>>>>>> b04cecfd
def assignment_to_subst(kernel, lhs_name, extra_arguments=(), within=None,
        force_retain_argument=False):
    """Extract an assignment (to a temporary variable or an argument)
    as a :ref:`substitution-rule`. The temporary may be an array, in
    which case the array indices will become arguments to the substitution
    rule.

    :arg within: a stack match as understood by
        :func:`loopy.match.parse_stack_match`.
    :arg force_retain_argument: If True and if *lhs_name* is an argument, it is
        kept even if it is no longer referenced.

    This operation will change all usage sites
    of *lhs_name* matched by *within*. If there
    are further usage sites of *lhs_name*, then
    the original assignment to *lhs_name* as well
    as the temporary variable is left in place.
    """

    if isinstance(extra_arguments, str):
        extra_arguments = tuple(s.strip() for s in extra_arguments.split(","))

    # {{{ establish the relevant definition of lhs_name for each usage site

    dep_kernel = expand_subst(kernel)
    from loopy.kernel.creation import apply_single_writer_depencency_heuristic
    dep_kernel = apply_single_writer_depencency_heuristic(dep_kernel)

    id_to_insn = dep_kernel.id_to_insn

    def get_relevant_definition_insn_id(usage_insn_id):
        insn = id_to_insn[usage_insn_id]

        def_id = set()
        for dep_id in insn.depends_on:
            dep_insn = id_to_insn[dep_id]
            if lhs_name in dep_insn.write_dependency_names():
                if lhs_name in dep_insn.read_dependency_names():
                    raise LoopyError("instruction '%s' both reads *and* "
                            "writes '%s'--cannot transcribe to substitution "
                            "rule" % (dep_id, lhs_name))

                def_id.add(dep_id)
            else:
                rec_result = get_relevant_definition_insn_id(dep_id)
                if rec_result is not None:
                    def_id.add(rec_result)

        if len(def_id) > 1:
            raise LoopyError("more than one write to '%s' found in "
                    "depdendencies of '%s'--definition cannot be resolved "
                    "(writer instructions ids: %s)"
                    % (lhs_name, usage_insn_id, ", ".join(def_id)))

        if not def_id:
            return None
        else:
            def_id, = def_id

        return def_id

    usage_to_definition = {}

    for insn in dep_kernel.instructions:
        if lhs_name not in insn.read_dependency_names():
            continue

        def_id = get_relevant_definition_insn_id(insn.id)
        if def_id is None:
            raise LoopyError("no write to '%s' found in dependency tree "
                    "of '%s'--definition cannot be resolved"
                    % (lhs_name, insn.id))

        usage_to_definition[insn.id] = def_id

    definition_insn_ids = set()
    for insn in kernel.instructions:
        if lhs_name in insn.write_dependency_names():
            definition_insn_ids.add(insn.id)

    # }}}

    if not definition_insn_ids:
        raise LoopyError("no assignments to variable '%s' found"
                % lhs_name)

    from loopy.match import parse_stack_match
    within = parse_stack_match(within)

    rule_mapping_context = SubstitutionRuleMappingContext(
            kernel.substitutions, kernel.get_var_name_generator())
    tts = AssignmentToSubstChanger(rule_mapping_context,
            lhs_name, definition_insn_ids,
            usage_to_definition, extra_arguments, within)

    kernel = rule_mapping_context.finish_kernel(tts.map_kernel(kernel))

    from loopy.kernel.data import SubstitutionRule

    # {{{ create new substitution rules

    new_substs = kernel.substitutions.copy()
    for def_id, subst_name in tts.definition_insn_id_to_subst_name.items():
        def_insn = kernel.id_to_insn[def_id]

        from loopy.kernel.data import Assignment
        assert isinstance(def_insn, Assignment)

        from pymbolic.primitives import Variable, Subscript
        if isinstance(def_insn.assignee, Subscript):
            indices = def_insn.assignee.index_tuple
        elif isinstance(def_insn.assignee, Variable):
            indices = ()
        else:
            raise LoopyError(
                    "Unrecognized LHS type: %s"
                    % type(def_insn.assignee).__name__)

        arguments = []

        for i in indices:
            if not isinstance(i, Variable):
                raise LoopyError("In defining instruction '%s': "
                        "asignee index '%s' is not a plain variable. "
                        "Perhaps use loopy.affine_map_inames() "
                        "to perform substitution." % (def_id, i))

            arguments.append(i.name)

        new_substs[subst_name] = SubstitutionRule(
                name=subst_name,
                arguments=tuple(arguments) + extra_arguments,
                expression=def_insn.expression)

    # }}}

    # {{{ delete temporary variable if possible

    # (copied below if modified)
    new_temp_vars = kernel.temporary_variables
    new_args = kernel.args

    if lhs_name in kernel.temporary_variables:
        if not any(tts.saw_unmatched_usage_sites.values()):
            # All usage sites matched--they're now substitution rules.
            # We can get rid of the variable.

            new_temp_vars = new_temp_vars.copy()
            del new_temp_vars[lhs_name]

    if lhs_name in kernel.arg_dict and not force_retain_argument:
        if not any(tts.saw_unmatched_usage_sites.values()):
            # All usage sites matched--they're now substitution rules.
            # We can get rid of the argument

            new_args = new_args[:]
            for i in range(len(new_args)):
                if new_args[i].name == lhs_name:
                    del new_args[i]
                    break

    # }}}

    import loopy as lp
    kernel = lp.remove_instructions(
            kernel,
            {
                insn_id
                for insn_id, still_used in tts.saw_unmatched_usage_sites.items()
                if not still_used})

    return kernel.copy(
            substitutions=new_substs,
            temporary_variables=new_temp_vars,
            args=new_args,
            )

# }}}


# {{{ expand_subst

<<<<<<< HEAD
@iterate_over_kernels_if_given_program
=======
@for_each_kernel
>>>>>>> b04cecfd
def expand_subst(kernel, within=None):
    """
    Returns an instance of :class:`loopy.LoopKernel` with the substitutions
    referenced in instructions of *kernel* matched by *within* expanded.

    :arg within: a stack match as understood by
        :func:`loopy.match.parse_stack_match`.
    """
<<<<<<< HEAD
    assert isinstance(kernel, LoopKernel)
=======
>>>>>>> b04cecfd

    if not kernel.substitutions:
        return kernel

    logger.debug("%s: expand subst" % kernel.name)

    from loopy.symbolic import RuleAwareSubstitutionRuleExpander
    from loopy.match import parse_stack_match
    rule_mapping_context = SubstitutionRuleMappingContext(
            kernel.substitutions, kernel.get_var_name_generator())
    submap = RuleAwareSubstitutionRuleExpander(
            rule_mapping_context,
            kernel.substitutions,
            parse_stack_match(within))

    return rule_mapping_context.finish_kernel(submap.map_kernel(kernel))

# }}}


# {{{ find substitution rules by glob patterns

def find_rules_matching(kernel, pattern):
    """
    :pattern: A shell-style glob pattern.
    """

    from loopy.match import re_from_glob
    pattern = re_from_glob(pattern)

    return [r for r in kernel.substitutions if pattern.match(r)]


def find_one_rule_matching(program, pattern):
    rules = []
    for in_knl_callable in program.callables_table.values():
        if isinstance(in_knl_callable, CallableKernel):
            knl = in_knl_callable.subkernel
            rules.extend(find_rules_matching(knl, pattern))
        elif isinstance(in_knl_callable, ScalarCallable):
            pass
        else:
            raise NotImplementedError("Unknown callable types %s." % (
                type(in_knl_callable).__name__))

    if len(rules) > 1:
        raise ValueError("more than one substitution rule matched '%s'"
                % pattern)
    if not rules:
        raise ValueError("no substitution rule matched '%s'" % pattern)

    return rules[0]

# }}}


# vim: foldmethod=marker<|MERGE_RESOLUTION|>--- conflicted
+++ resolved
@@ -28,13 +28,8 @@
 from pytools import ImmutableRecord
 from pymbolic import var
 
-<<<<<<< HEAD
-from loopy.program import iterate_over_kernels_if_given_program
-from loopy.kernel import LoopKernel
-=======
 from loopy.translation_unit import (for_each_kernel,
                                     TranslationUnit)
->>>>>>> b04cecfd
 from loopy.kernel.function_interface import CallableKernel, ScalarCallable
 
 import logging
@@ -47,7 +42,6 @@
 
 # {{{ extract_subst
 
-@iterate_over_kernels_if_given_program
 def extract_subst(kernel, subst_name, template, parameters=()):
     """
     :arg subst_name: The name of the substitution rule to be created.
@@ -295,12 +289,8 @@
             return var(subst_name)(*index)
 
 
-<<<<<<< HEAD
-@iterate_over_kernels_if_given_program
-=======
 @for_each_kernel
 @remove_any_newly_unused_inames
->>>>>>> b04cecfd
 def assignment_to_subst(kernel, lhs_name, extra_arguments=(), within=None,
         force_retain_argument=False):
     """Extract an assignment (to a temporary variable or an argument)
@@ -483,11 +473,7 @@
 
 # {{{ expand_subst
 
-<<<<<<< HEAD
-@iterate_over_kernels_if_given_program
-=======
 @for_each_kernel
->>>>>>> b04cecfd
 def expand_subst(kernel, within=None):
     """
     Returns an instance of :class:`loopy.LoopKernel` with the substitutions
@@ -496,10 +482,6 @@
     :arg within: a stack match as understood by
         :func:`loopy.match.parse_stack_match`.
     """
-<<<<<<< HEAD
-    assert isinstance(kernel, LoopKernel)
-=======
->>>>>>> b04cecfd
 
     if not kernel.substitutions:
         return kernel
