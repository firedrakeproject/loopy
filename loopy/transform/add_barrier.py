--- conflicted
+++ resolved
@@ -36,15 +36,9 @@
 
 # {{{ add_barrier
 
-<<<<<<< HEAD
 @iterate_over_kernels_if_given_program
-def add_barrier(knl, insn_before="", insn_after="",
-        id_based_on=None, tags=None, synchronization_kind="global",
-        mem_kind=None):
-=======
 def add_barrier(kernel, insn_before="", insn_after="", id_based_on=None,
                 tags=None, synchronization_kind="global", mem_kind=None):
->>>>>>> 9e7b697f
     """Takes in a kernel that needs to be added a barrier and returns a kernel
     which has a barrier inserted into it. It takes input of 2 instructions and
     then adds a barrier in between those 2 instructions. The expressions can
@@ -62,7 +56,7 @@
         for "global" bariers.  If not supplied, defaults to *synchronization_kind*
     """
 
-    assert isinstance(knl, LoopKernel)
+    assert isinstance(kernel, LoopKernel)
 
     if mem_kind is None:
         mem_kind = synchronization_kind
@@ -84,13 +78,8 @@
                                         synchronization_kind=synchronization_kind,
                                         mem_kind=mem_kind)
 
-<<<<<<< HEAD
-    new_knl = knl.copy(instructions=knl.instructions + [barrier_to_add])
-    new_knl = add_dependency(new_knl,
-=======
     new_kernel = kernel.copy(instructions=kernel.instructions + [barrier_to_add])
     new_kernel = add_dependency(kernel=new_kernel,
->>>>>>> 9e7b697f
                              insn_match=insn_after,
                              depends_on="id:"+id)
 
