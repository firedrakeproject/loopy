__copyright__ = "Copyright (C) 2012 Andreas Kloeckner"

__license__ = """
Permission is hereby granted, free of charge, to any person obtaining a copy
of this software and associated documentation files (the "Software"), to deal
in the Software without restriction, including without limitation the rights
to use, copy, modify, merge, publish, distribute, sublicense, and/or sell
copies of the Software, and to permit persons to whom the Software is
furnished to do so, subject to the following conditions:

The above copyright notice and this permission notice shall be included in
all copies or substantial portions of the Software.

THE SOFTWARE IS PROVIDED "AS IS", WITHOUT WARRANTY OF ANY KIND, EXPRESS OR
IMPLIED, INCLUDING BUT NOT LIMITED TO THE WARRANTIES OF MERCHANTABILITY,
FITNESS FOR A PARTICULAR PURPOSE AND NONINFRINGEMENT. IN NO EVENT SHALL THE
AUTHORS OR COPYRIGHT HOLDERS BE LIABLE FOR ANY CLAIM, DAMAGES OR OTHER
LIABILITY, WHETHER IN AN ACTION OF CONTRACT, TORT OR OTHERWISE, ARISING FROM,
OUT OF OR IN CONNECTION WITH THE SOFTWARE OR THE USE OR OTHER DEALINGS IN
THE SOFTWARE.
"""


from loopy.symbolic import (RuleAwareSubstitutionMapper,
        SubstitutionRuleMappingContext)
import islpy as isl

from loopy.program import iterate_over_kernels_if_given_program
from loopy.kernel import LoopKernel

__doc__ = """

.. currentmodule:: loopy

.. autofunction:: fix_parameters

.. autofunction:: assume
"""


# {{{ assume

@iterate_over_kernels_if_given_program
def assume(kernel, assumptions):
    """Include an assumption about :ref:`domain-parameters` in the kernel, e.g.
    `n mod 4 = 0`.

    :arg assumptions: a :class:`islpy.BasicSet` or a string representation of
        the assumptions in :ref:`isl-syntax`.
    """
    if isinstance(assumptions, str):
        assumptions_set_str = "[%s] -> { : %s}" \
                % (",".join(s for s in kernel.outer_params()),
                    assumptions)
        assumptions = isl.BasicSet.read_from_str(kernel.domains[0].get_ctx(),
                assumptions_set_str)

    if not isinstance(assumptions, isl.BasicSet):
        raise TypeError("'assumptions' must be a BasicSet or a string")

    old_assumptions, new_assumptions = isl.align_two(kernel.assumptions, assumptions)

    return kernel.copy(
            assumptions=old_assumptions.params() & new_assumptions.params())

# }}}


# {{{ fix_parameter

def _fix_parameter(kernel, name, value, remove_argument):
    def process_set(s):
        var_dict = s.get_var_dict()

        try:
            dt, idx = var_dict[name]
        except KeyError:
            return s

        value_aff = isl.Aff.zero_on_domain(s.space) + value

        from loopy.isl_helpers import iname_rel_aff
        name_equal_value_aff = iname_rel_aff(s.space, name, "==", value_aff)

        s = (s
                .add_constraint(
                    isl.Constraint.equality_from_aff(name_equal_value_aff))
                .project_out(dt, idx, 1))

        return s

    new_domains = [process_set(dom) for dom in kernel.domains]

    from pymbolic.mapper.substitutor import make_subst_func
    subst_func = make_subst_func({name: value})

    from loopy.symbolic import SubstitutionMapper, PartialEvaluationMapper
    subst_map = SubstitutionMapper(subst_func)
    ev_map = PartialEvaluationMapper()

    def map_expr(expr):
        return ev_map(subst_map(expr))

    from loopy.kernel.array import ArrayBase
    new_args = []
    for arg in kernel.args:
        if arg.name == name and remove_argument:
            # remove from argument list
            continue

        if not isinstance(arg, ArrayBase):
            new_args.append(arg)
        else:
            new_args.append(arg.map_exprs(map_expr))

    new_temp_vars = {}
    for tv in kernel.temporary_variables.values():
        new_temp_vars[tv.name] = tv.map_exprs(map_expr)

    from loopy.match import parse_stack_match
    within = parse_stack_match(None)

    rule_mapping_context = SubstitutionRuleMappingContext(
            kernel.substitutions, kernel.get_var_name_generator())
    esubst_map = RuleAwareSubstitutionMapper(
            rule_mapping_context, subst_func, within=within)
    return (
            rule_mapping_context.finish_kernel(
                esubst_map.map_kernel(kernel))
            .copy(
                domains=new_domains,
                args=new_args,
                temporary_variables=new_temp_vars,
                assumptions=process_set(kernel.assumptions),
                ))


@iterate_over_kernels_if_given_program
def fix_parameters(kernel, **value_dict):
    """Fix the values of the arguments to specific constants.

    *value_dict* consists of *name*/*value* pairs, where *name* will be fixed
    to be *value*. *name* may refer to :ref:`domain-parameters` or
    :ref:`arguments`.
    """
    assert isinstance(kernel, LoopKernel)

    # FIXME: Parameter / argument terminology?

    # FIXME: Is _remove the right approach? (I'm not sure it is.) Because of
    # the potential namespace conflict. If yes, document. If no, fix.

    remove_arg = value_dict.pop("_remove", True)

<<<<<<< HEAD
    for name, value in six.iteritems(value_dict):
        kernel = _fix_parameter(kernel, name, value, remove_arg)
=======
    for name, value in value_dict.items():
        kernel = _fix_parameter(kernel, name, value)
>>>>>>> 9e7b697f

    return kernel

# }}}

# vim: foldmethod=marker<|MERGE_RESOLUTION|>--- conflicted
+++ resolved
@@ -152,13 +152,8 @@
 
     remove_arg = value_dict.pop("_remove", True)
 
-<<<<<<< HEAD
-    for name, value in six.iteritems(value_dict):
+    for name, value in value_dict.items():
         kernel = _fix_parameter(kernel, name, value, remove_arg)
-=======
-    for name, value in value_dict.items():
-        kernel = _fix_parameter(kernel, name, value)
->>>>>>> 9e7b697f
 
     return kernel
 
