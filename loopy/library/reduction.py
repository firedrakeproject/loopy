from __future__ import division

__copyright__ = "Copyright (C) 2012 Andreas Kloeckner"

__license__ = """
Permission is hereby granted, free of charge, to any person obtaining a copy
of this software and associated documentation files (the "Software"), to deal
in the Software without restriction, including without limitation the rights
to use, copy, modify, merge, publish, distribute, sublicense, and/or sell
copies of the Software, and to permit persons to whom the Software is
furnished to do so, subject to the following conditions:

The above copyright notice and this permission notice shall be included in
all copies or substantial portions of the Software.

THE SOFTWARE IS PROVIDED "AS IS", WITHOUT WARRANTY OF ANY KIND, EXPRESS OR
IMPLIED, INCLUDING BUT NOT LIMITED TO THE WARRANTIES OF MERCHANTABILITY,
FITNESS FOR A PARTICULAR PURPOSE AND NONINFRINGEMENT. IN NO EVENT SHALL THE
AUTHORS OR COPYRIGHT HOLDERS BE LIABLE FOR ANY CLAIM, DAMAGES OR OTHER
LIABILITY, WHETHER IN AN ACTION OF CONTRACT, TORT OR OTHERWISE, ARISING FROM,
OUT OF OR IN CONNECTION WITH THE SOFTWARE OR THE USE OR OTHER DEALINGS IN
THE SOFTWARE.
"""


from pymbolic import var
import numpy as np

from loopy.symbolic import FunctionIdentifier
from loopy.diagnostic import LoopyError
from loopy.types import NumpyType


class ReductionOperation(object):
    """Subclasses of this type have to be hashable, picklable, and
    equality-comparable.
    """

    def result_dtypes(self, target, *arg_dtypes):
        """
        :arg arg_dtypes: may be None if not known
        :returns: None if not known, otherwise the returned type
        """

        raise NotImplementedError

    @property
    def arg_count(self):
        raise NotImplementedError

    def neutral_element(self, *dtypes):
        raise NotImplementedError

    def __hash__(self):
        # Force subclasses to override
        raise NotImplementedError

    def __eq__(self, other):
        # Force subclasses to override
        raise NotImplementedError

    def __call__(self, dtype, operand1, operand2):
        raise NotImplementedError

    def __ne__(self, other):
        return not self.__eq__(other)

    @staticmethod
    def parse_result_type(target, op_type):
        try:
            return NumpyType(np.dtype(op_type))
        except TypeError:
            pass

        if op_type.startswith("vec_"):
            try:
                return NumpyType(target.get_or_register_dtype(op_type[4:]))
            except AttributeError:
                pass

        raise LoopyError("unable to parse reduction type: '%s'"
                % op_type)


class ScalarReductionOperation(ReductionOperation):
    def __init__(self, forced_result_type=None):
        """
        :arg forced_result_type: Force the reduction result to be of this type.
            May be a string identifying the type for the backend under
            consideration.
        """
        self.forced_result_type = forced_result_type

    @property
    def arg_count(self):
        return 1

    def result_dtypes(self, kernel, arg_dtype):
        if self.forced_result_type is not None:
            return (self.parse_result_type(
                    kernel.target, self.forced_result_type),)

        if arg_dtype is None:
            return None

        return (arg_dtype,)

    def __hash__(self):
        return hash((type(self), self.forced_result_type))

    def __eq__(self, other):
        return (type(self) == type(other)
                and self.forced_result_type == other.forced_result_type)

    def __str__(self):
        result = type(self).__name__.replace("ReductionOperation", "").lower()

        if self.forced_result_type is not None:
            result = "%s<%s>" % (result, str(self.forced_result_type))

        return result


class SumReductionOperation(ScalarReductionOperation):
    def neutral_element(self, dtype):
        return 0

    def __call__(self, dtype, operand1, operand2):
        return operand1 + operand2


class ProductReductionOperation(ScalarReductionOperation):
    def neutral_element(self, dtype):
        return 1

    def __call__(self, dtype, operand1, operand2):
        return operand1 * operand2


def get_le_neutral(dtype):
    """Return a number y that satisfies (x <= y) for all y."""

    if dtype.numpy_dtype.kind == "f":
        # OpenCL 1.1, section 6.11.2
        return var("INFINITY")
    elif dtype.numpy_dtype.kind == "i":
        # OpenCL 1.1, section 6.11.3
        if dtype.numpy_dtype.itemsize == 4:
            #32 bit integer
            return var("INT_MAX")
        elif dtype.numpy_dtype.itemsize == 8:
            #64 bit integer
            return var('LONG_MAX')
    else:
        raise NotImplementedError("less")


def get_ge_neutral(dtype):
    """Return a number y that satisfies (x >= y) for all y."""

    if dtype.numpy_dtype.kind == "f":
        # OpenCL 1.1, section 6.11.2
        return -var("INFINITY")
    elif dtype.numpy_dtype.kind == "i":
        # OpenCL 1.1, section 6.11.3
        if dtype.numpy_dtype.itemsize == 4:
            #32 bit integer
            return var("INT_MIN")
        elif dtype.numpy_dtype.itemsize == 8:
            #64 bit integer
            return var('LONG_MIN')
    else:
        raise NotImplementedError("less")


class MaxReductionOperation(ScalarReductionOperation):
    def neutral_element(self, dtype):
        return get_ge_neutral(dtype)

    def __call__(self, dtype, operand1, operand2):
        return var("max")(operand1, operand2)


class MinReductionOperation(ScalarReductionOperation):
    def neutral_element(self, dtype):
        return get_le_neutral(dtype)

    def __call__(self, dtype, operand1, operand2):
        return var("min")(operand1, operand2)


# {{{ segmented reduction

class _SegmentedScalarReductionOperation(ReductionOperation):
    def __init__(self, **kwargs):
        self.inner_reduction = self.base_reduction_class(**kwargs)

    @property
    def arg_count(self):
        return 2

    def prefix(self, scalar_dtype, segment_flag_dtype):
        return "loopy_segmented_%s_%s_%s" % (self.which,
                scalar_dtype.numpy_dtype.type.__name__,
                segment_flag_dtype.numpy_dtype.type.__name__)

    def neutral_element(self, scalar_dtype, segment_flag_dtype):
        return SegmentedFunction(self, (scalar_dtype, segment_flag_dtype), "init")()

    def result_dtypes(self, kernel, scalar_dtype, segment_flag_dtype):
        return (self.inner_reduction.result_dtypes(kernel, scalar_dtype)
                + (segment_flag_dtype,))

    def __str__(self):
        return "segmented(%s)" % self.which

    def __hash__(self):
        return hash(type(self))

    def __eq__(self, other):
        return type(self) == type(other)

    def __call__(self, dtypes, operand1, operand2):
        return SegmentedFunction(self, dtypes, "update")(*(operand1 + operand2))


class SegmentedSumReductionOperation(_SegmentedScalarReductionOperation):
    base_reduction_class = SumReductionOperation
    which = "sum"
    op = "((%s) + (%s))"


class SegmentedProductReductionOperation(_SegmentedScalarReductionOperation):
    base_reduction_class = ProductReductionOperation
    op = "((%s) * (%s))"
    which = "product"


class SegmentedFunction(FunctionIdentifier):
    init_arg_names = ("reduction_op", "dtypes", "name")

    def __init__(self, reduction_op, dtypes, name):
        """
        :arg dtypes: A :class:`tuple` of `(scalar_dtype, segment_flag_dtype)`
        """
        self.reduction_op = reduction_op
        self.dtypes = dtypes
        self.name = name

    @property
    def scalar_dtype(self):
        return self.dtypes[0]

    @property
    def segment_flag_dtype(self):
        return self.dtypes[1]

    def __getinitargs__(self):
        return (self.reduction_op, self.dtypes, self.name)


def get_segmented_function_preamble(kernel, func_id):
    op = func_id.reduction_op
    prefix = op.prefix(func_id.scalar_dtype, func_id.segment_flag_dtype)

    from pymbolic.mapper.c_code import CCodeMapper

    c_code_mapper = CCodeMapper()

    return (prefix, """
    inline %(scalar_t)s %(prefix)s_init(%(segment_flag_t)s *segment_flag_out)
    {
        *segment_flag_out = 0;
        return %(neutral)s;
    }

    inline %(scalar_t)s %(prefix)s_update(
        %(scalar_t)s op1, %(segment_flag_t)s segment_flag1,
        %(scalar_t)s op2, %(segment_flag_t)s segment_flag2,
        %(segment_flag_t)s *segment_flag_out)
    {
        *segment_flag_out = segment_flag1 | segment_flag2;
        return segment_flag2 ? op2 : %(combined)s;
    }
    """ % dict(
            scalar_t=kernel.target.dtype_to_typename(func_id.scalar_dtype),
            prefix=prefix,
            segment_flag_t=kernel.target.dtype_to_typename(
                    func_id.segment_flag_dtype),
            neutral=c_code_mapper(
                    op.inner_reduction.neutral_element(func_id.scalar_dtype)),
            combined=op.op % ("op1", "op2"),
            ))


# }}}


# {{{ argmin/argmax

class _ArgExtremumReductionOperation(ReductionOperation):
    def prefix(self, scalar_dtype, index_dtype):
        return "loopy_arg%s_%s_%s" % (self.which,
                index_dtype.numpy_dtype.type.__name__,
                scalar_dtype.numpy_dtype.type.__name__)
<<<<<<< HEAD

    def result_dtypes(self, kernel, scalar_dtype, index_dtype):
        return (scalar_dtype, index_dtype)

    def neutral_element(self, scalar_dtype, index_dtype):
        return ArgExtFunction(self, (scalar_dtype, index_dtype), "init")()

=======

    def result_dtypes(self, kernel, scalar_dtype, index_dtype):
        return (scalar_dtype, index_dtype)

    def neutral_element(self, scalar_dtype, index_dtype):
        return ArgExtFunction(self, (scalar_dtype, index_dtype), "init")()

>>>>>>> bd12a464
    def __str__(self):
        return self.which

    def __hash__(self):
        return hash(type(self))

    def __eq__(self, other):
        return type(self) == type(other)

    @property
    def arg_count(self):
        return 2

    def __call__(self, dtypes, operand1, operand2):
        return ArgExtFunction(self, dtypes, "update")(*(operand1 + operand2))


class ArgMaxReductionOperation(_ArgExtremumReductionOperation):
    which = "max"
    update_comparison = ">="
    neutral_sign = -1


class ArgMinReductionOperation(_ArgExtremumReductionOperation):
    which = "min"
    update_comparison = "<="
    neutral_sign = +1


class ArgExtFunction(FunctionIdentifier):
    init_arg_names = ("reduction_op", "dtypes", "name")

    def __init__(self, reduction_op, dtypes, name):
        self.reduction_op = reduction_op
        self.dtypes = dtypes
        self.name = name

    @property
    def scalar_dtype(self):
        return self.dtypes[0]

    @property
    def index_dtype(self):
        return self.dtypes[1]

    def __getinitargs__(self):
        return (self.reduction_op, self.dtypes, self.name)


def get_argext_preamble(kernel, func_id):
    op = func_id.reduction_op
    prefix = op.prefix(func_id.scalar_dtype, func_id.index_dtype)

    from pymbolic.mapper.c_code import CCodeMapper

    c_code_mapper = CCodeMapper()

    neutral = get_ge_neutral if op.neutral_sign < 0 else get_le_neutral

    return (prefix, """
    inline %(scalar_t)s %(prefix)s_init(%(index_t)s *index_out)
    {
        *index_out = INT_MIN;
        return %(neutral)s;
    }

    inline %(scalar_t)s %(prefix)s_update(
        %(scalar_t)s op1, %(index_t)s index1,
        %(scalar_t)s op2, %(index_t)s index2,
        %(index_t)s *index_out)
    {
        if (op2 %(comp)s op1)
        {
            *index_out = index2;
            return op2;
        }
        else
        {
            *index_out = index1;
            return op1;
        }
    }
    """ % dict(
            scalar_t=kernel.target.dtype_to_typename(func_id.scalar_dtype),
            prefix=prefix,
            index_t=kernel.target.dtype_to_typename(func_id.index_dtype),
            neutral=c_code_mapper(neutral(func_id.scalar_dtype)),
            comp=op.update_comparison,
            ))

# }}}


# {{{ reduction op registry

_REDUCTION_OPS = {
        "sum": SumReductionOperation,
        "product": ProductReductionOperation,
        "max": MaxReductionOperation,
        "min": MinReductionOperation,
        "argmax": ArgMaxReductionOperation,
        "argmin": ArgMinReductionOperation,
        "segmented(sum)": SegmentedSumReductionOperation,
        "segmented(product)": SegmentedProductReductionOperation,
        }

_REDUCTION_OP_PARSERS = [
        ]


def register_reduction_parser(parser):
    """Register a new :class:`ReductionOperation`.

    :arg parser: A function that receives a string and returns
        a subclass of ReductionOperation.
    """
    _REDUCTION_OP_PARSERS.append(parser)


def parse_reduction_op(name):
    import re

    red_op_match = re.match(r"^([a-z]+)_([a-z0-9_]+)$", name)
    if red_op_match:
        op_name = red_op_match.group(1)
        op_type = red_op_match.group(2)

        if op_name in _REDUCTION_OPS:
            return _REDUCTION_OPS[op_name](op_type)

    if name in _REDUCTION_OPS:
        return _REDUCTION_OPS[name]()

    for parser in _REDUCTION_OP_PARSERS:
        result = parser(name)
        if result is not None:
            return result

    return None

# }}}


def reduction_function_mangler(kernel, func_id, arg_dtypes):
    if isinstance(func_id, ArgExtFunction) and func_id.name == "init":
        from loopy.target.opencl import CTarget
        if not isinstance(kernel.target, CTarget):
            raise LoopyError("%s: only C-like targets supported for now" % func_id)

        op = func_id.reduction_op

        from loopy.kernel.data import CallMangleInfo
        return CallMangleInfo(
                target_name="%s_init" % op.prefix(
                    func_id.scalar_dtype, func_id.index_dtype),
                result_dtypes=op.result_dtypes(
                    kernel, func_id.scalar_dtype, func_id.index_dtype),
                arg_dtypes=(),
                )

    elif isinstance(func_id, ArgExtFunction) and func_id.name == "update":
        from loopy.target.opencl import CTarget
        if not isinstance(kernel.target, CTarget):
            raise LoopyError("%s: only C-like targets supported for now" % func_id)

        op = func_id.reduction_op

        from loopy.kernel.data import CallMangleInfo
        return CallMangleInfo(
                target_name="%s_update" % op.prefix(
                    func_id.scalar_dtype, func_id.index_dtype),
                result_dtypes=op.result_dtypes(
                    kernel, func_id.scalar_dtype, func_id.index_dtype),
                arg_dtypes=(
                    func_id.scalar_dtype,
                    kernel.index_dtype,
                    func_id.scalar_dtype,
                    kernel.index_dtype),
                )

    elif isinstance(func_id, SegmentedFunction) and func_id.name == "init":
<<<<<<< HEAD
        from loopy.target.opencl import OpenCLTarget
        if not isinstance(kernel.target, OpenCLTarget):
            raise LoopyError("only OpenCL supported for now")
=======
        from loopy.target.opencl import CTarget
        if not isinstance(kernel.target, CTarget):
            raise LoopyError("%s: only C-like targets supported for now" % func_id)
>>>>>>> bd12a464

        op = func_id.reduction_op

        from loopy.kernel.data import CallMangleInfo
        return CallMangleInfo(
                target_name="%s_init" % op.prefix(
                    func_id.scalar_dtype, func_id.segment_flag_dtype),
                result_dtypes=op.result_dtypes(
                    kernel, func_id.scalar_dtype, func_id.segment_flag_dtype),
                arg_dtypes=(),
                )

    elif isinstance(func_id, SegmentedFunction) and func_id.name == "update":
<<<<<<< HEAD
        from loopy.target.opencl import OpenCLTarget
        if not isinstance(kernel.target, OpenCLTarget):
            raise LoopyError("only OpenCL supported for now")
=======
        from loopy.target.opencl import CTarget
        if not isinstance(kernel.target, CTarget):
            raise LoopyError("%s: only C-like targets supported for now" % func_id)
>>>>>>> bd12a464

        op = func_id.reduction_op

        from loopy.kernel.data import CallMangleInfo
        return CallMangleInfo(
                target_name="%s_update" % op.prefix(
                    func_id.scalar_dtype, func_id.segment_flag_dtype),
                result_dtypes=op.result_dtypes(
                    kernel, func_id.scalar_dtype, func_id.segment_flag_dtype),
                arg_dtypes=(
                    func_id.scalar_dtype,
                    func_id.segment_flag_dtype,
                    func_id.scalar_dtype,
                    func_id.segment_flag_dtype),
                )

    return None


def reduction_preamble_generator(preamble_info):
    from loopy.target.opencl import OpenCLTarget

    for func in preamble_info.seen_functions:
        if isinstance(func.name, ArgExtFunction):
            if not isinstance(preamble_info.kernel.target, OpenCLTarget):
                raise LoopyError("only OpenCL supported for now")

            yield get_argext_preamble(preamble_info.kernel, func.name)

        elif isinstance(func.name, SegmentedFunction):
            if not isinstance(preamble_info.kernel.target, OpenCLTarget):
                raise LoopyError("only OpenCL supported for now")

            yield get_segmented_function_preamble(preamble_info.kernel, func.name)

# vim: fdm=marker<|MERGE_RESOLUTION|>--- conflicted
+++ resolved
@@ -303,7 +303,6 @@
         return "loopy_arg%s_%s_%s" % (self.which,
                 index_dtype.numpy_dtype.type.__name__,
                 scalar_dtype.numpy_dtype.type.__name__)
-<<<<<<< HEAD
 
     def result_dtypes(self, kernel, scalar_dtype, index_dtype):
         return (scalar_dtype, index_dtype)
@@ -311,15 +310,6 @@
     def neutral_element(self, scalar_dtype, index_dtype):
         return ArgExtFunction(self, (scalar_dtype, index_dtype), "init")()
 
-=======
-
-    def result_dtypes(self, kernel, scalar_dtype, index_dtype):
-        return (scalar_dtype, index_dtype)
-
-    def neutral_element(self, scalar_dtype, index_dtype):
-        return ArgExtFunction(self, (scalar_dtype, index_dtype), "init")()
-
->>>>>>> bd12a464
     def __str__(self):
         return self.which
 
@@ -501,15 +491,9 @@
                 )
 
     elif isinstance(func_id, SegmentedFunction) and func_id.name == "init":
-<<<<<<< HEAD
-        from loopy.target.opencl import OpenCLTarget
-        if not isinstance(kernel.target, OpenCLTarget):
-            raise LoopyError("only OpenCL supported for now")
-=======
         from loopy.target.opencl import CTarget
         if not isinstance(kernel.target, CTarget):
             raise LoopyError("%s: only C-like targets supported for now" % func_id)
->>>>>>> bd12a464
 
         op = func_id.reduction_op
 
@@ -523,15 +507,9 @@
                 )
 
     elif isinstance(func_id, SegmentedFunction) and func_id.name == "update":
-<<<<<<< HEAD
-        from loopy.target.opencl import OpenCLTarget
-        if not isinstance(kernel.target, OpenCLTarget):
-            raise LoopyError("only OpenCL supported for now")
-=======
         from loopy.target.opencl import CTarget
         if not isinstance(kernel.target, CTarget):
             raise LoopyError("%s: only C-like targets supported for now" % func_id)
->>>>>>> bd12a464
 
         op = func_id.reduction_op
 
