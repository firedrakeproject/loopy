--- conflicted
+++ resolved
@@ -167,10 +167,6 @@
     """
     Records information about for the random123 functions.
     """
-<<<<<<< HEAD
-
-    def with_types(self, arg_id_to_dtype, kernel, callables_table):
-=======
     fields = ScalarCallable.fields | {"target"}
     hash_fields = ScalarCallable.hash_fields + ("target",)
 
@@ -184,7 +180,6 @@
         self.target = target
 
     def with_types(self, arg_id_to_dtype, callables_table):
->>>>>>> b04cecfd
 
         if 0 not in arg_id_to_dtype or 1 not in arg_id_to_dtype or (
                 arg_id_to_dtype[0] is None or arg_id_to_dtype[1] is None):
@@ -194,11 +189,7 @@
                     callables_table)
 
         name = self.name
-<<<<<<< HEAD
-        target = kernel.target
-=======
         target = self.target
->>>>>>> b04cecfd
 
         rng_variant = FUNC_NAMES_TO_RNG[name]
 
@@ -250,15 +241,7 @@
         return
 
 
-<<<<<<< HEAD
-def random123_function_id_to_in_knl_callable_mapper(target, identifier):
-    if identifier in FUNC_NAMES_TO_RNG:
-        return Random123Callable(name=identifier)
-
-    return None
-=======
 def get_random123_callables(target):
     return {id_: Random123Callable(id_, target=target) for id_ in FUNC_NAMES_TO_RNG}
->>>>>>> b04cecfd
 
 # vim: foldmethod=marker