from __future__ import division, absolute_import

__copyright__ = "Copyright (C) 2012 Andreas Kloeckner"

__license__ = """
Permission is hereby granted, free of charge, to any person obtaining a copy
of this software and associated documentation files (the "Software"), to deal
in the Software without restriction, including without limitation the rights
to use, copy, modify, merge, publish, distribute, sublicense, and/or sell
copies of the Software, and to permit persons to whom the Software is
furnished to do so, subject to the following conditions:

The above copyright notice and this permission notice shall be included in
all copies or substantial portions of the Software.

THE SOFTWARE IS PROVIDED "AS IS", WITHOUT WARRANTY OF ANY KIND, EXPRESS OR
IMPLIED, INCLUDING BUT NOT LIMITED TO THE WARRANTIES OF MERCHANTABILITY,
FITNESS FOR A PARTICULAR PURPOSE AND NONINFRINGEMENT. IN NO EVENT SHALL THE
AUTHORS OR COPYRIGHT HOLDERS BE LIABLE FOR ANY CLAIM, DAMAGES OR OTHER
LIABILITY, WHETHER IN AN ACTION OF CONTRACT, TORT OR OTHERWISE, ARISING FROM,
OUT OF OR IN CONNECTION WITH THE SOFTWARE OR THE USE OR OTHER DEALINGS IN
THE SOFTWARE.
"""


import six
from six.moves import range, zip

from loopy.symbolic import (
        TaggedVariable, Reduction, LinearSubscript, TypeCast)
from loopy.diagnostic import LoopyError, LoopyWarning
from loopy.program import iterate_over_kernels_if_given_program

# {{{ imported user interface

from loopy.kernel.instruction import (
        MemoryOrdering, memory_ordering,
        MemoryScope, memory_scope,
        VarAtomicity, AtomicInit, AtomicUpdate,
        InstructionBase,
        MultiAssignmentBase, Assignment, ExpressionInstruction,
        CallInstruction, CInstruction, NoOpInstruction, BarrierInstruction)
from loopy.kernel.data import (
        auto,
        KernelArgument,
        ValueArg, ArrayArg, GlobalArg, ConstantArg, ImageArg,
        AddressSpace, temp_var_scope,
        TemporaryVariable,
        SubstitutionRule,
        CallMangleInfo)
from loopy.kernel.function_interface import (
        CallableKernel, ScalarCallable)
from loopy.program import (
        Program, make_program)

from loopy.kernel import LoopKernel, KernelState, kernel_state
from loopy.kernel.tools import (
        get_dot_dependency_graph,
        show_dependency_graph,
        add_dtypes,
        add_and_infer_dtypes,
        get_global_barrier_order,
        find_most_recent_global_barrier,
        get_subkernels,
        get_subkernel_to_insn_id_map)
from loopy.types import to_loopy_type
from loopy.kernel.creation import make_kernel, UniqueName, make_function
from loopy.library.reduction import register_reduction_parser

# {{{ import transforms

from loopy.version import VERSION, MOST_RECENT_LANGUAGE_VERSION

from loopy.transform.iname import (
        set_loop_priority, prioritize_loops, untag_inames,
        split_iname, chunk_iname, join_inames, tag_inames, duplicate_inames,
        rename_iname, remove_unused_inames,
        split_reduction_inward, split_reduction_outward,
        affine_map_inames, find_unused_axis_tag,
        make_reduction_inames_unique,
        has_schedulable_iname_nesting, get_iname_duplication_options,
        add_inames_to_insn)

from loopy.transform.instruction import (
        find_instructions, map_instructions,
        set_instruction_priority, add_dependency,
        remove_instructions,
        replace_instruction_ids,
        tag_instructions,
        add_nosync)

from loopy.transform.data import (
        add_prefetch, change_arg_to_image,
        tag_array_axes, tag_data_axes,
        set_array_axis_names, set_array_dim_names,
        remove_unused_arguments,
        alias_temporaries, set_argument_order,
        rename_argument,
        set_temporary_scope)

from loopy.transform.subst import (extract_subst,
        assignment_to_subst, expand_subst, find_rules_matching,
        find_one_rule_matching)

from loopy.transform.precompute import precompute
from loopy.transform.buffer import buffer_array
from loopy.transform.fusion import fuse_kernels

from loopy.transform.arithmetic import (
        fold_constants,
        collect_common_factors_on_increment)

from loopy.transform.padding import (
        split_array_axis, split_array_dim, split_arg_axis,
        find_padding_multiple,
        add_padding)

from loopy.transform.privatize import privatize_temporaries_with_inames
from loopy.transform.batch import to_batched, save_temporaries_in_loop
from loopy.transform.parameter import assume, fix_parameters
from loopy.transform.save import save_and_reload_temporaries
from loopy.transform.add_barrier import add_barrier
from loopy.transform.callable import (register_callable_kernel,
        register_function_id_to_in_knl_callable_mapper, inline_callable_kernel)
from loopy.transform.pack_and_unpack_args import pack_and_unpack_args_for_call

# }}}

from loopy.type_inference import infer_unknown_types
from loopy.preprocess import (preprocess_kernel, realize_reduction,
        preprocess_program)
from loopy.schedule import generate_loop_schedules, get_one_scheduled_kernel
from loopy.statistics import (ToCountMap, CountGranularity, stringify_stats_mapping,
        Op, MemAccess, get_op_poly, get_op_map, get_lmem_access_poly,
        get_DRAM_access_poly, get_gmem_access_poly, get_mem_access_map,
        get_synchronization_poly, get_synchronization_map,
        gather_access_footprints, gather_access_footprint_bytes)
from loopy.codegen import (
        PreambleInfo,
        generate_code, generate_code_v2, generate_body)
from loopy.codegen.result import (
        GeneratedProgram,
        CodeGenerationResult)
from loopy.compiled import CompiledKernel
from loopy.options import Options
from loopy.auto_test import auto_test_vs_ref
from loopy.frontend.fortran import (c_preprocess, parse_transformed_fortran,
        parse_fortran)

from loopy.target import TargetBase, ASTBuilderBase
<<<<<<< HEAD
from loopy.target.c import CTarget, ExecutableCTarget, CVecTarget, generate_header
=======
from loopy.target.c import CFamilyTarget, CTarget, ExecutableCTarget, generate_header
>>>>>>> c91cb1b1
from loopy.target.cuda import CudaTarget
from loopy.target.opencl import OpenCLTarget
from loopy.target.pyopencl import PyOpenCLTarget, NvidiaPyOpenCLTarget
from loopy.target.ispc import ISPCTarget
from loopy.target.numba import NumbaTarget, NumbaCudaTarget

from loopy.tools import Optional
from loopy.tools import dump_as_python


__all__ = [
        "TaggedVariable", "Reduction", "LinearSubscript", "TypeCast",

        "auto",

        "LoopKernel",
        "KernelState", "kernel_state",  # lower case is deprecated

        "MemoryOrdering", "memory_ordering",  # lower case is deprecated
        "MemoryScope", "memory_scope",  # lower case is deprecated

        "VarAtomicity",
        "AtomicInit", "AtomicUpdate",
        "InstructionBase",
        "MultiAssignmentBase", "Assignment", "ExpressionInstruction",
        "CallInstruction", "CInstruction", "NoOpInstruction",
        "BarrierInstruction",

        "ScalarCallable", "CallableKernel",

        "Program", "make_program",

        "KernelArgument",
        "ValueArg", "ArrayArg", "GlobalArg", "ConstantArg", "ImageArg",
        "AddressSpace", "temp_var_scope",   # temp_var_scope is deprecated
        "TemporaryVariable",
        "SubstitutionRule",
        "CallMangleInfo",

        "make_kernel", "UniqueName", "make_function",

        "register_reduction_parser",

        "VERSION", "MOST_RECENT_LANGUAGE_VERSION",

        # {{{ transforms

        "set_loop_priority", "prioritize_loops", "untag_inames",
        "split_iname", "chunk_iname", "join_inames", "tag_inames",
        "duplicate_inames",
        "rename_iname", "remove_unused_inames",
        "split_reduction_inward", "split_reduction_outward",
        "affine_map_inames", "find_unused_axis_tag",
        "make_reduction_inames_unique",
        "has_schedulable_iname_nesting", "get_iname_duplication_options",
        "add_inames_to_insn",

        "add_prefetch", "change_arg_to_image",
        "tag_array_axes", "tag_data_axes",
        "set_array_axis_names", "set_array_dim_names",
        "remove_unused_arguments",
        "alias_temporaries", "set_argument_order",
        "rename_argument", "set_temporary_scope",

        "find_instructions", "map_instructions",
        "set_instruction_priority", "add_dependency",
        "remove_instructions",
        "replace_instruction_ids",
        "tag_instructions",
        "add_nosync",

        "extract_subst", "expand_subst", "assignment_to_subst",
        "find_rules_matching", "find_one_rule_matching",

        "precompute", "buffer_array",
        "fuse_kernels",

        "fold_constants", "collect_common_factors_on_increment",

        "split_array_axis", "split_array_dim", "split_arg_axis",
        "find_padding_multiple", "add_padding",

        "privatize_temporaries_with_inames",

        "to_batched", "save_temporaries_in_loop",

        "assume", "fix_parameters",

        "save_and_reload_temporaries",

        "add_barrier",

        "dump_as_python",

        "register_callable_kernel",
        "register_function_id_to_in_knl_callable_mapper",
        "inline_callable_kernel",

        "pack_and_unpack_args_for_call",

        # }}}

        "get_dot_dependency_graph",
        "show_dependency_graph",
        "add_dtypes",
        "add_and_infer_dtypes",
        "get_global_barrier_order",
        "find_most_recent_global_barrier",
        "get_subkernels",
        "get_subkernel_to_insn_id_map",

        "to_loopy_type",

        "infer_unknown_types",

        "preprocess_kernel", "realize_reduction", "preprocess_program",
        "generate_loop_schedules", "get_one_scheduled_kernel",
        "GeneratedProgram", "CodeGenerationResult",
        "PreambleInfo",
        "generate_code", "generate_code_v2", "generate_body",

        "ToCountMap", "CountGranularity", "stringify_stats_mapping", "Op",
        "MemAccess", "get_op_poly", "get_op_map", "get_lmem_access_poly",
        "get_DRAM_access_poly", "get_gmem_access_poly", "get_mem_access_map",
        "get_synchronization_poly", "get_synchronization_map",
        "gather_access_footprints", "gather_access_footprint_bytes",

        "CompiledKernel",

        "auto_test_vs_ref",

        "Options",

        "make_kernel",
        "c_preprocess", "parse_transformed_fortran", "parse_fortran",

        "LoopyError", "LoopyWarning",

        "TargetBase",
<<<<<<< HEAD
        "CTarget", "CVecTarget", "ExecutableCTarget", "generate_header",
=======
        "CFamilyTarget", "CTarget", "ExecutableCTarget", "generate_header",
>>>>>>> c91cb1b1
        "CudaTarget", "OpenCLTarget",
        "PyOpenCLTarget", "NvidiaPyOpenCLTarget", "ISPCTarget",
        "NumbaTarget", "NumbaCudaTarget",
        "ASTBuilderBase",

        "Optional",

        # {{{ from this file

        "register_preamble_generators",
        "register_symbol_manglers",
        "register_function_manglers",

        "set_caching_enabled",
        "CacheMode",
        "make_copy_kernel",

        # }}}
        ]

# }}}


# {{{ set_options

@iterate_over_kernels_if_given_program
def set_options(kernel, *args, **kwargs):
    """Return a new kernel with the options given as keyword arguments, or from
    a string representation passed in as the first (and only) positional
    argument.

    See also :class:`Options`.
    """
    assert isinstance(kernel, LoopKernel)

    if args and kwargs:
        raise TypeError("cannot pass both positional and keyword arguments")

    new_opt = kernel.options.copy()

    if kwargs:
        from loopy.options import _apply_legacy_map, Options
        kwargs = _apply_legacy_map(Options._legacy_options_map, kwargs)

        for key, val in six.iteritems(kwargs):
            if not hasattr(new_opt, key):
                raise ValueError("unknown option '%s'" % key)

            setattr(new_opt, key, val)
    else:
        if len(args) != 1:
            raise TypeError("exactly one positional argument is required if "
                    "no keyword args are given")
        arg, = args

        from loopy.options import make_options
        new_opt.update(make_options(arg))

    return kernel.copy(options=new_opt)

# }}}


# {{{ library registration

@iterate_over_kernels_if_given_program
def register_preamble_generators(kernel, preamble_generators):
    """
    :arg manglers: list of functions of signature ``(preamble_info)``
        generating tuples ``(sortable_str_identifier, code)``,
        where *preamble_info* is a :class:`PreambleInfo`.

    :returns: *kernel* with *manglers* registered
    """
    from loopy.tools import unpickles_equally

    new_pgens = kernel.preamble_generators[:]
    for pgen in preamble_generators:
        if pgen not in new_pgens:
            if not unpickles_equally(pgen):
                raise LoopyError("preamble generator '%s' does not "
                        "compare equally after being upickled "
                        "and would thus disrupt loopy's caches"
                        % pgen)

            new_pgens.insert(0, pgen)

    return kernel.copy(preamble_generators=new_pgens)


@iterate_over_kernels_if_given_program
def register_symbol_manglers(kernel, manglers):
    from loopy.tools import unpickles_equally

    new_manglers = kernel.symbol_manglers[:]
    for m in manglers:
        if m not in new_manglers:
            if not unpickles_equally(m):
                raise LoopyError("mangler '%s' does not "
                        "compare equally after being upickled "
                        "and would disrupt loopy's caches"
                        % m)

            new_manglers.insert(0, m)

    return kernel.copy(symbol_manglers=new_manglers)


@iterate_over_kernels_if_given_program
def register_function_manglers(kernel, manglers):
    """
    :arg manglers: list of functions of signature ``(kernel, name, arg_dtypes)``
        returning a :class:`loopy.CallMangleInfo`.
    :returns: *kernel* with *manglers* registered
    """
    from loopy.tools import unpickles_equally

    new_manglers = kernel.function_manglers[:]
    for m in manglers:
        if m not in new_manglers:
            if not unpickles_equally(m):
                raise LoopyError("mangler '%s' does not "
                        "compare equally after being upickled "
                        "and would disrupt loopy's caches"
                        % m)

            new_manglers.insert(0, m)

    return kernel.copy(function_manglers=new_manglers)

# }}}


# {{{ cache control

import os
CACHING_ENABLED = (
    "LOOPY_NO_CACHE" not in os.environ
    and
    "CG_NO_CACHE" not in os.environ)


def set_caching_enabled(flag):
    """Set whether :mod:`loopy` is allowed to use disk caching for its various
    code generation stages.
    """
    global CACHING_ENABLED
    CACHING_ENABLED = flag


class CacheMode(object):
    """A context manager for setting whether :mod:`loopy` is allowed to use
    disk caches.
    """

    def __init__(self, new_flag):
        self.new_flag = new_flag

    def __enter__(self):
        global CACHING_ENABLED
        self.previous_mode = CACHING_ENABLED
        CACHING_ENABLED = self.new_flag

    def __exit__(self, exc_type, exc_val, exc_tb):
        global CACHING_ENABLED
        CACHING_ENABLED = self.previous_mode
        del self.previous_mode

# }}}


# {{{ make copy kernel

def make_copy_kernel(new_dim_tags, old_dim_tags=None):
    """Returns a :class:`loopy.Program` that changes the data layout
    of a variable (called "input") to the new layout specified by
    *new_dim_tags* from the one specified by *old_dim_tags*.
    *old_dim_tags* defaults to an all-C layout of the same rank
    as the one given by *new_dim_tags*.
    """

    from loopy.kernel.array import (parse_array_dim_tags,
            SeparateArrayArrayDimTag, VectorArrayDimTag)
    new_dim_tags = parse_array_dim_tags(new_dim_tags, n_axes=None)

    rank = len(new_dim_tags)
    if old_dim_tags is None:
        old_dim_tags = parse_array_dim_tags(
                ",".join(rank * ["c"]), n_axes=None)
    elif isinstance(old_dim_tags, str):
        old_dim_tags = parse_array_dim_tags(
                old_dim_tags, n_axes=None)

    indices = ["i%d" % i for i in range(rank)]
    shape = ["n%d" % i for i in range(rank)]
    commad_indices = ", ".join(indices)
    bounds = " and ".join(
            "0<=%s<%s" % (ind, shape_i)
            for ind, shape_i in zip(indices, shape))

    set_str = "{[%s]: %s}" % (
                commad_indices,
                bounds
                )
    result = make_kernel(set_str,
            "output[%s] = input[%s]"
            % (commad_indices, commad_indices))

    result = tag_array_axes(result, "input", old_dim_tags)
    result = tag_array_axes(result, "output", new_dim_tags)

    unrolled_tags = (SeparateArrayArrayDimTag, VectorArrayDimTag)
    for i in range(rank):
        if (isinstance(new_dim_tags[i], unrolled_tags)
                or isinstance(old_dim_tags[i], unrolled_tags)):
            result = tag_inames(result, {indices[i]: "unr"})

    return result

# }}}


# {{{ default target

_DEFAULT_TARGET = None


def set_default_target(target):
    # deliberately undocumented for now
    global _DEFAULT_TARGET
    _DEFAULT_TARGET = target


def _set_up_default_target():
    try:
        import pyopencl  # noqa
    except ImportError:
        from loopy.target.opencl import OpenCLTarget
        target = OpenCLTarget()
    else:
        from loopy.target.pyopencl import PyOpenCLTarget
        target = PyOpenCLTarget()

    set_default_target(target)


_set_up_default_target()

# }}}


# vim: foldmethod=marker<|MERGE_RESOLUTION|>--- conflicted
+++ resolved
@@ -148,11 +148,8 @@
         parse_fortran)
 
 from loopy.target import TargetBase, ASTBuilderBase
-<<<<<<< HEAD
-from loopy.target.c import CTarget, ExecutableCTarget, CVecTarget, generate_header
-=======
-from loopy.target.c import CFamilyTarget, CTarget, ExecutableCTarget, generate_header
->>>>>>> c91cb1b1
+from loopy.target.c import (CFamilyTarget, CTarget, ExecutableCTarget,
+        CVecTarget, generate_header)
 from loopy.target.cuda import CudaTarget
 from loopy.target.opencl import OpenCLTarget
 from loopy.target.pyopencl import PyOpenCLTarget, NvidiaPyOpenCLTarget
@@ -292,11 +289,8 @@
         "LoopyError", "LoopyWarning",
 
         "TargetBase",
-<<<<<<< HEAD
-        "CTarget", "CVecTarget", "ExecutableCTarget", "generate_header",
-=======
-        "CFamilyTarget", "CTarget", "ExecutableCTarget", "generate_header",
->>>>>>> c91cb1b1
+        "CFamilyTarget", "CTarget", "CVecTarget", "ExecutableCTarget",
+        "generate_header",
         "CudaTarget", "OpenCLTarget",
         "PyOpenCLTarget", "NvidiaPyOpenCLTarget", "ISPCTarget",
         "NumbaTarget", "NumbaCudaTarget",
