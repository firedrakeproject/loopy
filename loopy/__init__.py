--- conflicted
+++ resolved
@@ -155,12 +155,8 @@
 from loopy.target.ispc import ISPCTarget
 from loopy.target.numba import NumbaTarget, NumbaCudaTarget
 
-<<<<<<< HEAD
-from loopy.tools import (Optional, write_to_python)
-=======
 from loopy.tools import Optional
 from loopy.tools import dump_as_python
->>>>>>> c91cb1b1
 
 
 __all__ = [
