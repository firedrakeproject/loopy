--- conflicted
+++ resolved
@@ -24,11 +24,7 @@
 from loopy.symbolic import (
         TaggedVariable, Reduction, LinearSubscript, TypeCast)
 from loopy.diagnostic import LoopyError, LoopyWarning
-<<<<<<< HEAD
-from loopy.program import iterate_over_kernels_if_given_program
-=======
 from loopy.translation_unit import for_each_kernel
->>>>>>> b04cecfd
 
 # {{{ imported user interface
 
@@ -50,13 +46,8 @@
         CallMangleInfo)
 from loopy.kernel.function_interface import (
         CallableKernel, ScalarCallable)
-<<<<<<< HEAD
-from loopy.program import (
-        Program, make_program)
-=======
 from loopy.translation_unit import (
         TranslationUnit, Program,  make_program)
->>>>>>> b04cecfd
 
 from loopy.kernel import LoopKernel, KernelState, kernel_state
 from loopy.kernel.tools import (
@@ -121,32 +112,18 @@
         add_padding)
 
 from loopy.transform.privatize import privatize_temporaries_with_inames
-from loopy.transform.batch import to_batched, save_temporaries_in_loop
+from loopy.transform.batch import to_batched
 from loopy.transform.parameter import assume, fix_parameters
 from loopy.transform.save import save_and_reload_temporaries
 from loopy.transform.add_barrier import add_barrier
-<<<<<<< HEAD
-from loopy.transform.callable import (register_callable_kernel,
-        register_function_id_to_in_knl_callable_mapper, inline_callable_kernel)
-=======
 from loopy.transform.callable import (register_callable,
         merge, inline_callable_kernel, rename_callable)
->>>>>>> b04cecfd
 from loopy.transform.pack_and_unpack_args import pack_and_unpack_args_for_call
 
 # }}}
 
 from loopy.type_inference import infer_unknown_types
 from loopy.preprocess import (preprocess_kernel, realize_reduction,
-<<<<<<< HEAD
-        preprocess_program)
-from loopy.schedule import generate_loop_schedules, get_one_scheduled_kernel
-from loopy.statistics import (ToCountMap, CountGranularity, stringify_stats_mapping,
-        Op, MemAccess, get_op_poly, get_op_map, get_lmem_access_poly,
-        get_DRAM_access_poly, get_gmem_access_poly, get_mem_access_map,
-        get_synchronization_poly, get_synchronization_map,
-        gather_access_footprints, gather_access_footprint_bytes)
-=======
         preprocess_program, infer_arg_descr)
 from loopy.schedule import (
     generate_loop_schedules, get_one_scheduled_kernel, get_one_linearized_kernel)
@@ -154,7 +131,6 @@
         stringify_stats_mapping, Op, MemAccess, get_op_map, get_mem_access_map,
         get_synchronization_map, gather_access_footprints,
         gather_access_footprint_bytes, Sync)
->>>>>>> b04cecfd
 from loopy.codegen import (
         PreambleInfo,
         generate_code, generate_code_v2, generate_body)
@@ -171,12 +147,11 @@
 from loopy.target.c import CFamilyTarget, CTarget, ExecutableCTarget, generate_header
 from loopy.target.cuda import CudaTarget
 from loopy.target.opencl import OpenCLTarget
-from loopy.target.pyopencl import PyOpenCLTarget, NvidiaPyOpenCLTarget
+from loopy.target.pyopencl import PyOpenCLTarget
 from loopy.target.ispc import ISPCTarget
 from loopy.target.numba import NumbaTarget, NumbaCudaTarget
 
 from loopy.tools import Optional
-from loopy.tools import dump_as_python
 
 
 __all__ = [
@@ -200,11 +175,7 @@
 
         "ScalarCallable", "CallableKernel",
 
-<<<<<<< HEAD
-        "Program", "make_program",
-=======
         "TranslationUnit", "make_program", "Program",
->>>>>>> b04cecfd
 
         "KernelArgument",
         "ValueArg", "ArrayArg", "GlobalArg", "ConstantArg", "ImageArg",
@@ -258,7 +229,7 @@
 
         "privatize_temporaries_with_inames",
 
-        "to_batched", "save_temporaries_in_loop",
+        "to_batched",
 
         "assume", "fix_parameters",
 
@@ -266,18 +237,10 @@
 
         "add_barrier",
 
-<<<<<<< HEAD
-        "dump_as_python",
-
-        "register_callable_kernel",
-        "register_function_id_to_in_knl_callable_mapper",
-        "inline_callable_kernel",
-=======
         "register_callable",
         "merge",
 
         "inline_callable_kernel", "rename_callable",
->>>>>>> b04cecfd
 
         "pack_and_unpack_args_for_call",
 
@@ -297,14 +260,10 @@
         "infer_unknown_types",
 
         "preprocess_kernel", "realize_reduction", "preprocess_program",
-<<<<<<< HEAD
-        "generate_loop_schedules", "get_one_scheduled_kernel",
-=======
         "infer_arg_descr",
 
         "generate_loop_schedules",
         "get_one_scheduled_kernel", "get_one_linearized_kernel",
->>>>>>> b04cecfd
         "GeneratedProgram", "CodeGenerationResult",
         "PreambleInfo",
         "generate_code", "generate_code_v2", "generate_body",
@@ -329,7 +288,7 @@
         "TargetBase",
         "CFamilyTarget", "CTarget", "ExecutableCTarget", "generate_header",
         "CudaTarget", "OpenCLTarget",
-        "PyOpenCLTarget", "NvidiaPyOpenCLTarget", "ISPCTarget",
+        "PyOpenCLTarget", "ISPCTarget",
         "NumbaTarget", "NumbaCudaTarget",
         "ASTBuilderBase",
 
@@ -353,11 +312,7 @@
 
 # {{{ set_options
 
-<<<<<<< HEAD
-@iterate_over_kernels_if_given_program
-=======
 @for_each_kernel
->>>>>>> b04cecfd
 def set_options(kernel, *args, **kwargs):
     """Return a new kernel with the options given as keyword arguments, or from
     a string representation passed in as the first (and only) positional
@@ -397,11 +352,7 @@
 
 # {{{ library registration
 
-<<<<<<< HEAD
-@iterate_over_kernels_if_given_program
-=======
 @for_each_kernel
->>>>>>> b04cecfd
 def register_preamble_generators(kernel, preamble_generators):
     """
     :arg manglers: list of functions of signature ``(preamble_info)``
@@ -426,11 +377,7 @@
     return kernel.copy(preamble_generators=new_pgens)
 
 
-<<<<<<< HEAD
-@iterate_over_kernels_if_given_program
-=======
 @for_each_kernel
->>>>>>> b04cecfd
 def register_symbol_manglers(kernel, manglers):
     from loopy.tools import unpickles_equally
 
@@ -447,32 +394,6 @@
 
     return kernel.copy(symbol_manglers=new_manglers)
 
-<<<<<<< HEAD
-
-@iterate_over_kernels_if_given_program
-def register_function_manglers(kernel, manglers):
-    """
-    :arg manglers: list of functions of signature ``(kernel, name, arg_dtypes)``
-        returning a :class:`loopy.CallMangleInfo`.
-    :returns: *kernel* with *manglers* registered
-    """
-    from loopy.tools import unpickles_equally
-
-    new_manglers = kernel.function_manglers[:]
-    for m in manglers:
-        if m not in new_manglers:
-            if not unpickles_equally(m):
-                raise LoopyError("mangler '%s' does not "
-                        "compare equally after being upickled "
-                        "and would disrupt loopy's caches"
-                        % m)
-
-            new_manglers.insert(0, m)
-
-    return kernel.copy(function_manglers=new_manglers)
-
-=======
->>>>>>> b04cecfd
 # }}}
 
 
@@ -517,11 +438,7 @@
 # {{{ make copy kernel
 
 def make_copy_kernel(new_dim_tags, old_dim_tags=None):
-<<<<<<< HEAD
-    """Returns a :class:`loopy.Program` that changes the data layout
-=======
     """Returns a :class:`loopy.TranslationUnit` that changes the data layout
->>>>>>> b04cecfd
     of a variable (called "input") to the new layout specified by
     *new_dim_tags* from the one specified by *old_dim_tags*.
     *old_dim_tags* defaults to an all-C layout of the same rank
