--- conflicted
+++ resolved
@@ -51,11 +51,7 @@
 from loopy.kernel.function_interface import (
         CallableKernel, ScalarCallable)
 from loopy.program import (
-<<<<<<< HEAD
         Program, make_program)
-=======
-        Program, make_program_from_kernel)
->>>>>>> 98688c76
 
 from loopy.kernel import LoopKernel, KernelState, kernel_state
 from loopy.kernel.tools import (
@@ -124,14 +120,9 @@
 from loopy.transform.parameter import assume, fix_parameters
 from loopy.transform.save import save_and_reload_temporaries
 from loopy.transform.add_barrier import add_barrier
-<<<<<<< HEAD
-from loopy.transform.callable import (
-        register_function_id_to_in_knl_callable_mapper)
-=======
 from loopy.transform.callable import (register_callable_kernel,
         register_function_id_to_in_knl_callable_mapper, inline_callable_kernel)
 from loopy.transform.pack_and_unpack_args import pack_and_unpack_args_for_call
->>>>>>> 98688c76
 
 # }}}
 
@@ -185,11 +176,7 @@
 
         "ScalarCallable", "CallableKernel",
 
-<<<<<<< HEAD
         "Program", "make_program",
-=======
-        "Program", "make_program_from_kernel",
->>>>>>> 98688c76
 
         "KernelArgument",
         "ValueArg", "ArrayArg", "GlobalArg", "ConstantArg", "ImageArg",
@@ -251,15 +238,11 @@
 
         "add_barrier",
 
-<<<<<<< HEAD
-        "register_function_id_to_in_knl_callable_mapper",
-=======
         "register_callable_kernel",
         "register_function_id_to_in_knl_callable_mapper",
         "inline_callable_kernel",
 
         "pack_and_unpack_args_for_call",
->>>>>>> 98688c76
 
         # }}}
 
