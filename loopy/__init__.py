from __future__ import division, absolute_import

__copyright__ = "Copyright (C) 2012 Andreas Kloeckner"

__license__ = """
Permission is hereby granted, free of charge, to any person obtaining a copy
of this software and associated documentation files (the "Software"), to deal
in the Software without restriction, including without limitation the rights
to use, copy, modify, merge, publish, distribute, sublicense, and/or sell
copies of the Software, and to permit persons to whom the Software is
furnished to do so, subject to the following conditions:

The above copyright notice and this permission notice shall be included in
all copies or substantial portions of the Software.

THE SOFTWARE IS PROVIDED "AS IS", WITHOUT WARRANTY OF ANY KIND, EXPRESS OR
IMPLIED, INCLUDING BUT NOT LIMITED TO THE WARRANTIES OF MERCHANTABILITY,
FITNESS FOR A PARTICULAR PURPOSE AND NONINFRINGEMENT. IN NO EVENT SHALL THE
AUTHORS OR COPYRIGHT HOLDERS BE LIABLE FOR ANY CLAIM, DAMAGES OR OTHER
LIABILITY, WHETHER IN AN ACTION OF CONTRACT, TORT OR OTHERWISE, ARISING FROM,
OUT OF OR IN CONNECTION WITH THE SOFTWARE OR THE USE OR OTHER DEALINGS IN
THE SOFTWARE.
"""


import six
from six.moves import range, zip

from loopy.symbolic import (
        TaggedVariable, Reduction, LinearSubscript, TypeCast)
from loopy.diagnostic import LoopyError, LoopyWarning


# {{{ imported user interface

from loopy.library.function import (
        default_function_mangler, single_arg_function_mangler)

from loopy.kernel.instruction import (
        memory_ordering, memory_scope, VarAtomicity, AtomicInit, AtomicUpdate,
        InstructionBase,
        MultiAssignmentBase, Assignment, ExpressionInstruction,
        CallInstruction, CInstruction, NoOpInstruction, BarrierInstruction)
from loopy.kernel.data import (
        auto,
        KernelArgument,
        ValueArg, ArrayArg, GlobalArg, ConstantArg, ImageArg,
        temp_var_scope, TemporaryVariable, AddressSpace,
        SubstitutionRule,
        CallMangleInfo)
from loopy.kernel.function_interface import (
        ScalarCallable)

from loopy.kernel import LoopKernel, kernel_state
from loopy.kernel.tools import (
        get_dot_dependency_graph,
        show_dependency_graph,
        add_dtypes,
        add_and_infer_dtypes,
        get_global_barrier_order,
        find_most_recent_global_barrier,
        get_subkernels,
        get_subkernel_to_insn_id_map)
from loopy.types import to_loopy_type
from loopy.kernel.creation import make_kernel, UniqueName
from loopy.library.reduction import register_reduction_parser

# {{{ import transforms

from loopy.version import VERSION, MOST_RECENT_LANGUAGE_VERSION

from loopy.transform.iname import (
        set_loop_priority, prioritize_loops, untag_inames,
        split_iname, chunk_iname, join_inames, tag_inames, duplicate_inames,
        rename_iname, remove_unused_inames,
        split_reduction_inward, split_reduction_outward,
        affine_map_inames, find_unused_axis_tag,
        make_reduction_inames_unique,
        has_schedulable_iname_nesting, get_iname_duplication_options,
        add_inames_to_insn)

from loopy.transform.instruction import (
        find_instructions, map_instructions,
        set_instruction_priority, add_dependency,
        remove_instructions,
        replace_instruction_ids,
        tag_instructions,
        add_nosync)

from loopy.transform.data import (
        add_prefetch, change_arg_to_image,
        tag_array_axes, tag_data_axes,
        set_array_axis_names, set_array_dim_names,
        remove_unused_arguments,
        alias_temporaries, set_argument_order,
        rename_argument,
        set_temporary_scope)

from loopy.transform.subst import (extract_subst,
        assignment_to_subst, expand_subst, find_rules_matching,
        find_one_rule_matching)

from loopy.transform.precompute import precompute
from loopy.transform.buffer import buffer_array
from loopy.transform.fusion import fuse_kernels

from loopy.transform.arithmetic import (
        fold_constants,
        collect_common_factors_on_increment)

from loopy.transform.padding import (
        split_array_axis, split_array_dim, split_arg_axis,
        find_padding_multiple,
        add_padding)

from loopy.transform.privatize import privatize_temporaries_with_inames
from loopy.transform.batch import to_batched
from loopy.transform.parameter import assume, fix_parameters
from loopy.transform.save import save_and_reload_temporaries
from loopy.transform.add_barrier import add_barrier
from loopy.transform.register_callable import (register_callable_kernel,
<<<<<<< HEAD
        register_function_lookup)
from loopy.transform.pack_and_unpack_args import pack_and_unpack_args_for_call
=======
        register_function_lookup, inline_callable_kernel)
>>>>>>> e22d43da

# }}}

from loopy.type_inference import infer_unknown_types
from loopy.preprocess import preprocess_kernel, realize_reduction
from loopy.schedule import generate_loop_schedules, get_one_scheduled_kernel
from loopy.statistics import (ToCountMap, CountGranularity, stringify_stats_mapping,
        Op, MemAccess, get_op_poly, get_op_map, get_lmem_access_poly,
        get_DRAM_access_poly, get_gmem_access_poly, get_mem_access_map,
        get_synchronization_poly, get_synchronization_map,
        gather_access_footprints, gather_access_footprint_bytes)
from loopy.codegen import (
        PreambleInfo,
        generate_code, generate_code_v2, generate_body)
from loopy.codegen.result import (
        GeneratedProgram,
        CodeGenerationResult)
from loopy.compiled import CompiledKernel
from loopy.options import Options
from loopy.auto_test import auto_test_vs_ref
from loopy.frontend.fortran import (c_preprocess, parse_transformed_fortran,
        parse_fortran)

from loopy.target import TargetBase, ASTBuilderBase
from loopy.target.c import CTarget, ExecutableCTarget, generate_header
from loopy.target.cuda import CudaTarget
from loopy.target.opencl import OpenCLTarget
from loopy.target.pyopencl import PyOpenCLTarget
from loopy.target.ispc import ISPCTarget
from loopy.target.numba import NumbaTarget, NumbaCudaTarget


__all__ = [
        "TaggedVariable", "Reduction", "LinearSubscript", "TypeCast",

        "auto",

        "LoopKernel", "kernel_state",

        "memory_ordering", "memory_scope", "VarAtomicity",
        "AtomicInit", "AtomicUpdate",
        "InstructionBase",
        "MultiAssignmentBase", "Assignment", "ExpressionInstruction",
        "CallInstruction", "CInstruction", "NoOpInstruction",
        "BarrierInstruction",

        "ScalarCallable",

        "KernelArgument",
        "ValueArg", "ArrayArg", "GlobalArg", "ConstantArg", "ImageArg",
        "AddressSpace", "temp_var_scope", "TemporaryVariable",
        "SubstitutionRule",
        "CallMangleInfo",

        "default_function_mangler", "single_arg_function_mangler",

        "make_kernel", "UniqueName",

        "register_reduction_parser",

        "VERSION", "MOST_RECENT_LANGUAGE_VERSION",

        # {{{ transforms

        "set_loop_priority", "prioritize_loops", "untag_inames",
        "split_iname", "chunk_iname", "join_inames", "tag_inames",
        "duplicate_inames",
        "rename_iname", "remove_unused_inames",
        "split_reduction_inward", "split_reduction_outward",
        "affine_map_inames", "find_unused_axis_tag",
        "make_reduction_inames_unique",
        "has_schedulable_iname_nesting", "get_iname_duplication_options",
        "add_inames_to_insn",

        "add_prefetch", "change_arg_to_image",
        "tag_array_axes", "tag_data_axes",
        "set_array_axis_names", "set_array_dim_names",
        "remove_unused_arguments",
        "alias_temporaries", "set_argument_order",
        "rename_argument", "set_temporary_scope",

        "find_instructions", "map_instructions",
        "set_instruction_priority", "add_dependency",
        "remove_instructions",
        "replace_instruction_ids",
        "tag_instructions",
        "add_nosync",

        "extract_subst", "expand_subst", "assignment_to_subst",
        "find_rules_matching", "find_one_rule_matching",

        "precompute", "buffer_array",
        "fuse_kernels",

        "fold_constants", "collect_common_factors_on_increment",

        "split_array_axis", "split_array_dim", "split_arg_axis",
        "find_padding_multiple", "add_padding",

        "privatize_temporaries_with_inames",

        "to_batched",

        "assume", "fix_parameters",

        "save_and_reload_temporaries",

        "add_barrier",

        "register_callable_kernel", "register_function_lookup",
        "inline_callable_kernel",

        "pack_and_unpack_args_for_call",

        # }}}

        "get_dot_dependency_graph",
        "show_dependency_graph",
        "add_dtypes",
        "add_and_infer_dtypes",
        "get_global_barrier_order",
        "find_most_recent_global_barrier",
        "get_subkernels",
        "get_subkernel_to_insn_id_map",

        "to_loopy_type",

        "infer_unknown_types",

        "preprocess_kernel", "realize_reduction",
        "generate_loop_schedules", "get_one_scheduled_kernel",
        "GeneratedProgram", "CodeGenerationResult",
        "PreambleInfo",
        "generate_code", "generate_code_v2", "generate_body",

        "ToCountMap", "CountGranularity", "stringify_stats_mapping", "Op",
        "MemAccess", "get_op_poly", "get_op_map", "get_lmem_access_poly",
        "get_DRAM_access_poly", "get_gmem_access_poly", "get_mem_access_map",
        "get_synchronization_poly", "get_synchronization_map",
        "gather_access_footprints", "gather_access_footprint_bytes",

        "CompiledKernel",

        "auto_test_vs_ref",

        "Options",

        "make_kernel",
        "c_preprocess", "parse_transformed_fortran", "parse_fortran",

        "LoopyError", "LoopyWarning",

        "TargetBase",
        "CTarget", "ExecutableCTarget", "generate_header",
        "CudaTarget", "OpenCLTarget",
        "PyOpenCLTarget", "ISPCTarget",
        "NumbaTarget", "NumbaCudaTarget",
        "ASTBuilderBase",

        # {{{ from this file

        "register_preamble_generators",
        "register_symbol_manglers",
        "register_function_manglers",

        "set_caching_enabled",
        "CacheMode",
        "make_copy_kernel",

        # }}}
        ]

# }}}


# {{{ set_options

def set_options(kernel, *args, **kwargs):
    """Return a new kernel with the options given as keyword arguments, or from
    a string representation passed in as the first (and only) positional
    argument.

    See also :class:`Options`.
    """

    if args and kwargs:
        raise TypeError("cannot pass both positional and keyword arguments")

    new_opt = kernel.options.copy()

    if kwargs:
        from loopy.options import _apply_legacy_map, Options
        kwargs = _apply_legacy_map(Options._legacy_options_map, kwargs)

        for key, val in six.iteritems(kwargs):
            if not hasattr(new_opt, key):
                raise ValueError("unknown option '%s'" % key)

            setattr(new_opt, key, val)
    else:
        if len(args) != 1:
            raise TypeError("exactly one positional argument is required if "
                    "no keyword args are given")
        arg, = args

        from loopy.options import make_options
        new_opt.update(make_options(arg))

    return kernel.copy(options=new_opt)

# }}}


# {{{ library registration

def register_preamble_generators(kernel, preamble_generators):
    """
    :arg manglers: list of functions of signature ``(preamble_info)``
        generating tuples ``(sortable_str_identifier, code)``,
        where *preamble_info* is a :class:`PreambleInfo`.

    :returns: *kernel* with *manglers* registered
    """
    from loopy.tools import unpickles_equally

    new_pgens = kernel.preamble_generators[:]
    for pgen in preamble_generators:
        if pgen not in new_pgens:
            if not unpickles_equally(pgen):
                raise LoopyError("preamble generator '%s' does not "
                        "compare equally after being upickled "
                        "and would thus disrupt loopy's caches"
                        % pgen)

            new_pgens.insert(0, pgen)

    return kernel.copy(preamble_generators=new_pgens)


def register_symbol_manglers(kernel, manglers):
    from loopy.tools import unpickles_equally

    new_manglers = kernel.symbol_manglers[:]
    for m in manglers:
        if m not in new_manglers:
            if not unpickles_equally(m):
                raise LoopyError("mangler '%s' does not "
                        "compare equally after being upickled "
                        "and would disrupt loopy's caches"
                        % m)

            new_manglers.insert(0, m)

    return kernel.copy(symbol_manglers=new_manglers)


def register_function_manglers(kernel, manglers):
    """
    :arg manglers: list of functions of signature ``(kernel, name, arg_dtypes)``
        returning a :class:`loopy.CallMangleInfo`.
    :returns: *kernel* with *manglers* registered
    """
    from loopy.tools import unpickles_equally

    new_manglers = kernel.function_manglers[:]
    for m in manglers:
        if m not in new_manglers:
            if not unpickles_equally(m):
                raise LoopyError("mangler '%s' does not "
                        "compare equally after being upickled "
                        "and would disrupt loopy's caches"
                        % m)

            new_manglers.insert(0, m)

    return kernel.copy(function_manglers=new_manglers)

# }}}


# {{{ cache control

import os
CACHING_ENABLED = (
    "LOOPY_NO_CACHE" not in os.environ
    and
    "CG_NO_CACHE" not in os.environ)


def set_caching_enabled(flag):
    """Set whether :mod:`loopy` is allowed to use disk caching for its various
    code generation stages.
    """
    global CACHING_ENABLED
    CACHING_ENABLED = flag


class CacheMode(object):
    """A context manager for setting whether :mod:`loopy` is allowed to use
    disk caches.
    """

    def __init__(self, new_flag):
        self.new_flag = new_flag

    def __enter__(self):
        global CACHING_ENABLED
        self.previous_mode = CACHING_ENABLED
        CACHING_ENABLED = self.new_flag

    def __exit__(self, exc_type, exc_val, exc_tb):
        global CACHING_ENABLED
        CACHING_ENABLED = self.previous_mode
        del self.previous_mode

# }}}


# {{{ make copy kernel

def make_copy_kernel(new_dim_tags, old_dim_tags=None):
    """Returns a :class:`LoopKernel` that changes the data layout
    of a variable (called "input") to the new layout specified by
    *new_dim_tags* from the one specified by *old_dim_tags*.
    *old_dim_tags* defaults to an all-C layout of the same rank
    as the one given by *new_dim_tags*.
    """

    from loopy.kernel.array import (parse_array_dim_tags,
            SeparateArrayArrayDimTag, VectorArrayDimTag)
    new_dim_tags = parse_array_dim_tags(new_dim_tags, n_axes=None)

    rank = len(new_dim_tags)
    if old_dim_tags is None:
        old_dim_tags = parse_array_dim_tags(
                ",".join(rank * ["c"]), n_axes=None)
    elif isinstance(old_dim_tags, str):
        old_dim_tags = parse_array_dim_tags(
                old_dim_tags, n_axes=None)

    indices = ["i%d" % i for i in range(rank)]
    shape = ["n%d" % i for i in range(rank)]
    commad_indices = ", ".join(indices)
    bounds = " and ".join(
            "0<=%s<%s" % (ind, shape_i)
            for ind, shape_i in zip(indices, shape))

    set_str = "{[%s]: %s}" % (
                commad_indices,
                bounds
                )
    result = make_kernel(set_str,
            "output[%s] = input[%s]"
            % (commad_indices, commad_indices))

    result = tag_array_axes(result, "input", old_dim_tags)
    result = tag_array_axes(result, "output", new_dim_tags)

    unrolled_tags = (SeparateArrayArrayDimTag, VectorArrayDimTag)
    for i in range(rank):
        if (isinstance(new_dim_tags[i], unrolled_tags)
                or isinstance(old_dim_tags[i], unrolled_tags)):
            result = tag_inames(result, {indices[i]: "unr"})

    return result

# }}}


# {{{ default target

_DEFAULT_TARGET = None


def set_default_target(target):
    # deliberately undocumented for now
    global _DEFAULT_TARGET
    _DEFAULT_TARGET = target


def _set_up_default_target():
    try:
        import pyopencl  # noqa
    except ImportError:
        from loopy.target.opencl import OpenCLTarget
        target = OpenCLTarget()
    else:
        from loopy.target.pyopencl import PyOpenCLTarget
        target = PyOpenCLTarget()

    set_default_target(target)


_set_up_default_target()

# }}}


# vim: foldmethod=marker<|MERGE_RESOLUTION|>--- conflicted
+++ resolved
@@ -119,12 +119,8 @@
 from loopy.transform.save import save_and_reload_temporaries
 from loopy.transform.add_barrier import add_barrier
 from loopy.transform.register_callable import (register_callable_kernel,
-<<<<<<< HEAD
-        register_function_lookup)
+        register_function_lookup, inline_callable_kernel)
 from loopy.transform.pack_and_unpack_args import pack_and_unpack_args_for_call
-=======
-        register_function_lookup, inline_callable_kernel)
->>>>>>> e22d43da
 
 # }}}
 
