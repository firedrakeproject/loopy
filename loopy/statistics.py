from __future__ import division, absolute_import, print_function

__copyright__ = "Copyright (C) 2015 James Stevens"

__license__ = """
Permission is hereby granted, free of charge, to any person obtaining a copy
of this software and associated documentation files (the "Software"), to deal
in the Software without restriction, including without limitation the rights
to use, copy, modify, merge, publish, distribute, sublicense, and/or sell
copies of the Software, and to permit persons to whom the Software is
furnished to do so, subject to the following conditions:

The above copyright notice and this permission notice shall be included in
all copies or substantial portions of the Software.

THE SOFTWARE IS PROVIDED "AS IS", WITHOUT WARRANTY OF ANY KIND, EXPRESS OR
IMPLIED, INCLUDING BUT NOT LIMITED TO THE WARRANTIES OF MERCHANTABILITY,
FITNESS FOR A PARTICULAR PURPOSE AND NONINFRINGEMENT. IN NO EVENT SHALL THE
AUTHORS OR COPYRIGHT HOLDERS BE LIABLE FOR ANY CLAIM, DAMAGES OR OTHER
LIABILITY, WHETHER IN AN ACTION OF CONTRACT, TORT OR OTHERWISE, ARISING FROM,
OUT OF OR IN CONNECTION WITH THE SOFTWARE OR THE USE OR OTHER DEALINGS IN
THE SOFTWARE.
"""

import six

import loopy as lp
import warnings
from islpy import dim_type
import islpy as isl
from pymbolic.mapper import CombineMapper
from functools import reduce


class ToCountMap:
    """Maps any type of key to an arithmetic type."""

    def __init__(self, init_dict=None):
        if init_dict is None:
            init_dict = {}

        self.dict = init_dict

    def __add__(self, other):
        result = self.dict.copy()

        for k, v in six.iteritems(other.dict):
            result[k] = self.dict.get(k, 0) + v

        return ToCountMap(result)

    def __radd__(self, other):
        if other != 0:
            raise ValueError("ToCountMap: Attempted to add ToCountMap "
                                "to {} {}. ToCountMap may only be added to "
                                "0 and other ToCountMap objects."
                                .format(type(other), other))

        return self

    def __mul__(self, other):
        if isinstance(other, isl.PwQPolynomial):
            return ToCountMap(dict(
                (index, self.dict[index]*other)
                for index in self.dict.keys()))
        else:
            raise ValueError("ToCountMap: Attempted to multiply "
                                "ToCountMap by {} {}."
                                .format(type(other), other))

    __rmul__ = __mul__

    def __getitem__(self, index):
        try:
            return self.dict[index]
        except KeyError:
            return isl.PwQPolynomial('{ 0 }')

    def __repr__(self):
        return repr(self.dict)


def stringify_stats_mapping(m):
    result = ""
    for key in sorted(m.keys(), key=lambda k: str(k)):
        result += ("%s : %s\n" % (key, m[key]))
    return result


class ExpressionOpCounter(CombineMapper):

    def __init__(self, knl):
        self.knl = knl
        from loopy.expression import TypeInferenceMapper
        self.type_inf = TypeInferenceMapper(knl)

    def combine(self, values):
        return sum(values)

    def map_constant(self, expr):
        return ToCountMap()

    map_tagged_variable = map_constant
    map_variable = map_constant

    #def map_wildcard(self, expr):
    #    return 0,0

    #def map_function_symbol(self, expr):
    #    return 0,0

    map_call = map_constant

    # def map_call_with_kwargs(self, expr):  # implemented in CombineMapper

    def map_subscript(self, expr):  # implemented in CombineMapper
        return self.rec(expr.index)

    # def map_lookup(self, expr):  # implemented in CombineMapper

    def map_sum(self, expr):
        if expr.children:
            return ToCountMap(
                        {self.type_inf(expr): len(expr.children)-1}
                        ) + sum(self.rec(child) for child in expr.children)
        else:
            return ToCountMap()

    map_product = map_sum

    def map_quotient(self, expr, *args):
        return ToCountMap({self.type_inf(expr): 1}) \
                                + self.rec(expr.numerator) \
                                + self.rec(expr.denominator)

    map_floor_div = map_quotient
    map_remainder = map_quotient  # implemented in CombineMapper

    def map_power(self, expr):
        return ToCountMap({self.type_inf(expr): 1}) \
                                + self.rec(expr.base) \
                                + self.rec(expr.exponent)

    def map_left_shift(self, expr):  # implemented in CombineMapper
        return ToCountMap({self.type_inf(expr): 1}) \
                                + self.rec(expr.shiftee) \
                                + self.rec(expr.shift)

    map_right_shift = map_left_shift

    def map_bitwise_not(self, expr):  # implemented in CombineMapper
        return ToCountMap({self.type_inf(expr): 1}) \
                                + self.rec(expr.child)

    def map_bitwise_or(self, expr):
        # implemented in CombineMapper, maps to map_sum;
        return ToCountMap(
                        {self.type_inf(expr): len(expr.children)-1}
                        ) + sum(self.rec(child) for child in expr.children)

    map_bitwise_xor = map_bitwise_or
    # implemented in CombineMapper, maps to map_sum;

    map_bitwise_and = map_bitwise_or
    # implemented in CombineMapper, maps to map_sum;

    def map_comparison(self, expr):  # implemented in CombineMapper
        return self.rec(expr.left)+self.rec(expr.right)

    def map_logical_not(self, expr):
        return self.rec(expr.child)

    def map_logical_or(self, expr):
        return sum(self.rec(child) for child in expr.children)

    map_logical_and = map_logical_or

    def map_if(self, expr):  # implemented in CombineMapper, recurses
        warnings.warn("ExpressionOpCounter counting DRAM accesses as "
                      "sum of if-statement branches.")
        return self.rec(expr.condition) + self.rec(expr.then) + self.rec(expr.else_)

    def map_if_positive(self, expr):  # implemented in FlopCounter
        warnings.warn("ExpressionOpCounter counting DRAM accesses as "
                      "sum of if_pos-statement branches.")
        return self.rec(expr.criterion) + self.rec(expr.then) + self.rec(expr.else_)

    map_min = map_bitwise_or
    # implemented in CombineMapper, maps to map_sum;  # TODO test

    map_max = map_min  # implemented in CombineMapper, maps to map_sum;  # TODO test

    def map_common_subexpression(self, expr):
        raise NotImplementedError("ExpressionOpCounter encountered "
                                  "common_subexpression, "
                                  "map_common_subexpression not implemented.")

    def map_substitution(self, expr):
        raise NotImplementedError("ExpressionOpCounter encountered substitution, "
                                  "map_substitution not implemented.")

    def map_derivative(self, expr):
        raise NotImplementedError("ExpressionOpCounter encountered derivative, "
                                  "map_derivative not implemented.")

    def map_slice(self, expr):
        raise NotImplementedError("ExpressionOpCounter encountered slice, "
                                  "map_slice not implemented.")


class GlobalSubscriptCounter(CombineMapper):

    def __init__(self, knl):
        self.knl = knl
        from loopy.expression import TypeInferenceMapper
        self.type_inf = TypeInferenceMapper(knl)

    def combine(self, values):
        return sum(values)

    def map_constant(self, expr):
        return ToCountMap()

    map_tagged_variable = map_constant
    map_variable = map_constant
    map_call = map_constant

    def map_subscript(self, expr):
        name = expr.aggregate.name  # name of array

        if name in self.knl.arg_dict:
            array = self.knl.arg_dict[name]
        else:
            # this is a temporary variable
            return self.rec(expr.index)

        if not isinstance(array, lp.GlobalArg):
            # this array is not in global memory
            return self.rec(expr.index)

        index = expr.index  # could be tuple or scalar index
        if not isinstance(index, tuple):
            index = (index,)

        from loopy.symbolic import get_dependencies
        from loopy.kernel.data import LocalIndexTag
        my_inames = get_dependencies(index) & self.knl.all_inames()
        local_id0 = None
        local_id_found = False
        for iname in my_inames:
            # find local id0
            tag = self.knl.iname_to_tag.get(iname)
            if isinstance(tag, LocalIndexTag):
                local_id_found = True
                if tag.axis == 0:
                    local_id0 = iname
                    break  # there will be only one local_id0

        if not local_id_found:
            # count as uniform access
            return ToCountMap(
                    {(self.type_inf(expr), 'uniform'): 1}
                    ) + self.rec(expr.index)

        if local_id0 is None:
            # only non-zero local id(s) found, assume non-consecutive access
            return ToCountMap(
                    {(self.type_inf(expr), 'nonconsecutive'): 1}
                    ) + self.rec(expr.index)

        # check coefficient of local_id0 for each axis
        from loopy.symbolic import CoefficientCollector
        from pymbolic.primitives import Variable
        for idx, axis_tag in zip(index, array.dim_tags):

            coeffs = CoefficientCollector()(idx)
            # check if he contains the lid 0 guy
            try:
                coeff_id0 = coeffs[Variable(local_id0)]
            except KeyError:
                # does not contain local_id0
                continue

            if coeff_id0 != 1:
                # non-consecutive access
                return ToCountMap(
                        {(self.type_inf(expr), 'nonconsecutive'): 1}
                        ) + self.rec(expr.index)

            # coefficient is 1, now determine if stride is 1
            from loopy.kernel.array import FixedStrideArrayDimTag
            if isinstance(axis_tag, FixedStrideArrayDimTag):
                stride = axis_tag.stride
            else:
                continue

            if stride != 1:
                # non-consecutive
                return ToCountMap(
                        {(self.type_inf(expr), 'nonconsecutive'): 1}
                        ) + self.rec(expr.index)

            # else, stride == 1, continue since another idx could contain id0

        # loop finished without returning, stride==1 for every instance of local_id0
        return ToCountMap(
                {(self.type_inf(expr), 'consecutive'): 1}
                ) + self.rec(expr.index)

    def map_sum(self, expr):
        if expr.children:
            return sum(self.rec(child) for child in expr.children)
        else:
            return ToCountMap()

    map_product = map_sum

    def map_quotient(self, expr, *args):
        return self.rec(expr.numerator) + self.rec(expr.denominator)

    map_floor_div = map_quotient
    map_remainder = map_quotient

    def map_power(self, expr):
        return self.rec(expr.base) + self.rec(expr.exponent)

    def map_left_shift(self, expr):
        return self.rec(expr.shiftee)+self.rec(expr.shift)

    map_right_shift = map_left_shift

    def map_bitwise_not(self, expr):
        return self.rec(expr.child)

    def map_bitwise_or(self, expr):
        return sum(self.rec(child) for child in expr.children)

    map_bitwise_xor = map_bitwise_or
    map_bitwise_and = map_bitwise_or

    def map_comparison(self, expr):
        return self.rec(expr.left)+self.rec(expr.right)

    map_logical_not = map_bitwise_not
    map_logical_or = map_bitwise_or
    map_logical_and = map_logical_or

    def map_if(self, expr):
        warnings.warn("GlobalSubscriptCounter counting DRAM accesses as "
                      "sum of if-statement branches.")
        return self.rec(expr.condition) + self.rec(expr.then) + self.rec(expr.else_)

    def map_if_positive(self, expr):
        warnings.warn("GlobalSubscriptCounter counting DRAM accesses as "
                      "sum of if_pos-statement branches.")
        return self.rec(expr.criterion) + self.rec(expr.then) + self.rec(expr.else_)

    map_min = map_bitwise_or
    map_max = map_min

    def map_common_subexpression(self, expr):
        raise NotImplementedError("GlobalSubscriptCounter encountered "
                                  "common_subexpression, "
                                  "map_common_subexpression not implemented.")

    def map_substitution(self, expr):
        raise NotImplementedError("GlobalSubscriptCounter encountered "
                                  "substitution, "
                                  "map_substitution not implemented.")

    def map_derivative(self, expr):
        raise NotImplementedError("GlobalSubscriptCounter encountered "
                                  "derivative, "
                                  "map_derivative not implemented.")

    def map_slice(self, expr):
        raise NotImplementedError("GlobalSubscriptCounter encountered slice, "
                                  "map_slice not implemented.")


def count(kernel, bset):
    try:
        return bset.card()
    except AttributeError:
        pass

    if not bset.is_box():
        from loopy.diagnostic import warn
        warn(kernel, "count_overestimate",
                "Barvinok wrappers are not installed. "
                "Counting routines may overestimate the "
                "number of integer points in your loop "
                "domain.")

    result = None

    for i in range(bset.dim(isl.dim_type.set)):
        dmax = bset.dim_max(i)
        dmin = bset.dim_min(i)

        length = isl.PwQPolynomial.from_pw_aff(dmax - dmin + 1)

        if result is None:
            result = length
        else:
            result = result * length

    return result


def get_op_poly(knl):

    """Count the number of operations in a loopy kernel.

    :parameter knl: A :class:`loopy.LoopKernel` whose operations are to be counted.

    :return: A mapping of **{** :class:`numpy.dtype` **:**
             :class:`islpy.PwQPolynomial` **}**.

             - The :class:`islpy.PwQPolynomial` holds the number of operations for
               the :class:`numpy.dtype` specified in the key (in terms of the
               :class:`loopy.LoopKernel` *inames*).

    Example usage::

        # (first create loopy kernel and specify array data types)

        poly = get_op_poly(knl)
        params = {'n': 512, 'm': 256, 'l': 128}
        float32_op_ct = poly.dict[np.dtype(np.float32)].eval_with_dict(params)
        float64_op_ct = poly.dict[np.dtype(np.float64)].eval_with_dict(params)

        # (now use these counts to predict performance)

    """

    from loopy.preprocess import preprocess_kernel, infer_unknown_types
    knl = infer_unknown_types(knl, expect_completion=True)
    knl = preprocess_kernel(knl)

    op_poly = ToCountMap()
    op_counter = ExpressionOpCounter(knl)
    for insn in knl.instructions:
        # how many times is this instruction executed?
        # check domain size:
        insn_inames = knl.insn_inames(insn)
        inames_domain = knl.get_inames_domain(insn_inames)
        domain = (inames_domain.project_out_except(insn_inames, [dim_type.set]))
        ops = op_counter(insn.assignee) + op_counter(insn.expression)
        op_poly = op_poly + ops*count(knl, domain)
<<<<<<< HEAD

    return op_poly
=======
    return op_poly.dict
>>>>>>> 45f08ed9


def get_gmem_access_poly(knl):  # for now just counting subscripts
    """Count the number of global memory accesses in a loopy kernel.

    :parameter knl: A :class:`loopy.LoopKernel` whose DRAM accesses are to be
                    counted.

    :return: A mapping of **{(** :class:`numpy.dtype` **,** :class:`string` **,**
             :class:`string` **)** **:** :class:`islpy.PwQPolynomial` **}**.

             - The :class:`numpy.dtype` specifies the type of the data being
               accessed.

             - The first string in the map key specifies the global memory
               access type as
               *consecutive*, *nonconsecutive*, or *uniform*.

             - The second string in the map key specifies the global memory
               access type as a
               *load*, or a *store*.

             - The :class:`islpy.PwQPolynomial` holds the number of DRAM accesses
               with the characteristics specified in the key (in terms of the
               :class:`loopy.LoopKernel` *inames*).

    Example usage::

        # (first create loopy kernel and specify array data types)

        subscript_map = get_gmem_access_poly(knl)
        params = {'n': 512, 'm': 256, 'l': 128}

        f32_uncoalesced_load = subscript_map.dict[
                            (np.dtype(np.float32), 'nonconsecutive', 'load')
                            ].eval_with_dict(params)
        f32_coalesced_load = subscript_map.dict[
                            (np.dtype(np.float32), 'consecutive', 'load')
                            ].eval_with_dict(params)
        f32_coalesced_store = subscript_map.dict[
                            (np.dtype(np.float32), 'consecutive', 'store')
                            ].eval_with_dict(params)

        # (now use these counts to predict performance)

    """

    from loopy.preprocess import preprocess_kernel, infer_unknown_types
    knl = infer_unknown_types(knl, expect_completion=True)
    knl = preprocess_kernel(knl)

    subs_poly = ToCountMap()
    subscript_counter = GlobalSubscriptCounter(knl)
    for insn in knl.instructions:
        insn_inames = knl.insn_inames(insn)
        inames_domain = knl.get_inames_domain(insn_inames)
        domain = (inames_domain.project_out_except(insn_inames, [dim_type.set]))
        subs_expr = subscript_counter(insn.expression)
        subs_expr = ToCountMap(dict(
            (key + ("load",), val)
            for key, val in six.iteritems(subs_expr.dict)))

        subs_assignee = subscript_counter(insn.assignee)
        subs_assignee = ToCountMap(dict(
            (key + ("store",), val)
            for key, val in six.iteritems(subs_assignee.dict)))

        subs_poly = subs_poly + (subs_expr + subs_assignee)*count(knl, domain)
<<<<<<< HEAD

    return subs_poly
=======
    return subs_poly.dict
>>>>>>> 45f08ed9


def get_DRAM_access_poly(knl):
    from warnings import warn
    warn("get_DRAM_access_poly is deprecated. Use get_gmem_access_poly instead",
            DeprecationWarning, stacklevel=2)
    return get_gmem_access_poly(knl)


def sum_mem_access_to_bytes(m):
    """Sum the mapping returned by :func:`get_gmem_access_poly` to a mapping

    **{(** :class:`string` **,** :class:`string` **)**
    **:** :class:`islpy.PwQPolynomial` **}**

    i.e., aggregate the transfer numbers for all types into a single byte count.
    """

    result = {}
    for (dtype, kind, direction), v in m.items():
        new_key = (kind, direction)
        bytes_transferred = int(dtype.itemsize) * v
        if new_key in result:
            result[new_key] += bytes_transferred
        else:
            result[new_key] = bytes_transferred

    return result


def get_barrier_poly(knl):

    """Count the number of barriers each thread encounters in a loopy kernel.

    :parameter knl: A :class:`loopy.LoopKernel` whose barriers are to be counted.

    :return: An :class:`islpy.PwQPolynomial` holding the number of barrier calls
             made (in terms of the :class:`loopy.LoopKernel` *inames*).

    Example usage::

        # (first create loopy kernel and specify array data types)

        barrier_poly = get_barrier_poly(knl)
        params = {'n': 512, 'm': 256, 'l': 128}
        barrier_count = barrier_poly.eval_with_dict(params)

        # (now use this count to predict performance)

    """

    from loopy.preprocess import preprocess_kernel, infer_unknown_types
    from loopy.schedule import EnterLoop, LeaveLoop, Barrier
    from operator import mul
    knl = infer_unknown_types(knl, expect_completion=True)
    knl = preprocess_kernel(knl)
    knl = lp.get_one_scheduled_kernel(knl)
    iname_list = []
    barrier_poly = isl.PwQPolynomial('{ 0 }')

    for sched_item in knl.schedule:
        if isinstance(sched_item, EnterLoop):
            if sched_item.iname:  # (if not empty)
                iname_list.append(sched_item.iname)
        elif isinstance(sched_item, LeaveLoop):
            if sched_item.iname:  # (if not empty)
                iname_list.pop()
        elif isinstance(sched_item, Barrier):
            if iname_list:  # (if iname_list is not empty)
                ct = (count(knl, (
                                knl.get_inames_domain(iname_list).
                                project_out_except(iname_list, [dim_type.set])
                                )), )
                barrier_poly += reduce(mul, ct)
            else:
                barrier_poly += isl.PwQPolynomial('{ 1 }')

    return barrier_poly<|MERGE_RESOLUTION|>--- conflicted
+++ resolved
@@ -448,12 +448,7 @@
         domain = (inames_domain.project_out_except(insn_inames, [dim_type.set]))
         ops = op_counter(insn.assignee) + op_counter(insn.expression)
         op_poly = op_poly + ops*count(knl, domain)
-<<<<<<< HEAD
-
-    return op_poly
-=======
     return op_poly.dict
->>>>>>> 45f08ed9
 
 
 def get_gmem_access_poly(knl):  # for now just counting subscripts
@@ -522,12 +517,7 @@
             for key, val in six.iteritems(subs_assignee.dict)))
 
         subs_poly = subs_poly + (subs_expr + subs_assignee)*count(knl, domain)
-<<<<<<< HEAD
-
-    return subs_poly
-=======
     return subs_poly.dict
->>>>>>> 45f08ed9
 
 
 def get_DRAM_access_poly(knl):
