__copyright__ = """
Copyright (C) 2015 James Stevens
Copyright (C) 2018 Kaushik Kulkarni
Copyright (C) 2019 Andreas Kloeckner
"""


__license__ = """
Permission is hereby granted, free of charge, to any person obtaining a copy
of this software and associated documentation files (the "Software"), to deal
in the Software without restriction, including without limitation the rights
to use, copy, modify, merge, publish, distribute, sublicense, and/or sell
copies of the Software, and to permit persons to whom the Software is
furnished to do so, subject to the following conditions:

The above copyright notice and this permission notice shall be included in
all copies or substantial portions of the Software.

THE SOFTWARE IS PROVIDED "AS IS", WITHOUT WARRANTY OF ANY KIND, EXPRESS OR
IMPLIED, INCLUDING BUT NOT LIMITED TO THE WARRANTIES OF MERCHANTABILITY,
FITNESS FOR A PARTICULAR PURPOSE AND NONINFRINGEMENT. IN NO EVENT SHALL THE
AUTHORS OR COPYRIGHT HOLDERS BE LIABLE FOR ANY CLAIM, DAMAGES OR OTHER
LIABILITY, WHETHER IN AN ACTION OF CONTRACT, TORT OR OTHERWISE, ARISING FROM,
OUT OF OR IN CONNECTION WITH THE SOFTWARE OR THE USE OR OTHER DEALINGS IN
THE SOFTWARE.
"""

import loopy as lp
from islpy import dim_type
import islpy as isl
from pymbolic.mapper import CombineMapper
from loopy.kernel.data import (
        MultiAssignmentBase, TemporaryVariable, AddressSpace)
from loopy.diagnostic import warn_with_kernel, LoopyError
from loopy.symbolic import CoefficientCollector
<<<<<<< HEAD
from pytools import Record, memoize_method
from loopy.kernel.function_interface import ScalarCallable, CallableKernel
from loopy.kernel import LoopKernel
from loopy.program import make_program
=======
from pytools import ImmutableRecord, memoize_method
from loopy.kernel.function_interface import CallableKernel
from loopy.translation_unit import TranslationUnit
from functools import partial
>>>>>>> b04cecfd


__doc__ = """

.. currentmodule:: loopy

.. autoclass:: ToCountMap
.. autoclass:: ToCountPolynomialMap
.. autoclass:: CountGranularity
.. autoclass:: Op
.. autoclass:: MemAccess

.. autofunction:: get_op_map
.. autofunction:: get_mem_access_map
.. autofunction:: get_synchronization_map

.. autofunction:: gather_access_footprints
.. autofunction:: gather_access_footprint_bytes

.. currentmodule:: loopy.statistics

.. autoclass:: GuardedPwQPolynomial

.. currentmodule:: loopy
"""


<<<<<<< HEAD
# FIXME: this is broken for the callable kernel design.
# - The variable name, what if multiple kernels use the same name?(needs a
# different MemAccessInfo)
# - We should also add the cumulative effect on the arguments of callee kernels
# into the caller kernel
# - Make changes to MemAccessInfo to include the effect of several kernels.
# - Renovate `count`.
=======
# FIXME:
# - The SUBGROUP granularity is completely broken if the root kernel
#   contains the grid and the operations get counted in the callee.
#   To test, most of those are set to WORKITEM instead below (marked
#   with FIXMEs). This leads to value mismatches and key errors in
#   the tests.
# - Currently, nothing prevents summation across different
#   granularities, which is guaranteed to yield bogus results.
# - AccessFootprintGatherer needs to be redone to match get_op_map and
#   get_mem_access_map style
# - Test for the subkernel functionality need to be written


def get_kernel_parameter_space(kernel):
    return isl.Space.create_from_names(kernel.isl_context,
            set=[], params=sorted(list(kernel.outer_params()))).params()


def get_kernel_zero_pwqpolynomial(kernel):
    space = get_kernel_parameter_space(kernel)
    space = space.insert_dims(dim_type.out, 0, 1)
    return isl.PwQPolynomial.zero(space)

>>>>>>> b04cecfd

# {{{ GuardedPwQPolynomial

def _get_param_tuple(obj):
    return tuple(
            obj.get_dim_name(dim_type.param, i)
            for i in range(obj.dim(dim_type.param)))


class GuardedPwQPolynomial:
    def __init__(self, pwqpolynomial, valid_domain):
        assert isinstance(pwqpolynomial, isl.PwQPolynomial)
        self.pwqpolynomial = pwqpolynomial
        self.valid_domain = valid_domain

        assert (_get_param_tuple(pwqpolynomial.space)
                == _get_param_tuple(valid_domain.space))

    @property
    def space(self):
        return self.valid_domain.space

    def __add__(self, other):
        if isinstance(other, GuardedPwQPolynomial):
            return GuardedPwQPolynomial(
                    self.pwqpolynomial + other.pwqpolynomial,
                    self.valid_domain & other.valid_domain)
        else:
            return GuardedPwQPolynomial(
                    self.pwqpolynomial + other,
                    self.valid_domain)

    __radd__ = __add__

    def __mul__(self, other):
        if isinstance(other, GuardedPwQPolynomial):
            return GuardedPwQPolynomial(
                    self.pwqpolynomial * other.pwqpolynomial,
                    self.valid_domain & other.valid_domain)
        else:
            return GuardedPwQPolynomial(
                    self.pwqpolynomial * other,
                    self.valid_domain)

    __rmul__ = __mul__

    def eval_with_dict(self, value_dict):
        space = self.pwqpolynomial.space
        pt = isl.Point.zero(space.params())

        for i in range(space.dim(dim_type.param)):
            par_name = space.get_dim_name(dim_type.param, i)
            pt = pt.set_coordinate_val(
                dim_type.param, i, value_dict[par_name])

        if not (isl.Set.from_point(pt) <= self.valid_domain):
            raise ValueError("evaluation point outside of domain of "
                    "definition of piecewise quasipolynomial")

        return self.pwqpolynomial.eval(pt).to_python()

    @staticmethod
    def zero():
        p = isl.PwQPolynomial("{ 0 }")
        return GuardedPwQPolynomial(p, isl.Set.universe(p.domain().space))

    def __str__(self):
        return str(self.pwqpolynomial)

    def __repr__(self):
        return "Guarded" + repr(self.pwqpolynomial)

# }}}


# {{{ ToCountMap

class ToCountMap:
    """A map from work descriptors like :class:`Op` and :class:`MemAccess`
    to any arithmetic type.

    .. automethod:: __getitem__
    .. automethod:: __str__
    .. automethod:: __repr__
    .. automethod:: __len__
    .. automethod:: get
    .. automethod:: items
    .. automethod:: keys
    .. automethod:: values

    .. automethod:: copy
    .. automethod:: with_set_attributes

    .. automethod:: filter_by
    .. automethod:: filter_by_func
    .. automethod:: group_by
    .. automethod:: to_bytes
    .. automethod:: sum

    """

    def __init__(self, count_map=None):
        if count_map is None:
            count_map = {}

        self.count_map = count_map

    def _zero(self):
        return 0

    def __add__(self, other):
        result = self.count_map.copy()
        for k, v in other.count_map.items():
            result[k] = self.count_map.get(k, 0) + v
        return self.copy(count_map=result)

    def __radd__(self, other):
        if other != 0:
            raise ValueError("ToCountMap: Attempted to add ToCountMap "
                                "to {} {}. ToCountMap may only be added to "
                                "0 and other ToCountMap objects."
                                .format(type(other), other))

        return self

    def __mul__(self, other):
        if isinstance(other, GuardedPwQPolynomial):
            return self.copy({
                index: other*value
                for index, value in self.count_map.items()})
        else:
            raise ValueError("ToCountMap: Attempted to multiply "
                                "ToCountMap by {} {}."
                                .format(type(other), other))

    __rmul__ = __mul__

    def __getitem__(self, index):
        return self.count_map[index]

    def __repr__(self):
        return repr(self.count_map)

    def __str__(self):
        return "\n".join(
                f"{k}: {v}"
                for k, v in sorted(self.count_map.items(),
                    key=lambda k: str(k)))

    def __len__(self):
        return len(self.count_map)

    def get(self, key, default=None):
        return self.count_map.get(key, default)

    def items(self):
        return self.count_map.items()

    def keys(self):
        return self.count_map.keys()

    def values(self):
        return self.count_map.values()

    def copy(self, count_map=None):
        if count_map is None:
            count_map = self.count_map

        return type(self)(count_map=count_map)

    def with_set_attributes(self, **kwargs):
        return self.copy(count_map={
            key.copy(**kwargs): val
            for key, val in self.count_map.items()})

    def filter_by(self, **kwargs):
        """Remove items without specified key fields.

        :arg kwargs: Keyword arguments matching fields in the keys of the
            :class:`ToCountMap`, each given a list of allowable values for that
            key field.

        :return: A :class:`ToCountMap` containing the subset of the items in
            the original :class:`ToCountMap` that match the field values
            passed.

        Example usage::

            # (first create loopy kernel and specify array data types)

            params = {"n": 512, "m": 256, "l": 128}
            mem_map = lp.get_mem_access_map(knl)
            filtered_map = mem_map.filter_by(direction=["load"],
                                             variable=["a","g"])
            tot_loads_a_g = filtered_map.eval_and_sum(params)

            # (now use these counts to, e.g., predict performance)

        """

        new_count_map = {}

        class _Sentinel:
            pass

        new_kwargs = {}
        for arg_field, allowable_vals in kwargs.items():
            if arg_field == "dtype":
                from loopy.types import to_loopy_type
                allowable_vals = [to_loopy_type(dtype) for dtype in allowable_vals]

            new_kwargs[arg_field] = allowable_vals

        for key, val in self.count_map.items():
            if all(getattr(key, arg_field, _Sentinel) in allowable_vals
                    for arg_field, allowable_vals in new_kwargs.items()):
                new_count_map[key] = val

        return self.copy(count_map=new_count_map)

    def filter_by_func(self, func):
        """Keep items that pass a test.

        :arg func: A function that takes a map key a parameter and returns a
            :class:`bool`.

        :arg: A :class:`ToCountMap` containing the subset of the items in the
            original :class:`ToCountMap` for which func(key) is true.

        Example usage::

            # (first create loopy kernel and specify array data types)

            params = {"n": 512, "m": 256, "l": 128}
            mem_map = lp.get_mem_access_map(knl)
            def filter_func(key):
                return key.lid_strides[0] > 1 and key.lid_strides[0] <= 4:

            filtered_map = mem_map.filter_by_func(filter_func)
            tot = filtered_map.eval_and_sum(params)

            # (now use these counts to, e.g., predict performance)

        """

        new_count_map = {}

        for self_key, self_val in self.count_map.items():
            if func(self_key):
                new_count_map[self_key] = self_val

        return self.copy(count_map=new_count_map)

    def group_by(self, *args):
        """Group map items together, distinguishing by only the key fields
        passed in args.

        :arg args: Zero or more :class:`str` fields of map keys.

        :return: A :class:`ToCountMap` containing the same total counts grouped
            together by new keys that only contain the fields specified in the
            arguments passed.

        Example usage::

            # (first create loopy kernel and specify array data types)

            params = {"n": 512, "m": 256, "l": 128}
            mem_map = get_mem_access_map(knl)
            grouped_map = mem_map.group_by("mtype", "dtype", "direction")

            f32_global_ld = grouped_map[MemAccess(mtype="global",
                                                  dtype=np.float32,
                                                  direction="load")
                                       ].eval_with_dict(params)
            f32_global_st = grouped_map[MemAccess(mtype="global",
                                                  dtype=np.float32,
                                                  direction="store")
                                       ].eval_with_dict(params)
            f32_local_ld = grouped_map[MemAccess(mtype="local",
                                                 dtype=np.float32,
                                                 direction="load")
                                      ].eval_with_dict(params)
            f32_local_st = grouped_map[MemAccess(mtype="local",
                                                 dtype=np.float32,
                                                 direction="store")
                                      ].eval_with_dict(params)

            op_map = get_op_map(knl)
            ops_dtype = op_map.group_by("dtype")

            f32ops = ops_dtype[Op(dtype=np.float32)].eval_with_dict(params)
            f64ops = ops_dtype[Op(dtype=np.float64)].eval_with_dict(params)
            i32ops = ops_dtype[Op(dtype=np.int32)].eval_with_dict(params)

            # (now use these counts to, e.g., predict performance)

        """

        new_count_map = {}

        # make sure all item keys have same type
        if self.count_map:
            key_type = type(list(self.keys())[0])
            if not all(isinstance(x, key_type) for x in self.keys()):
                raise ValueError("ToCountMap: group_by() function may only "
                                 "be used on ToCountMaps with uniform keys")
        else:
            return self

        for self_key, self_val in self.count_map.items():
            new_key = key_type(
                    **{
                        field: getattr(self_key, field)
                        for field in args})

            new_count_map[new_key] = new_count_map.get(new_key, 0) + self_val

        return self.copy(count_map=new_count_map)

    def to_bytes(self):
        """Convert counts to bytes using data type in map key.

        :return: A :class:`ToCountMap` mapping each original key to an
            :class:`islpy.PwQPolynomial` with counts in bytes rather than
            instances.

        Example usage::

            # (first create loopy kernel and specify array data types)

            bytes_map = get_mem_access_map(knl).to_bytes()
            params = {"n": 512, "m": 256, "l": 128}

            s1_g_ld_byt = bytes_map.filter_by(
                                mtype=["global"], lid_strides={0: 1},
                                direction=["load"]).eval_and_sum(params)
            s2_g_ld_byt = bytes_map.filter_by(
                                mtype=["global"], lid_strides={0: 2},
                                direction=["load"]).eval_and_sum(params)
            s1_g_st_byt = bytes_map.filter_by(
                                mtype=["global"], lid_strides={0: 1},
                                direction=["store"]).eval_and_sum(params)
            s2_g_st_byt = bytes_map.filter_by(
                                mtype=["global"], lid_strides={0: 2},
                                direction=["store"]).eval_and_sum(params)

            # (now use these counts to, e.g., predict performance)

        """

        new_count_map = {}

        for key, val in self.count_map.items():
            new_count_map[key] = int(key.dtype.itemsize) * val

        return self.copy(new_count_map)

    def sum(self):
        """:return: A sum of the values of the dictionary."""

        total = self._zero()

        for k, v in self.count_map.items():
            total = v + total

        return total

# }}}


# {{{ ToCountPolynomialMap

class ToCountPolynomialMap(ToCountMap):
    """Maps any type of key to a :class:`islpy.PwQPolynomial` or a
    :class:`~loopy.statistics.GuardedPwQPolynomial`.

    .. automethod:: eval_and_sum
    """

    def __init__(self, space, count_map=None):
        if not isinstance(space, isl.Space):
            raise TypeError(
                    "first argument to ToCountPolynomialMap must be "
                    "of type islpy.Space")

        assert space.is_params()
        self.space = space

        space_param_tuple = _get_param_tuple(space)

        for key, val in count_map.items():
            if isinstance(val, isl.PwQPolynomial):
                assert val.dim(dim_type.out) == 1
            elif isinstance(val, GuardedPwQPolynomial):
                assert val.pwqpolynomial.dim(dim_type.out) == 1
            else:
                raise TypeError("unexpected value type")

            assert _get_param_tuple(val.space) == space_param_tuple

        super().__init__(count_map)

    def _zero(self):
        space = self.space.insert_dims(dim_type.out, 0, 1)
        return isl.PwQPolynomial.zero(space)

    def copy(self, count_map=None, space=None):
        if count_map is None:
            count_map = self.count_map

        if space is None:
            space = self.space

        return type(self)(space, count_map)

    def eval_and_sum(self, params=None):
        """Add all counts and evaluate with provided parameter dict *params*

        :return: An :class:`int` containing the sum of all counts
            evaluated with the parameters provided.

        Example usage::

            # (first create loopy kernel and specify array data types)

            params = {"n": 512, "m": 256, "l": 128}
            mem_map = lp.get_mem_access_map(knl)
            filtered_map = mem_map.filter_by(direction=["load"],
                                             variable=["a", "g"])
            tot_loads_a_g = filtered_map.eval_and_sum(params)

            # (now use these counts to, e.g., predict performance)

        """
        if params is None:
            params = {}

        return self.sum().eval_with_dict(params)

# }}}


# {{{ subst_into_to_count_map

def subst_into_guarded_pwqpolynomial(new_space, guarded_poly, subst_dict):
    from loopy.isl_helpers import subst_into_pwqpolynomial, get_param_subst_domain

    poly = subst_into_pwqpolynomial(
            new_space, guarded_poly.pwqpolynomial, subst_dict)

    valid_domain = guarded_poly.valid_domain
    i_begin_subst_space = valid_domain.dim(dim_type.param)

    valid_domain, subst_domain, _ = get_param_subst_domain(
            new_space, guarded_poly.valid_domain, subst_dict)

    valid_domain = valid_domain & subst_domain
    valid_domain = valid_domain.project_out(dim_type.param, 0, i_begin_subst_space)
    return GuardedPwQPolynomial(poly, valid_domain)


def subst_into_to_count_map(space, tcm, subst_dict):
    from loopy.isl_helpers import subst_into_pwqpolynomial
    new_count_map = {}
    for key, value in tcm.count_map.items():
        if isinstance(value, GuardedPwQPolynomial):
            new_count_map[key] = subst_into_guarded_pwqpolynomial(
                    space, value, subst_dict)

        elif isinstance(value, isl.PwQPolynomial):
            new_count_map[key] = subst_into_pwqpolynomial(space, value, subst_dict)

        elif isinstance(value, int):
            new_count_map[key] = value

        else:
            raise ValueError("unexpected value type")

    return tcm.copy(space=space, count_map=new_count_map)

# }}}


def stringify_stats_mapping(m):

    from warnings import warn
    warn("stringify_stats_mapping is deprecated and will be removed in 2020."
            " Use ToCountMap.__str__() instead.", DeprecationWarning, stacklevel=2)

    result = ""
    for key in sorted(m.keys(), key=lambda k: str(k)):
        result += ("{} : {}\n".format(key, m[key]))
    return result


# {{{ CountGranularity

class CountGranularity:
    """Strings specifying whether an operation should be counted once per
    *work-item*, *sub-group*, or *work-group*.

    .. attribute:: WORKITEM

       A :class:`str` that specifies that an operation should be counted
       once per *work-item*.

    .. attribute:: SUBGROUP

       A :class:`str` that specifies that an operation should be counted
       once per *sub-group*.

    .. attribute:: WORKGROUP

       A :class:`str` that specifies that an operation should be counted
       once per *work-group*.

    """

    WORKITEM = "workitem"
    SUBGROUP = "subgroup"
    WORKGROUP = "workgroup"
    ALL = [WORKITEM, SUBGROUP, WORKGROUP]

# }}}


# {{{ Op descriptor

class Op(ImmutableRecord):
    """A descriptor for a type of arithmetic operation.

    .. attribute:: dtype

       A :class:`loopy.types.LoopyType` or :class:`numpy.dtype` that specifies the
       data type operated on.

    .. attribute:: name

       A :class:`str` that specifies the kind of arithmetic operation as
       *add*, *mul*, *div*, *pow*, *shift*, *bw* (bitwise), etc.

    .. attribute:: count_granularity

       A :class:`str` that specifies whether this operation should be counted
       once per *work-item*, *sub-group*, or *work-group*. The granularities
       allowed can be found in :class:`CountGranularity`, and may be accessed,
       e.g., as ``CountGranularity.WORKITEM``. A work-item is a single instance
       of computation executing on a single processor (think "thread"), a
       collection of which may be grouped together into a work-group. Each
       work-group executes on a single compute unit with all work-items within
       the work-group sharing local memory. A sub-group is an
       implementation-dependent grouping of work-items within a work-group,
       analagous to an NVIDIA CUDA warp.

    .. attribute:: kernel_name

        A :class:`str` representing the kernel name where the operation occurred.

    """

    def __init__(self, dtype=None, name=None, count_granularity=None,
            kernel_name=None):
        if count_granularity not in CountGranularity.ALL+[None]:
            raise ValueError("Op.__init__: count_granularity '%s' is "
                    "not allowed. count_granularity options: %s"
                    % (count_granularity, CountGranularity.ALL+[None]))

        if dtype is not None:
            from loopy.types import to_loopy_type
            dtype = to_loopy_type(dtype)

        super().__init__(dtype=dtype, name=name,
                        count_granularity=count_granularity,
                        kernel_name=kernel_name)

    def __repr__(self):
        # Record.__repr__ overridden for consistent ordering and conciseness
        if self.kernel_name is not None:
            return (f'Op("{self.dtype}", "{self.name}", "{self.count_granularity}",'
                    f' "{self.kernel_name}")')
        else:
            return f'Op("{self.dtype}", "{self.name}", "{self.count_granularity}")'

# }}}


# {{{ MemAccess descriptor

class MemAccess(ImmutableRecord):
    """A descriptor for a type of memory access.

    .. attribute:: mtype

       A :class:`str` that specifies the memory type accessed as **global**
       or **local**

    .. attribute:: dtype

       A :class:`loopy.types.LoopyType` or :class:`numpy.dtype` that specifies the
       data type accessed.

    .. attribute:: lid_strides

       A :class:`dict` of **{** :class:`int` **:**
       :class:`pymbolic.primitives.Expression` or :class:`int` **}** that
       specifies local strides for each local id in the memory access index.
       Local ids not found will not be present in ``lid_strides.keys()``.
       Uniform access (i.e. work-items within a sub-group access the same
       item) is indicated by setting ``lid_strides[0]=0``, but may also occur
       when no local id 0 is found, in which case the 0 key will not be
       present in lid_strides.

    .. attribute:: gid_strides

       A :class:`dict` of **{** :class:`int` **:**
       :class:`pymbolic.primitives.Expression` or :class:`int` **}** that
       specifies global strides for each global id in the memory access index.
       global ids not found will not be present in ``gid_strides.keys()``.

    .. attribute:: direction

       A :class:`str` that specifies the direction of memory access as
       **load** or **store**.

    .. attribute:: variable

       A :class:`str` that specifies the variable name of the data
       accessed.

    .. attribute:: variable_tags

       A :class:`frozenset` of subclasses of :class:`~pytools.tag.Tag`
       that reflects :attr:`~loopy.symbolic.TaggedVariable.tags` of
       an accessed variable.

    .. attribute:: count_granularity

       A :class:`str` that specifies whether this operation should be counted
       once per *work-item*, *sub-group*, or *work-group*. The granularities
       allowed can be found in :class:`CountGranularity`, and may be accessed,
       e.g., as ``CountGranularity.WORKITEM``. A work-item is a single instance
       of computation executing on a single processor (think "thread"), a
       collection of which may be grouped together into a work-group. Each
       work-group executes on a single compute unit with all work-items within
       the work-group sharing local memory. A sub-group is an
       implementation-dependent grouping of work-items within a work-group,
       analagous to an NVIDIA CUDA warp.

    .. attribute:: kernel_name

        A :class:`str` representing the kernel name where the operation occurred.
    """

    def __init__(self, mtype=None, dtype=None, lid_strides=None, gid_strides=None,
                 direction=None, variable=None,
                 *, variable_tags=None, variable_tag=None,
                 count_granularity=None, kernel_name=None):

        if count_granularity not in CountGranularity.ALL+[None]:
            raise ValueError("Op.__init__: count_granularity '%s' is "
                    "not allowed. count_granularity options: %s"
                    % (count_granularity, CountGranularity.ALL+[None]))

        # {{{ normalize variable_tags

        if variable_tags is not None and variable_tag is not None:
            raise TypeError(
                    "may not specify both 'variable_tags' and 'variable_tag'")
        if variable_tag is not None:
            from loopy.kernel.creation import _normalize_string_tag
            variable_tags = frozenset({_normalize_string_tag(variable_tag)})

            from warnings import warn
            warn("Passing 'variable_tag' to MemAccess is deprecated and will "
                    "stop working in 2022. Pass variable_tags instead.")

        if variable_tags is None:
            variable_tags = frozenset()

        # }}}

        if dtype is not None:
            from loopy.types import to_loopy_type
            dtype = to_loopy_type(dtype)

        ImmutableRecord.__init__(self, mtype=mtype, dtype=dtype,
                            lid_strides=lid_strides,
                            gid_strides=gid_strides, direction=direction,
                            variable=variable, variable_tags=variable_tags,
                            count_granularity=count_granularity,
                            kernel_name=kernel_name)

    @property
    def variable_tag(self):
        from warnings import warn
        warn("Accessing MemAccess.variable_tag is deprecated and will stop working "
                "in 2022. Use MemAccess.variable_tags instead.", DeprecationWarning,
                stacklevel=2)

        if len(self.variable_tags) != 1:
            raise ValueError("cannot access MemAccess.variable_tag: access has "
                    f"{len(self.variable_tags)} tags")

        tag, = self.variable_tags
        return tag

    def __hash__(self):
        # dicts in gid_strides and lid_strides aren't natively hashable
        return hash(repr(self))

    def __repr__(self):
        # Record.__repr__ overridden for consistent ordering and conciseness
        return "MemAccess({}, {}, {}, {}, {}, {}, {}, {}, {})".format(
            self.mtype,
            self.dtype,
            None if self.lid_strides is None else dict(
                sorted(self.lid_strides.items())),
            None if self.gid_strides is None else dict(
                sorted(self.gid_strides.items())),
            self.direction,
            self.variable,
            self.variable_tags,
            self.count_granularity,
            self.kernel_name)
# }}}


# {{{ Sync descriptor

class Sync(ImmutableRecord):
    """A descriptor for a type of synchronization.

    .. attribute:: kind

       A string describing the synchronization kind, e.g. ``"barrier_global"`` or
       ``"barrier_local"`` or ``"kernel_launch"``.

    .. attribute:: kernel_name

        A :class:`str` representing the kernel name where the operation occurred.
    """

    def __init__(self, kind=None, kernel_name=None):
        super().__init__(kind=kind, kernel_name=kernel_name)

    def __repr__(self):
        # Record.__repr__ overridden for consistent ordering and conciseness
        return f"Sync({self.kind}, {self.kernel_name})"

# }}}


# {{{ CounterBase

class CounterBase(CombineMapper):
<<<<<<< HEAD
    def __init__(self, knl, callables_table):
        self.knl = knl
        self.callables_table = callables_table
        from loopy.type_inference import TypeInferenceMapper
        self.type_inf = TypeInferenceMapper(knl, callables_table)
=======
    def __init__(self, knl, callables_table, kernel_rec):
        self.knl = knl
        self.callables_table = callables_table
        self.kernel_rec = kernel_rec

        from loopy.type_inference import TypeReader
        self.type_inf = TypeReader(knl, callables_table)
        self.zero = get_kernel_zero_pwqpolynomial(self.knl)
        self.one = self.zero + 1

    @property
    @memoize_method
    def param_space(self):
        return get_kernel_parameter_space(self.knl)

    def new_poly_map(self, count_map):
        return ToCountPolynomialMap(self.param_space, count_map)

    def new_zero_poly_map(self):
        return self.new_poly_map({})
>>>>>>> b04cecfd

    def combine(self, values):
        return sum(values)

    def map_constant(self, expr):
        return self.new_zero_poly_map()

    def map_call(self, expr):
        from loopy.symbolic import ResolvedFunction
        assert isinstance(expr.function, ResolvedFunction)
        clbl = self.callables_table[expr.function.name]

        from loopy.kernel.function_interface import (CallableKernel,
                get_kw_pos_association)
        from loopy.kernel.data import ValueArg
        if isinstance(clbl, CallableKernel):
            sub_result = self.kernel_rec(clbl.subkernel)
            _, pos_to_kw = get_kw_pos_association(clbl.subkernel)

            subst_dict = {
                    pos_to_kw[i]: param
                    for i, param in enumerate(expr.parameters)
                    if isinstance(clbl.subkernel.arg_dict[pos_to_kw[i]],
                                  ValueArg)}

            return subst_into_to_count_map(
                    self.param_space,
                    sub_result, subst_dict) \
                    + self.rec(expr.parameters)

        else:
            raise NotImplementedError()

    def map_call_with_kwargs(self, expr):
        # See https://github.com/inducer/loopy/pull/323
        raise NotImplementedError

    def map_sum(self, expr):
        if expr.children:
            return sum(self.rec(child) for child in expr.children)
        else:
            return self.new_zero_poly_map()

    map_product = map_sum

    def map_comparison(self, expr):
        return self.rec(expr.left)+self.rec(expr.right)

    def map_if(self, expr):
        warn_with_kernel(self.knl, "summing_if_branches",
                         "%s counting sum of if-expression branches."
                         % type(self).__name__)
        return self.rec(expr.condition) + self.rec(expr.then) \
               + self.rec(expr.else_)

    def map_if_positive(self, expr):
        warn_with_kernel(self.knl, "summing_if_branches",
                         "%s counting sum of if-expression branches."
                         % type(self).__name__)
        return self.rec(expr.criterion) + self.rec(expr.then) \
               + self.rec(expr.else_)

    def map_common_subexpression(self, expr):
        raise RuntimeError("%s encountered %s--not supposed to happen"
                % (type(self).__name__, type(expr).__name__))

    map_substitution = map_common_subexpression
    map_derivative = map_common_subexpression
    map_slice = map_common_subexpression

    def map_reduction(self, expr):
        # preprocessing should have removed these
        raise RuntimeError("%s encountered %s--not supposed to happen"
                % (type(self).__name__, type(expr).__name__))

# }}}


# {{{ ExpressionOpCounter

class ExpressionOpCounter(CounterBase):
<<<<<<< HEAD
    def __init__(self, knl, callables_table, count_within_subscripts=True):
        self.knl = knl
        self.callables_table = callables_table
        self.count_within_subscripts = count_within_subscripts
        from loopy.type_inference import TypeInferenceMapper
        self.type_inf = TypeInferenceMapper(knl, callables_table)
=======
    def __init__(self, knl, callables_table, kernel_rec,
            count_within_subscripts=True):
        super().__init__(
                knl, callables_table, kernel_rec)
        self.count_within_subscripts = count_within_subscripts

    arithmetic_count_granularity = CountGranularity.SUBGROUP
>>>>>>> b04cecfd

    def combine(self, values):
        return sum(values)

    def map_constant(self, expr):
        return self.new_zero_poly_map()

    map_tagged_variable = map_constant
    map_variable = map_constant

    def map_call(self, expr):
        from loopy.symbolic import ResolvedFunction
<<<<<<< HEAD
        if isinstance(expr.function, ResolvedFunction):
            function_identifier = self.callables_table[
                    expr.function.name].name
        else:
            function_identifier = expr.function.name

        return ToCountMap(
                    {Op(dtype=self.type_inf(expr),
                        name='func:'+function_identifier,
                        count_granularity=CountGranularity.SUBGROUP): 1}
                    ) + self.rec(expr.parameters)
=======
        assert isinstance(expr.function, ResolvedFunction)
        clbl = self.callables_table[expr.function.name]

        from loopy.kernel.function_interface import CallableKernel
        if not isinstance(clbl, CallableKernel):
            return self.new_poly_map(
                        {Op(dtype=self.type_inf(expr),
                            name="func:"+clbl.name,
                            count_granularity=self.arithmetic_count_granularity,
                            kernel_name=self.knl.name): self.one}
                        ) + self.rec(expr.parameters)
        else:
            return super().map_call(expr)
>>>>>>> b04cecfd

    def map_subscript(self, expr):
        if self.count_within_subscripts:
            return self.rec(expr.index)
        else:
            return self.new_zero_poly_map()

    def map_sub_array_ref(self, expr):
        # generates an array view, considered free
        return self.new_zero_poly_map()

    def map_sum(self, expr):
        assert expr.children
        return self.new_poly_map(
                    {Op(dtype=self.type_inf(expr),
                        name="add",
                        count_granularity=self.arithmetic_count_granularity,
                        kernel_name=self.knl.name):
                     self.zero + (len(expr.children)-1)}
                    ) + sum(self.rec(child) for child in expr.children)

    def map_product(self, expr):
        from pymbolic.primitives import is_zero
        assert expr.children
        return sum(self.new_poly_map({Op(dtype=self.type_inf(expr),
                                  name="mul",
                                  count_granularity=(
                                      self.arithmetic_count_granularity),
                                  kernel_name=self.knl.name): self.one})
                   + self.rec(child)
                   for child in expr.children
                   if not is_zero(child + 1)) + \
                   self.new_poly_map({Op(dtype=self.type_inf(expr),
                                  name="mul",
                                  count_granularity=(
                                      self.arithmetic_count_granularity),
                                  kernel_name=self.knl.name): -self.one})

    def map_quotient(self, expr, *args):
        return self.new_poly_map({Op(dtype=self.type_inf(expr),
                              name="div",
                              count_granularity=self.arithmetic_count_granularity,
                              kernel_name=self.knl.name): self.one}) \
                                + self.rec(expr.numerator) \
                                + self.rec(expr.denominator)

    map_floor_div = map_quotient
    map_remainder = map_quotient

    def map_power(self, expr):
        return self.new_poly_map({Op(dtype=self.type_inf(expr),
                              name="pow",
                              count_granularity=self.arithmetic_count_granularity,
                              kernel_name=self.knl.name): self.one}) \
                                + self.rec(expr.base) \
                                + self.rec(expr.exponent)

    def map_left_shift(self, expr):
        return self.new_poly_map({Op(dtype=self.type_inf(expr),
                              name="shift",
                              count_granularity=self.arithmetic_count_granularity,
                              kernel_name=self.knl.name): self.one}) \
                                + self.rec(expr.shiftee) \
                                + self.rec(expr.shift)

    map_right_shift = map_left_shift

    def map_bitwise_not(self, expr):
        return self.new_poly_map({Op(dtype=self.type_inf(expr),
                              name="bw",
                              count_granularity=self.arithmetic_count_granularity,
                              kernel_name=self.knl.name): self.one}) \
                                + self.rec(expr.child)

    def map_bitwise_or(self, expr):
        return self.new_poly_map({Op(dtype=self.type_inf(expr),
                              name="bw",
                              count_granularity=self.arithmetic_count_granularity,
                              kernel_name=self.knl.name):
                           self.zero + (len(expr.children)-1)}) \
                                + sum(self.rec(child) for child in expr.children)

    map_bitwise_xor = map_bitwise_or
    map_bitwise_and = map_bitwise_or

    def map_if(self, expr):
        warn_with_kernel(self.knl, "summing_if_branches_ops",
                         "ExpressionOpCounter counting ops as sum of "
                         "if-statement branches.")
        return self.rec(expr.condition) + self.rec(expr.then) \
               + self.rec(expr.else_)

    def map_if_positive(self, expr):
        warn_with_kernel(self.knl, "summing_ifpos_branches_ops",
                         "ExpressionOpCounter counting ops as sum of "
                         "if_pos-statement branches.")
        return self.rec(expr.criterion) + self.rec(expr.then) \
               + self.rec(expr.else_)

    def map_min(self, expr):
        return self.new_poly_map({Op(dtype=self.type_inf(expr),
                              name="maxmin",
                              count_granularity=self.arithmetic_count_granularity,
                              kernel_name=self.knl.name):
                           len(expr.children)-1}) \
               + sum(self.rec(child) for child in expr.children)

    map_max = map_min

    def map_common_subexpression(self, expr):
        raise NotImplementedError("ExpressionOpCounter encountered "
                                  "common_subexpression, "
                                  "map_common_subexpression not implemented.")

    def map_substitution(self, expr):
        raise NotImplementedError("ExpressionOpCounter encountered "
                                  "substitution, "
                                  "map_substitution not implemented.")

    def map_derivative(self, expr):
        raise NotImplementedError("ExpressionOpCounter encountered "
                                  "derivative, "
                                  "map_derivative not implemented.")

    def map_slice(self, expr):
        raise NotImplementedError("ExpressionOpCounter encountered slice, "
                                  "map_slice not implemented.")

# }}}


# {{{ modified coefficient collector that ignores denominator of floor div

class _IndexStrideCoefficientCollector(CoefficientCollector):

    def map_floor_div(self, expr):
        from warnings import warn
        warn("_IndexStrideCoefficientCollector encountered FloorDiv, ignoring "
             "denominator in expression %s" % (expr))
        return self.rec(expr.numerator)

# }}}


# {{{ _get_lid_and_gid_strides

def _get_lid_and_gid_strides(knl, array, index):
    # find all local and global index tags and corresponding inames
    from loopy.symbolic import get_dependencies
    my_inames = get_dependencies(index) & knl.all_inames()

    from loopy.kernel.data import (LocalIndexTag, GroupIndexTag,
                                   filter_iname_tags_by_type)
    lid_to_iname = {}
    gid_to_iname = {}
    for iname in my_inames:
        tags = knl.iname_tags_of_type(iname, (GroupIndexTag, LocalIndexTag))
        if tags:
            tag, = filter_iname_tags_by_type(
                tags, (GroupIndexTag, LocalIndexTag), 1)
            if isinstance(tag, LocalIndexTag):
                lid_to_iname[tag.axis] = iname
            else:
                gid_to_iname[tag.axis] = iname

    # create lid_strides and gid_strides dicts

    # strides are coefficents in flattened index, i.e., we want
    # lid_strides = {0:l0, 1:l1, 2:l2, ...} and
    # gid_strides = {0:g0, 1:g1, 2:g2, ...},
    # where l0, l1, l2, g0, g1, and g2 come from flattened index
    # [... + g2*gid2 + g1*gid1 + g0*gid0 + ... + l2*lid2 + l1*lid1 + l0*lid0]

    from loopy.kernel.array import FixedStrideArrayDimTag
    from pymbolic.primitives import Variable
    from loopy.symbolic import simplify_using_aff
    from loopy.diagnostic import ExpressionNotAffineError

    def get_iname_strides(tag_to_iname_dict):
        tag_to_stride_dict = {}

        if array.dim_tags is None:
            assert len(index) <= 1
            dim_tags = (None,) * len(index)
        else:
            dim_tags = array.dim_tags

        for tag, iname in tag_to_iname_dict.items():
            total_iname_stride = 0
            # find total stride of this iname for each axis
            for idx, axis_tag in zip(index, dim_tags):
                # collect index coefficients
                try:
                    coeffs = _IndexStrideCoefficientCollector(
                            [tag_to_iname_dict[tag]])(
                                    simplify_using_aff(knl, idx))
                except ExpressionNotAffineError:
                    total_iname_stride = None
                    break

                # check if idx contains this iname
                try:
                    coeff = coeffs[Variable(tag_to_iname_dict[tag])]
                except KeyError:
                    # idx does not contain this iname
                    continue

                # found coefficient of this iname
                # now determine stride
                if isinstance(axis_tag, FixedStrideArrayDimTag):
                    axis_tag_stride = axis_tag.stride

                    if axis_tag_stride is lp.auto:
                        total_iname_stride = None
                        break

                elif axis_tag is None:
                    axis_tag_stride = 1

                else:
                    continue

                total_iname_stride += axis_tag_stride*coeff

            tag_to_stride_dict[tag] = total_iname_stride

        return tag_to_stride_dict

    return get_iname_strides(lid_to_iname), get_iname_strides(gid_to_iname)

# }}}


# {{{ MemAccessCounterBase

class MemAccessCounterBase(CounterBase):
    def map_sub_array_ref(self, expr):
        # generates an array view, considered free
        return self.new_zero_poly_map()

    def map_call(self, expr):
        from loopy.symbolic import ResolvedFunction
        assert isinstance(expr.function, ResolvedFunction)
        clbl = self.callables_table[expr.function.name]

        from loopy.kernel.function_interface import CallableKernel
        if not isinstance(clbl, CallableKernel):
            return self.rec(expr.parameters)
        else:
            return super().map_call(expr)

# }}}


# {{{ LocalMemAccessCounter

class LocalMemAccessCounter(MemAccessCounterBase):
    local_mem_count_granularity = CountGranularity.SUBGROUP

    def count_var_access(self, dtype, name, index):
        count_map = {}
        if name in self.knl.temporary_variables:
            array = self.knl.temporary_variables[name]
            if isinstance(array, TemporaryVariable) and (
                    array.address_space == AddressSpace.LOCAL):
                if index is None:
                    # no subscript
                    count_map[MemAccess(
                                mtype="local",
                                dtype=dtype,
                                count_granularity=self.local_mem_count_granularity,
                                kernel_name=self.knl.name)] = self.one
                    return self.new_poly_map(count_map)

                array = self.knl.temporary_variables[name]

                # could be tuple or scalar index
                index_tuple = index
                if not isinstance(index_tuple, tuple):
                    index_tuple = (index_tuple,)

                lid_strides, gid_strides = _get_lid_and_gid_strides(
                                                self.knl, array, index_tuple)

                count_map[MemAccess(
                        mtype="local",
                        dtype=dtype,
                        lid_strides=dict(sorted(lid_strides.items())),
                        gid_strides=dict(sorted(gid_strides.items())),
                        variable=name,
                        count_granularity=self.local_mem_count_granularity,
                        kernel_name=self.knl.name)] = self.one

        return self.new_poly_map(count_map)

    def map_variable(self, expr):
        return self.count_var_access(
                    self.type_inf(expr), expr.name, None)

    map_tagged_variable = map_variable

    def map_subscript(self, expr):
        return (self.count_var_access(self.type_inf(expr),
                                      expr.aggregate.name,
                                      expr.index)
                + self.rec(expr.index))

# }}}


# {{{ GlobalMemAccessCounter

class GlobalMemAccessCounter(MemAccessCounterBase):
    def map_variable(self, expr):
        name = expr.name

        if name in self.knl.arg_dict:
            array = self.knl.arg_dict[name]
        else:
            # this is a temporary variable
            return self.new_zero_poly_map()

        if not isinstance(array, lp.ArrayArg):
            # this array is not in global memory
            return self.new_zero_poly_map()

        return self.new_poly_map({MemAccess(mtype="global",
                    dtype=self.type_inf(expr), lid_strides={},
                    gid_strides={}, variable=name,
                    count_granularity=CountGranularity.WORKITEM,
                    kernel_name=self.knl.name): self.one}
                    ) + self.rec(expr.index)

    def map_subscript(self, expr):
        name = expr.aggregate.name
        try:
            var_tags = expr.aggregate.tags
        except AttributeError:
            var_tags = frozenset()

        if name in self.knl.arg_dict:
            array = self.knl.arg_dict[name]
        else:
            # this is a temporary variable
            return self.rec(expr.index)

        if not isinstance(array, lp.ArrayArg):
            # this array is not in global memory
            return self.rec(expr.index)

        index_tuple = expr.index  # could be tuple or scalar index
        if not isinstance(index_tuple, tuple):
            index_tuple = (index_tuple,)

        lid_strides, gid_strides = _get_lid_and_gid_strides(
                                        self.knl, array, index_tuple)

        global_access_count_granularity = CountGranularity.SUBGROUP

        # Account for broadcasts once per subgroup
        count_granularity = CountGranularity.WORKITEM if (
                # if the stride in lid.0 is known
                0 in lid_strides
                and
                # it is nonzero
                lid_strides[0] != 0
                ) else global_access_count_granularity

        return self.new_poly_map({MemAccess(
                            mtype="global",
                            dtype=self.type_inf(expr),
                            lid_strides=dict(sorted(lid_strides.items())),
                            gid_strides=dict(sorted(gid_strides.items())),
                            variable=name,
                            variable_tags=var_tags,
                            count_granularity=count_granularity,
                            kernel_name=self.knl.name,
                            ): self.one}
                          ) + self.rec(expr.index_tuple)

# }}}


# {{{ AccessFootprintGatherer

class AccessFootprintGatherer(CombineMapper):
    def __init__(self, kernel, domain, ignore_uncountable=False):
        self.kernel = kernel
        self.domain = domain
        self.ignore_uncountable = ignore_uncountable

    @staticmethod
    def combine(values):
        assert values

        def merge_dicts(a, b):
            result = a.copy()

            for var_name, footprint in b.items():
                if var_name in result:
                    result[var_name] = result[var_name] | footprint
                else:
                    result[var_name] = footprint

            return result

        from functools import reduce
        return reduce(merge_dicts, values)

    def map_constant(self, expr):
        return {}

    def map_variable(self, expr):
        return {}

    def map_subscript(self, expr):
        subscript = expr.index

        if not isinstance(subscript, tuple):
            subscript = (subscript,)

        from loopy.symbolic import get_access_range

        try:
            access_range = get_access_range(self.domain, subscript,
                    self.kernel.assumptions)
        except isl.Error:
            # Likely: index was non-linear, nothing we can do.
            if self.ignore_uncountable:
                return {}
            else:
                raise LoopyError("failed to gather footprint: %s" % expr)

        except TypeError:
            # Likely: index was non-linear, nothing we can do.
            if self.ignore_uncountable:
                return {}
            else:
                raise LoopyError("failed to gather footprint: %s" % expr)

        from pymbolic.primitives import Variable
        assert isinstance(expr.aggregate, Variable)

        return self.combine([
            self.rec(expr.index),
            {expr.aggregate.name: access_range}])

# }}}


# {{{ count

def add_assumptions_guard(kernel, pwqpolynomial):
    return GuardedPwQPolynomial(
            pwqpolynomial,
            kernel.assumptions.align_params(pwqpolynomial.space))


def count(kernel, set, space=None):
<<<<<<< HEAD
    from loopy.program import Program
    if isinstance(kernel, Program):
        if len([in_knl_callable for in_knl_callable in
            kernel.callables_table.values() if isinstance(in_knl_callable,
                CallableKernel)]) != 1:
            raise NotImplementedError("Currently only supported for program with "
                "only one CallableKernel.")

        kernel = kernel.root_kernel
=======
    if isinstance(kernel, TranslationUnit):
        kernel_names = [i for i, clbl in kernel.callables_table.items()
                if isinstance(clbl, CallableKernel)]
        if len(kernel_names) > 1:
            raise LoopyError()
        return count(kernel[kernel_names[0]], set, space)
>>>>>>> b04cecfd

    try:
        if space is not None:
            set = set.align_params(space)

        return add_assumptions_guard(kernel, set.card())
    except AttributeError:
        pass

    total_count = isl.PwQPolynomial.zero(
            set.space
            .drop_dims(dim_type.set, 0, set.dim(dim_type.set))
            .add_dims(dim_type.set, 1))

    set = set.make_disjoint()

    from loopy.isl_helpers import get_simple_strides

    for bset in set.get_basic_sets():
        bset_count = None
        bset_rebuilt = bset.universe(bset.space)

        bset_strides = get_simple_strides(bset, key_by="index")

        for i in range(bset.dim(isl.dim_type.set)):
            dmax = bset.dim_max(i)
            dmin = bset.dim_min(i)

            stride = bset_strides.get((dim_type.set, i))
            if stride is None:
                stride = 1

            length_pwaff = dmax - dmin + stride
            if space is not None:
                length_pwaff = length_pwaff.align_params(space)

            length = isl.PwQPolynomial.from_pw_aff(length_pwaff)
            length = length.scale_down_val(stride)

            if bset_count is None:
                bset_count = length
            else:
                bset_count = bset_count * length

            # {{{ rebuild check domain

            zero = isl.Aff.zero_on_domain(
                        isl.LocalSpace.from_space(bset.space))
            iname = isl.PwAff.from_aff(
                    zero.set_coefficient_val(isl.dim_type.in_, i, 1))
            dmin_matched = dmin.insert_dims(
                    dim_type.in_, 0, bset.dim(isl.dim_type.set))
            dmax_matched = dmax.insert_dims(
                    dim_type.in_, 0, bset.dim(isl.dim_type.set))
            for idx in range(bset.dim(isl.dim_type.set)):
                if bset.has_dim_id(isl.dim_type.set, idx):
                    dim_id = bset.get_dim_id(isl.dim_type.set, idx)
                    dmin_matched = dmin_matched.set_dim_id(
                            isl.dim_type.in_, idx, dim_id)
                    dmax_matched = dmax_matched.set_dim_id(
                            isl.dim_type.in_, idx, dim_id)

            bset_rebuilt = (
                    bset_rebuilt
                    & iname.le_set(dmax_matched)
                    & iname.ge_set(dmin_matched)
                    & (iname-dmin_matched).mod_val(stride).eq_set(zero))

            # }}}

        if bset_count is not None:
            total_count += bset_count

        is_subset = bset <= bset_rebuilt
        is_superset = bset >= bset_rebuilt

        if not (is_subset and is_superset):
            if is_subset:
                warn_with_kernel(kernel, "count_overestimate",
                        "Barvinok wrappers are not installed. "
                        "Counting routines have overestimated the "
                        "number of integer points in your loop "
                        "domain.")
            elif is_superset:
                warn_with_kernel(kernel, "count_underestimate",
                        "Barvinok wrappers are not installed. "
                        "Counting routines have underestimated the "
                        "number of integer points in your loop "
                        "domain.")
            else:
                warn_with_kernel(kernel, "count_misestimate",
                        "Barvinok wrappers are not installed. "
                        "Counting routines have misestimated the "
                        "number of integer points in your loop "
                        "domain.")

    return add_assumptions_guard(kernel, total_count)


<<<<<<< HEAD
def get_unused_hw_axes_factor(knl, callables_table, insn,
        disregard_local_axes, space=None):
=======
def get_unused_hw_axes_factor(knl, callables_table, insn, disregard_local_axes):
>>>>>>> b04cecfd
    # FIXME: Multi-kernel support
    gsize, lsize = knl.get_grid_size_upper_bounds(callables_table)

    g_used = set()
    l_used = set()

    from loopy.kernel.data import LocalIndexTag, GroupIndexTag
    for iname in insn.within_inames:
        tags = knl.iname_tags_of_type(iname,
                              (LocalIndexTag, GroupIndexTag), max_num=1)
        if tags:
            tag, = tags
            if isinstance(tag, LocalIndexTag):
                l_used.add(tag.axis)
            elif isinstance(tag, GroupIndexTag):
                g_used.add(tag.axis)

    def mult_grid_factor(used_axes, size):
        result = get_kernel_zero_pwqpolynomial(knl) + 1

        for iaxis, size in enumerate(size):
            if iaxis not in used_axes:
                if not isinstance(size, int):
                    size = size.align_params(result.space)

                    size = isl.PwQPolynomial.from_pw_aff(size)

                result = result * size

        return result

    if disregard_local_axes:
        result = mult_grid_factor(g_used, gsize)
    else:
        result = mult_grid_factor(g_used, gsize) * mult_grid_factor(l_used, lsize)

    return add_assumptions_guard(knl, result)


<<<<<<< HEAD
def count_insn_runs(knl, callables_table, insn, count_redundant_work,
        disregard_local_axes=False):
=======
def count_inames_domain(knl, inames):
    space = get_kernel_parameter_space(knl)
    if not inames:
        return add_assumptions_guard(knl,
                get_kernel_zero_pwqpolynomial(knl) + 1)
>>>>>>> b04cecfd

    inames_domain = knl.get_inames_domain(inames)
    domain = inames_domain.project_out_except(inames, [dim_type.set])
    return count(knl, domain, space=space)

<<<<<<< HEAD
    if disregard_local_axes:
        from loopy.kernel.data import LocalIndexTag
        insn_inames = frozenset(
            [iname for iname in insn_inames
             if not knl.iname_tags_of_type(iname, LocalIndexTag)])
=======
>>>>>>> b04cecfd

def count_insn_runs(knl, callables_table, insn, count_redundant_work,
        disregard_local_axes=False):

    insn_inames = insn.within_inames

    if disregard_local_axes:
        from loopy.kernel.data import LocalIndexTag
        insn_inames = frozenset(
                [iname for iname in insn_inames
                    if not knl.iname_tags_of_type(iname, LocalIndexTag)])

    c = count_inames_domain(knl, insn_inames)

    if count_redundant_work:
        unused_fac = get_unused_hw_axes_factor(knl, callables_table,
<<<<<<< HEAD
                insn, disregard_local_axes=disregard_local_axes, space=space)
=======
                insn, disregard_local_axes=disregard_local_axes)
>>>>>>> b04cecfd
        return c * unused_fac
    else:
        return c


<<<<<<< HEAD
@memoize_method
=======
>>>>>>> b04cecfd
def _get_insn_count(knl, callables_table, insn_id, subgroup_size,
        count_redundant_work, count_granularity=CountGranularity.WORKITEM):
    insn = knl.id_to_insn[insn_id]

    if count_granularity is None:
        warn_with_kernel(knl, "get_insn_count_assumes_granularity",
                         "get_insn_count: No count granularity passed, "
                         "assuming %s granularity."
                         % (CountGranularity.WORKITEM))
        count_granularity == CountGranularity.WORKITEM

    if count_granularity == CountGranularity.WORKITEM:
        return count_insn_runs(
            knl, callables_table, insn,
            count_redundant_work=count_redundant_work,
            disregard_local_axes=False)

    ct_disregard_local = count_insn_runs(
            knl, callables_table, insn, disregard_local_axes=True,
            count_redundant_work=count_redundant_work)

    if count_granularity == CountGranularity.WORKGROUP:
        return ct_disregard_local
    elif count_granularity == CountGranularity.SUBGROUP:
        # {{{ compute workgroup_size

        from loopy.symbolic import aff_to_expr
        _, local_size = knl.get_grid_size_upper_bounds(callables_table)
        workgroup_size = 1
        if local_size:
            for size in local_size:
                if size.n_piece() != 1:
                    raise LoopyError("Workgroup size found to be genuinely "
                        "piecewise defined, which is not allowed in stats gathering")

                (valid_set, aff), = size.get_pieces()

                assert ((valid_set.n_basic_set() == 1)
                        and (valid_set.get_basic_sets()[0].is_universe()))

                s = aff_to_expr(aff)
                if not isinstance(s, int):
                    raise LoopyError("Cannot count insn with %s granularity, "
                                     "work-group size is not integer: %s"
                                     % (CountGranularity.SUBGROUP, local_size))
                workgroup_size *= s

        # }}}

        warn_with_kernel(knl, "insn_count_subgroups_upper_bound",
                "get_insn_count: when counting instruction %s with "
                "count_granularity=%s, using upper bound for work-group size "
                "(%d work-items) to compute sub-groups per work-group. When "
                "multiple device programs present, actual sub-group count may be "
                "lower." % (insn_id, CountGranularity.SUBGROUP, workgroup_size))

        from pytools import div_ceil
        return ct_disregard_local*div_ceil(workgroup_size, subgroup_size)

    else:
        # this should not happen since this is enforced in Op/MemAccess
        raise ValueError("get_insn_count: count_granularity '%s' is"
                "not allowed. count_granularity options: %s"
                % (count_granularity, CountGranularity.ALL+[None]))

# }}}


# {{{ get_op_map

<<<<<<< HEAD
def get_op_map_for_single_kernel(knl, callables_table,
        numpy_types=True, count_redundant_work=False,
        count_within_subscripts=True, subgroup_size=None):

    if not knl.options.ignore_boostable_into:
        raise LoopyError("Kernel '%s': Using operation counting requires the option "
                "ignore_boostable_into to be set." % knl.name)

    subgroup_size = _process_subgroup_size(knl, subgroup_size)

    op_map = ToCountMap()
    op_counter = ExpressionOpCounter(knl, callables_table,
            count_within_subscripts)
=======
def _get_op_map_for_single_kernel(knl, callables_table,
        count_redundant_work,
        count_within_subscripts, subgroup_size):

    subgroup_size = _process_subgroup_size(knl, subgroup_size)

    kernel_rec = partial(_get_op_map_for_single_kernel,
            callables_table=callables_table,
            count_redundant_work=count_redundant_work,
            count_within_subscripts=count_within_subscripts,
            subgroup_size=subgroup_size)

    op_counter = ExpressionOpCounter(knl, callables_table, kernel_rec,
            count_within_subscripts)
    op_map = op_counter.new_zero_poly_map()
>>>>>>> b04cecfd

    from loopy.kernel.instruction import (
            CallInstruction, CInstruction, Assignment,
            NoOpInstruction, BarrierInstruction)

    for insn in knl.instructions:
        if isinstance(insn, (CallInstruction, CInstruction, Assignment)):
<<<<<<< HEAD
            ops = op_counter(insn.assignee) + op_counter(insn.expression)
            for key, val in six.iteritems(ops.count_map):
                op_map = (
                        op_map
                        + ToCountMap({key: val})
                        * _get_insn_count(knl, callables_table, insn.id,
                            subgroup_size, count_redundant_work,
                            key.count_granularity))
=======
            ops = op_counter(insn.assignees) + op_counter(insn.expression)
            for key, val in ops.count_map.items():
                count = _get_insn_count(knl, callables_table, insn.id,
                            subgroup_size, count_redundant_work,
                            key.count_granularity)
                op_map = op_map + ToCountMap({key: val}) * count
>>>>>>> b04cecfd

        elif isinstance(insn, (NoOpInstruction, BarrierInstruction)):
            pass
        else:
            raise NotImplementedError("unexpected instruction item type: '%s'"
                    % type(insn).__name__)

<<<<<<< HEAD
    if numpy_types:
        return ToCountMap(
                    init_dict=dict(
                        (Op(
                            dtype=op.dtype.numpy_dtype,
                            name=op.name,
                            count_granularity=op.count_granularity),
                        ct)
                        for op, ct in six.iteritems(op_map.count_map)),
                    val_type=op_map.val_type
                    )
    else:
        return op_map


def get_op_map(program, numpy_types=True, count_redundant_work=False,
               count_within_subscripts=True, subgroup_size=None):
=======
    return op_map


def get_op_map(program, numpy_types=True, count_redundant_work=False,
               count_within_subscripts=True, subgroup_size=None,
               entrypoint=None):
>>>>>>> b04cecfd

    """Count the number of operations in a loopy kernel.

    :arg knl: A :class:`loopy.LoopKernel` whose operations are to be counted.

    :arg count_redundant_work: Based on usage of hardware axes or other
        specifics, a kernel may perform work redundantly. This :class:`bool`
        flag indicates whether this work should be included in the count.
        (Likely desirable for performance modeling, but undesirable for code
        optimization.)

    :arg count_within_subscripts: A :class:`bool` specifying whether to
        count operations inside array indices.

    :arg subgroup_size: (currently unused) An :class:`int`, :class:`str`
        ``"guess"``, or *None* that specifies the sub-group size. An OpenCL
        sub-group is an implementation-dependent grouping of work-items within
        a work-group, analagous to an NVIDIA CUDA warp. subgroup_size is used,
        e.g., when counting a :class:`MemAccess` whose count_granularity
        specifies that it should only be counted once per sub-group. If set to
        *None* an attempt to find the sub-group size using the device will be
        made, if this fails an error will be raised. If a :class:`str`
        ``"guess"`` is passed as the subgroup_size, get_mem_access_map will
        attempt to find the sub-group size using the device and, if
        unsuccessful, will make a wild guess.

    :return: A :class:`ToCountMap` of **{** :class:`Op` **:**
        :class:`islpy.PwQPolynomial` **}**.

        - The :class:`Op` specifies the characteristics of the arithmetic
          operation.

        - The :class:`islpy.PwQPolynomial` holds the number of operations of
          the kind specified in the key (in terms of the
          :class:`loopy.LoopKernel` parameter *inames*).

    Example usage::

        # (first create loopy kernel and specify array data types)

        op_map = get_op_map(knl)
        params = {"n": 512, "m": 256, "l": 128}
        f32add = op_map[Op(np.float32,
                           "add",
                           count_granularity=CountGranularity.WORKITEM)
                       ].eval_with_dict(params)
        f32mul = op_map[Op(np.float32,
                           "mul",
                           count_granularity=CountGranularity.WORKITEM)
                       ].eval_with_dict(params)

        # (now use these counts to, e.g., predict performance)

    """

<<<<<<< HEAD
    if isinstance(program, LoopKernel):
        program = make_program(program)

    from loopy.preprocess import preprocess_program, infer_unknown_types
    program = infer_unknown_types(program, expect_completion=True)
    program = preprocess_program(program)

    op_map = ToCountMap()

    callables_count = (
                program.callables_table.callables_count)

    for func_id, in_knl_callable in program.callables_table.items():
        if isinstance(in_knl_callable, CallableKernel):
            knl = in_knl_callable.subkernel
            knl_op_map = get_op_map_for_single_kernel(knl,
                    program.callables_table, numpy_types, count_redundant_work,
                    count_within_subscripts, subgroup_size)

            for i in range(callables_count[func_id]):
                op_map += knl_op_map
        elif isinstance(in_knl_callable, ScalarCallable):
            pass
        else:
            raise NotImplementedError("Unknown callabke types %s." % (
                type(in_knl_callable).__name__))

    return op_map
=======
    if entrypoint is None:
        if len(program.entrypoints) > 1:
            raise LoopyError("Must provide entrypoint")

        entrypoint = list(program.entrypoints)[0]

    assert entrypoint in program.entrypoints

    from loopy.preprocess import preprocess_program, infer_unknown_types
    program = preprocess_program(program)

    # Ordering restriction: preprocess might insert arguments to
    # make strides valid. Those also need to go through type inference.
    program = infer_unknown_types(program, expect_completion=True)

    if numpy_types is not None:
        from warnings import warn
        warn("numpy_types is being ignored and will be removed in 2020.",
                DeprecationWarning, stacklevel=2)

    return _get_op_map_for_single_kernel(
            program[entrypoint], program.callables_table,
            count_redundant_work=count_redundant_work,
            count_within_subscripts=count_within_subscripts,
            subgroup_size=subgroup_size)
>>>>>>> b04cecfd

# }}}


# {{{ subgoup size finding

def _find_subgroup_size_for_knl(knl):
    from loopy.target.pyopencl import PyOpenCLTarget
    if isinstance(knl.target, PyOpenCLTarget) and knl.target.device is not None:
        from pyopencl.characterize import get_simd_group_size
        subgroup_size_guess = get_simd_group_size(knl.target.device, None)
        warn_with_kernel(knl, "getting_subgroup_size_from_device",
                         "Device: %s. Using sub-group size given by "
                         "pyopencl.characterize.get_simd_group_size(): %s"
                         % (knl.target.device, subgroup_size_guess))
        return subgroup_size_guess
    else:
        return None


@memoize_method
def _process_subgroup_size(knl, subgroup_size_requested):

    if isinstance(subgroup_size_requested, int):
        return subgroup_size_requested
    else:
        # try to find subgroup_size
        subgroup_size_guess = _find_subgroup_size_for_knl(knl)

        if subgroup_size_requested is None:
            if subgroup_size_guess is None:
                # "guess" was not passed and either no target device found
                # or get_simd_group_size returned None
                raise ValueError("No sub-group size passed, no target device found. "
                                 "Either (1) pass integer value for subgroup_size, "
                                 "(2) ensure that kernel.target is PyOpenClTarget "
                                 "and kernel.target.device is set, or (3) pass "
                                 "subgroup_size='guess' and hope for the best.")
            else:
                return subgroup_size_guess

        elif subgroup_size_requested == "guess":
            if subgroup_size_guess is None:
                # unable to get subgroup_size from device, so guess
                subgroup_size_guess = 32
                warn_with_kernel(knl, "get_x_map_guessing_subgroup_size",
                                 "'guess' sub-group size passed, no target device "
                                 "found, wildly guessing that sub-group size is %d."
                                 % (subgroup_size_guess))
                return subgroup_size_guess
            else:
                return subgroup_size_guess
        else:
            raise ValueError("Invalid value for subgroup_size: %s. subgroup_size "
                             "must be integer, 'guess', or, if you're feeling "
                             "lucky, None." % (subgroup_size_requested))

# }}}


# {{{ get_mem_access_map

<<<<<<< HEAD
def get_mem_access_map_for_single_kernel(knl, callables_table,
        numpy_types=True, count_redundant_work=False, subgroup_size=None):

    if not knl.options.ignore_boostable_into:
        raise LoopyError("Kernel '%s': Using operation counting requires the option "
                "ignore_boostable_into to be set." % knl.name)

    subgroup_size = _process_subgroup_size(knl, subgroup_size)

    access_map = ToCountMap()
    access_counter_g = GlobalMemAccessCounter(knl, callables_table)
    access_counter_l = LocalMemAccessCounter(knl, callables_table)
=======
def _get_mem_access_map_for_single_kernel(knl, callables_table,
        count_redundant_work, subgroup_size):

    subgroup_size = _process_subgroup_size(knl, subgroup_size)

    kernel_rec = partial(_get_mem_access_map_for_single_kernel,
            callables_table=callables_table,
            count_redundant_work=count_redundant_work,
            subgroup_size=subgroup_size)

    access_counter_g = GlobalMemAccessCounter(
            knl, callables_table, kernel_rec)
    access_counter_l = LocalMemAccessCounter(
            knl, callables_table, kernel_rec)
    access_map = access_counter_g.new_zero_poly_map()
>>>>>>> b04cecfd

    from loopy.kernel.instruction import (
            CallInstruction, CInstruction, Assignment,
            NoOpInstruction, BarrierInstruction)

    for insn in knl.instructions:
        if isinstance(insn, (CallInstruction, CInstruction, Assignment)):
<<<<<<< HEAD
            access_expr = (
                    access_counter_g(insn.expression)
                    + access_counter_l(insn.expression)
                    ).with_set_attributes(direction="load")

            access_assignee = (
                    access_counter_g(insn.assignee)
                    + access_counter_l(insn.assignee)
                    ).with_set_attributes(direction="store")

            for key, val in six.iteritems(access_expr.count_map):

                access_map = (
                        access_map
                        + ToCountMap({key: val})
                        * _get_insn_count(knl, callables_table, insn.id,
                            subgroup_size, count_redundant_work,
                            key.count_granularity))

            for key, val in six.iteritems(access_assignee.count_map):

                access_map = (
                        access_map
                        + ToCountMap({key: val})
                        * _get_insn_count(knl, callables_table, insn.id,
                            subgroup_size, count_redundant_work,
                            key.count_granularity))

        elif isinstance(insn, (NoOpInstruction, BarrierInstruction)):
            pass
=======
            insn_access_map = (
                        access_counter_g(insn.expression)
                        + access_counter_l(insn.expression)
                        ).with_set_attributes(direction="load")
            for assignee in insn.assignees:
                insn_access_map = insn_access_map + (
                        access_counter_g(assignee)
                        + access_counter_l(assignee)
                        ).with_set_attributes(direction="store")

            for key, val in insn_access_map.count_map.items():
                count = _get_insn_count(knl, callables_table, insn.id,
                            subgroup_size, count_redundant_work,
                            key.count_granularity)
                access_map = access_map + ToCountMap({key: val}) * count

        elif isinstance(insn, (NoOpInstruction, BarrierInstruction)):
            pass

>>>>>>> b04cecfd
        else:
            raise NotImplementedError("unexpected instruction item type: '%s'"
                    % type(insn).__name__)

<<<<<<< HEAD
    if numpy_types:
        return ToCountMap(
                    init_dict=dict(
                        (MemAccess(
                            mtype=mem_access.mtype,
                            dtype=mem_access.dtype.numpy_dtype,
                            lid_strides=mem_access.lid_strides,
                            gid_strides=mem_access.gid_strides,
                            direction=mem_access.direction,
                            variable=mem_access.variable,
                            variable_tag=mem_access.variable_tag,
                            count_granularity=mem_access.count_granularity),
                        ct)
                        for mem_access, ct in six.iteritems(access_map.count_map)),
                    val_type=access_map.val_type
                    )
    else:
        return access_map


def get_mem_access_map(program, numpy_types=True, count_redundant_work=False,
                       subgroup_size=None):
=======
    return access_map


def get_mem_access_map(program, numpy_types=None, count_redundant_work=False,
                       subgroup_size=None, entrypoint=None):
>>>>>>> b04cecfd
    """Count the number of memory accesses in a loopy kernel.

    :arg knl: A :class:`loopy.LoopKernel` whose memory accesses are to be
        counted.

    :arg count_redundant_work: Based on usage of hardware axes or other
        specifics, a kernel may perform work redundantly. This :class:`bool`
        flag indicates whether this work should be included in the count.
        (Likely desirable for performance modeling, but undesirable for
        code optimization.)

    :arg subgroup_size: An :class:`int`, :class:`str` ``"guess"``, or
        *None* that specifies the sub-group size. An OpenCL sub-group is an
        implementation-dependent grouping of work-items within a work-group,
        analagous to an NVIDIA CUDA warp. subgroup_size is used, e.g., when
        counting a :class:`MemAccess` whose count_granularity specifies that it
        should only be counted once per sub-group. If set to *None* an attempt
        to find the sub-group size using the device will be made, if this fails
        an error will be raised. If a :class:`str` ``"guess"`` is passed as
        the subgroup_size, get_mem_access_map will attempt to find the
        sub-group size using the device and, if unsuccessful, will make a wild
        guess.

    :return: A :class:`ToCountMap` of **{** :class:`MemAccess` **:**
        :class:`islpy.PwQPolynomial` **}**.

        - The :class:`MemAccess` specifies the characteristics of the memory
          access.

        - The :class:`islpy.PwQPolynomial` holds the number of memory accesses
          with the characteristics specified in the key (in terms of the
          :class:`loopy.LoopKernel` *inames*).

    Example usage::

        # (first create loopy kernel and specify array data types)

        params = {"n": 512, "m": 256, "l": 128}
        mem_map = get_mem_access_map(knl)

        f32_s1_g_ld_a = mem_map[MemAccess(
                                    mtype="global",
                                    dtype=np.float32,
                                    lid_strides={0: 1},
                                    gid_strides={0: 256},
                                    direction="load",
                                    variable="a",
                                    count_granularity=CountGranularity.WORKITEM)
                               ].eval_with_dict(params)
        f32_s1_g_st_a = mem_map[MemAccess(
                                    mtype="global",
                                    dtype=np.float32,
                                    lid_strides={0: 1},
                                    gid_strides={0: 256},
                                    direction="store",
                                    variable="a",
                                    count_granularity=CountGranularity.WORKITEM)
                               ].eval_with_dict(params)
        f32_s1_l_ld_x = mem_map[MemAccess(
                                    mtype="local",
                                    dtype=np.float32,
                                    lid_strides={0: 1},
                                    gid_strides={0: 256},
                                    direction="load",
                                    variable="x",
                                    count_granularity=CountGranularity.WORKITEM)
                               ].eval_with_dict(params)
        f32_s1_l_st_x = mem_map[MemAccess(
                                    mtype="local",
                                    dtype=np.float32,
                                    lid_strides={0: 1},
                                    gid_strides={0: 256},
                                    direction="store",
                                    variable="x",
                                    count_granularity=CountGranularity.WORKITEM)
                               ].eval_with_dict(params)

        # (now use these counts to, e.g., predict performance)

    """
    from loopy.preprocess import preprocess_program, infer_unknown_types

<<<<<<< HEAD
    program = infer_unknown_types(program, expect_completion=True)
    program = preprocess_program(program)

    access_map = ToCountMap()

    callables_count = program.callables_table.callables_count

    for func_id, in_knl_callable in program.callables_table.items():
        if isinstance(in_knl_callable, CallableKernel):
            knl = in_knl_callable.subkernel
            knl_access_map = get_mem_access_map_for_single_kernel(knl,
                        program.callables_table, numpy_types,
                        count_redundant_work, subgroup_size)

            # FIXME: didn't see any easy way to multiply
            for i in range(callables_count[func_id]):
                access_map += knl_access_map
        elif isinstance(in_knl_callable, ScalarCallable):
            pass
        else:
            raise NotImplementedError("Unknown callabke types %s." % (
                type(in_knl_callable).__name__))

    return access_map
=======
    if entrypoint is None:
        if len(program.entrypoints) > 1:
            raise LoopyError("Must provide entrypoint")

        entrypoint = list(program.entrypoints)[0]

    assert entrypoint in program.entrypoints

    from loopy.preprocess import preprocess_program, infer_unknown_types

    program = preprocess_program(program)
    # Ordering restriction: preprocess might insert arguments to
    # make strides valid. Those also need to go through type inference.
    program = infer_unknown_types(program, expect_completion=True)

    if numpy_types is not None:
        from warnings import warn
        warn("numpy_types is being ignored and will be removed in 2020.",
                DeprecationWarning, stacklevel=2)

    return _get_mem_access_map_for_single_kernel(
            program[entrypoint], program.callables_table,
            count_redundant_work=count_redundant_work,
            subgroup_size=subgroup_size)
>>>>>>> b04cecfd

# }}}


# {{{ get_synchronization_map

<<<<<<< HEAD
def get_synchronization_map_for_single_kernel(knl, callables_table,
        subgroup_size=None):
=======
def _get_synchronization_map_for_single_kernel(knl, callables_table,
        subgroup_size=None):

    knl = lp.get_one_linearized_kernel(knl, callables_table)

    from loopy.schedule import (EnterLoop, LeaveLoop, Barrier,
            CallKernel, ReturnFromKernel, RunInstruction)

    kernel_rec = partial(_get_synchronization_map_for_single_kernel,
            callables_table=callables_table,
            subgroup_size=subgroup_size)

    sync_counter = CounterBase(knl, callables_table, kernel_rec)
    sync_map = sync_counter.new_zero_poly_map()

    iname_list = []

    for sched_item in knl.schedule:
        if isinstance(sched_item, EnterLoop):
            if sched_item.iname:  # (if not empty)
                iname_list.append(sched_item.iname)
        elif isinstance(sched_item, LeaveLoop):
            if sched_item.iname:  # (if not empty)
                iname_list.pop()

        elif isinstance(sched_item, Barrier):
            sync_map = sync_map + ToCountMap(
                    {Sync(
                        "barrier_%s" % sched_item.synchronization_kind,
                        knl.name): count_inames_domain(knl, frozenset(iname_list))})

        elif isinstance(sched_item, RunInstruction):
            pass

        elif isinstance(sched_item, CallKernel):
            sync_map = sync_map + ToCountMap(
                    {Sync("kernel_launch", knl.name):
                        count_inames_domain(knl, frozenset(iname_list))})

        elif isinstance(sched_item, ReturnFromKernel):
            pass

        else:
            raise LoopyError("unexpected schedule item: %s"
                    % type(sched_item).__name__)

    return sync_map
>>>>>>> b04cecfd


def get_synchronization_map(program, subgroup_size=None, entrypoint=None):
    """Count the number of synchronization events each work-item encounters in
    a loopy kernel.

    :arg knl: A :class:`loopy.LoopKernel` whose barriers are to be counted.

    :arg subgroup_size: (currently unused) An :class:`int`, :class:`str`
        ``"guess"``, or *None* that specifies the sub-group size. An OpenCL
        sub-group is an implementation-dependent grouping of work-items within
        a work-group, analagous to an NVIDIA CUDA warp. subgroup_size is used,
        e.g., when counting a :class:`MemAccess` whose count_granularity
        specifies that it should only be counted once per sub-group. If set to
        *None* an attempt to find the sub-group size using the device will be
        made, if this fails an error will be raised. If a :class:`str`
        ``"guess"`` is passed as the subgroup_size, get_mem_access_map will
        attempt to find the sub-group size using the device and, if
        unsuccessful, will make a wild guess.

    :return: A dictionary mapping each type of synchronization event to an
        :class:`islpy.PwQPolynomial` holding the number of events per
        work-item.

        Possible keys include ``barrier_local``, ``barrier_global``
        (if supported by the target) and ``kernel_launch``.

    Example usage::

        # (first create loopy kernel and specify array data types)

        sync_map = get_synchronization_map(knl)
        params = {"n": 512, "m": 256, "l": 128}
        barrier_ct = sync_map["barrier_local"].eval_with_dict(params)

        # (now use this count to, e.g., predict performance)

    """
    if entrypoint is None:
        if len(program.entrypoints) > 1:
            raise LoopyError("Must provide entrypoint")

<<<<<<< HEAD
    if not knl.options.ignore_boostable_into:
        raise LoopyError("Kernel '%s': Using operation counting requires the option "
                "ignore_boostable_into to be set." % knl.name)

    from loopy.schedule import (EnterLoop, LeaveLoop, Barrier,
            CallKernel, ReturnFromKernel, RunInstruction)
    from operator import mul
    knl = lp.get_one_scheduled_kernel(knl, callables_table)
    iname_list = []

    result = ToCountMap()

    one = isl.PwQPolynomial('{ 1 }')

    def get_count_poly(iname_list):
        if iname_list:  # (if iname_list is not empty)
            ct = (count(knl, (
                            knl.get_inames_domain(iname_list).
                            project_out_except(iname_list, [dim_type.set])
                            )), )
            return reduce(mul, ct)
        else:
            return one

    for sched_item in knl.schedule:
        if isinstance(sched_item, EnterLoop):
            if sched_item.iname:  # (if not empty)
                iname_list.append(sched_item.iname)
        elif isinstance(sched_item, LeaveLoop):
            if sched_item.iname:  # (if not empty)
                iname_list.pop()

        elif isinstance(sched_item, Barrier):
            result = result + ToCountMap({"barrier_%s" %
                                          sched_item.synchronization_kind:
                                          get_count_poly(iname_list)})
=======
        entrypoint = list(program.entrypoints)[0]
>>>>>>> b04cecfd

    assert entrypoint in program.entrypoints
    from loopy.preprocess import preprocess_program, infer_unknown_types

    program = preprocess_program(program)
    # Ordering restriction: preprocess might insert arguments to
    # make strides valid. Those also need to go through type inference.
    program = infer_unknown_types(program, expect_completion=True)

    return _get_synchronization_map_for_single_kernel(
            program[entrypoint], program.callables_table,
            subgroup_size=subgroup_size)


def get_synchronization_map(program, subgroup_size=None):

    from loopy.preprocess import preprocess_program, infer_unknown_types

    program = infer_unknown_types(program, expect_completion=True)
    program = preprocess_program(program)

    sync_map = ToCountMap()
    callables_count = program.callables_table.callables_count

    for func_id, in_knl_callable in program.callables_table.items():
        if isinstance(in_knl_callable, CallableKernel):
            knl = in_knl_callable.subkernel
            knl_sync_map = get_synchronization_map_for_single_kernel(knl,
                    program.callables_table, subgroup_size)

            # FIXME: didn't see any easy way to multiply
            for i in range(callables_count[func_id]):
                sync_map += knl_sync_map
        elif isinstance(in_knl_callable, ScalarCallable):
            pass
        else:
            raise NotImplementedError("Unknown callabke types %s." % (
                type(in_knl_callable).__name__))

    return sync_map

# }}}


# {{{ gather_access_footprints

<<<<<<< HEAD
def gather_access_footprints_for_single_kernel(kernel, ignore_uncountable=False):
    """Return a dictionary mapping ``(var_name, direction)`` to
    :class:`islpy.Set` instances capturing which indices of each the array
    *var_name* are read/written (where *direction* is either ``read`` or
    ``write``.

    :arg ignore_uncountable: If *False*, an error will be raised for accesses
        on which the footprint cannot be determined (e.g. data-dependent or
        nonlinear indices)
    """

=======
def _gather_access_footprints_for_single_kernel(kernel, ignore_uncountable):
>>>>>>> b04cecfd
    write_footprints = []
    read_footprints = []

    for insn in kernel.instructions:
        if not isinstance(insn, MultiAssignmentBase):
            warn_with_kernel(kernel, "count_non_assignment",
                    "Non-assignment instruction encountered in "
                    "gather_access_footprints, not counted")
            continue

        insn_inames = kernel.insn_inames(insn)
        inames_domain = kernel.get_inames_domain(insn_inames)
        domain = (inames_domain.project_out_except(insn_inames,
                                                   [dim_type.set]))

        afg = AccessFootprintGatherer(kernel, domain,
                ignore_uncountable=ignore_uncountable)

        for assignee in insn.assignees:
            write_footprints.append(afg(insn.assignees))
        read_footprints.append(afg(insn.expression))

    return write_footprints, read_footprints


<<<<<<< HEAD
def gather_access_footprints(program, ignore_uncountable=False):
=======
def gather_access_footprints(program, ignore_uncountable=False, entrypoint=None):
    """Return a dictionary mapping ``(var_name, direction)`` to
    :class:`islpy.Set` instances capturing which indices of each the array
    *var_name* are read/written (where *direction* is either ``read`` or
    ``write``.

    :arg ignore_uncountable: If *False*, an error will be raised for accesses
        on which the footprint cannot be determined (e.g. data-dependent or
        nonlinear indices)
    """

    if entrypoint is None:
        if len(program.entrypoints) > 1:
            raise LoopyError("Must provide entrypoint")

        entrypoint = list(program.entrypoints)[0]

    assert entrypoint in program.entrypoints

>>>>>>> b04cecfd
    # FIMXE: works only for one callable kernel till now.
    if len([in_knl_callable for in_knl_callable in
        program.callables_table.values() if isinstance(in_knl_callable,
            CallableKernel)]) != 1:
        raise NotImplementedError("Currently only supported for program with "
            "only one CallableKernel.")

    from loopy.preprocess import preprocess_program, infer_unknown_types

<<<<<<< HEAD
    program = infer_unknown_types(program, expect_completion=True)
    program = preprocess_program(program)
=======
    program = preprocess_program(program)
    # Ordering restriction: preprocess might insert arguments to
    # make strides valid. Those also need to go through type inference.
    program = infer_unknown_types(program, expect_completion=True)
>>>>>>> b04cecfd

    write_footprints = []
    read_footprints = []

<<<<<<< HEAD
    callables_count = program.callables_table.callables_count

    for func_id, in_knl_callable in program.callables_table.items():
        if isinstance(in_knl_callable, CallableKernel):
            knl = in_knl_callable.subkernel
            knl_write_footprints, knl_read_footprints = (
                    gather_access_footprints_for_single_kernel(knl,
                        ignore_uncountable))

            # FIXME: didn't see any easy way to multiply
            for i in range(callables_count[func_id]):
                write_footprints.extend(knl_write_footprints)
                read_footprints.extend(knl_read_footprints)

        elif isinstance(in_knl_callable, ScalarCallable):
            pass
        else:
            raise NotImplementedError("Unknown callabke types %s." % (
                type(in_knl_callable).__name__))
=======
    write_footprints, read_footprints = _gather_access_footprints_for_single_kernel(
            program[entrypoint], ignore_uncountable)
>>>>>>> b04cecfd

    write_footprints = AccessFootprintGatherer.combine(write_footprints)
    read_footprints = AccessFootprintGatherer.combine(read_footprints)

    result = {}

    for vname, footprint in write_footprints.items():
        result[(vname, "write")] = footprint

    for vname, footprint in read_footprints.items():
        result[(vname, "read")] = footprint

    return result


def gather_access_footprint_bytes(program, ignore_uncountable=False):
    """Return a dictionary mapping ``(var_name, direction)`` to
    :class:`islpy.PwQPolynomial` instances capturing the number of bytes  are
    read/written (where *direction* is either ``read`` or ``write`` on array
    *var_name*

    :arg ignore_uncountable: If *True*, an error will be raised for accesses on
        which the footprint cannot be determined (e.g. data-dependent or
        nonlinear indices)
    """

    from loopy.preprocess import preprocess_program, infer_unknown_types
    kernel = infer_unknown_types(program, expect_completion=True)

    from loopy.kernel import KernelState
    if kernel.state < KernelState.PREPROCESSED:
        kernel = preprocess_program(program)

    result = {}
    fp = gather_access_footprints(kernel,
                                  ignore_uncountable=ignore_uncountable)

    for key, var_fp in fp.items():
        vname, direction = key

        var_descr = kernel.get_var_descriptor(vname)
        bytes_transferred = (
                int(var_descr.dtype.numpy_dtype.itemsize)
                * count(kernel, var_fp))
        if key in result:
            result[key] += bytes_transferred
        else:
            result[key] = bytes_transferred

    return result

# }}}

# vim: foldmethod=marker<|MERGE_RESOLUTION|>--- conflicted
+++ resolved
@@ -33,17 +33,10 @@
         MultiAssignmentBase, TemporaryVariable, AddressSpace)
 from loopy.diagnostic import warn_with_kernel, LoopyError
 from loopy.symbolic import CoefficientCollector
-<<<<<<< HEAD
-from pytools import Record, memoize_method
-from loopy.kernel.function_interface import ScalarCallable, CallableKernel
-from loopy.kernel import LoopKernel
-from loopy.program import make_program
-=======
 from pytools import ImmutableRecord, memoize_method
 from loopy.kernel.function_interface import CallableKernel
 from loopy.translation_unit import TranslationUnit
 from functools import partial
->>>>>>> b04cecfd
 
 
 __doc__ = """
@@ -71,15 +64,6 @@
 """
 
 
-<<<<<<< HEAD
-# FIXME: this is broken for the callable kernel design.
-# - The variable name, what if multiple kernels use the same name?(needs a
-# different MemAccessInfo)
-# - We should also add the cumulative effect on the arguments of callee kernels
-# into the caller kernel
-# - Make changes to MemAccessInfo to include the effect of several kernels.
-# - Renovate `count`.
-=======
 # FIXME:
 # - The SUBGROUP granularity is completely broken if the root kernel
 #   contains the grid and the operations get counted in the callee.
@@ -103,7 +87,6 @@
     space = space.insert_dims(dim_type.out, 0, 1)
     return isl.PwQPolynomial.zero(space)
 
->>>>>>> b04cecfd
 
 # {{{ GuardedPwQPolynomial
 
@@ -860,13 +843,6 @@
 # {{{ CounterBase
 
 class CounterBase(CombineMapper):
-<<<<<<< HEAD
-    def __init__(self, knl, callables_table):
-        self.knl = knl
-        self.callables_table = callables_table
-        from loopy.type_inference import TypeInferenceMapper
-        self.type_inf = TypeInferenceMapper(knl, callables_table)
-=======
     def __init__(self, knl, callables_table, kernel_rec):
         self.knl = knl
         self.callables_table = callables_table
@@ -887,7 +863,6 @@
 
     def new_zero_poly_map(self):
         return self.new_poly_map({})
->>>>>>> b04cecfd
 
     def combine(self, values):
         return sum(values)
@@ -969,14 +944,6 @@
 # {{{ ExpressionOpCounter
 
 class ExpressionOpCounter(CounterBase):
-<<<<<<< HEAD
-    def __init__(self, knl, callables_table, count_within_subscripts=True):
-        self.knl = knl
-        self.callables_table = callables_table
-        self.count_within_subscripts = count_within_subscripts
-        from loopy.type_inference import TypeInferenceMapper
-        self.type_inf = TypeInferenceMapper(knl, callables_table)
-=======
     def __init__(self, knl, callables_table, kernel_rec,
             count_within_subscripts=True):
         super().__init__(
@@ -984,7 +951,6 @@
         self.count_within_subscripts = count_within_subscripts
 
     arithmetic_count_granularity = CountGranularity.SUBGROUP
->>>>>>> b04cecfd
 
     def combine(self, values):
         return sum(values)
@@ -997,19 +963,6 @@
 
     def map_call(self, expr):
         from loopy.symbolic import ResolvedFunction
-<<<<<<< HEAD
-        if isinstance(expr.function, ResolvedFunction):
-            function_identifier = self.callables_table[
-                    expr.function.name].name
-        else:
-            function_identifier = expr.function.name
-
-        return ToCountMap(
-                    {Op(dtype=self.type_inf(expr),
-                        name='func:'+function_identifier,
-                        count_granularity=CountGranularity.SUBGROUP): 1}
-                    ) + self.rec(expr.parameters)
-=======
         assert isinstance(expr.function, ResolvedFunction)
         clbl = self.callables_table[expr.function.name]
 
@@ -1023,7 +976,6 @@
                         ) + self.rec(expr.parameters)
         else:
             return super().map_call(expr)
->>>>>>> b04cecfd
 
     def map_subscript(self, expr):
         if self.count_within_subscripts:
@@ -1483,24 +1435,12 @@
 
 
 def count(kernel, set, space=None):
-<<<<<<< HEAD
-    from loopy.program import Program
-    if isinstance(kernel, Program):
-        if len([in_knl_callable for in_knl_callable in
-            kernel.callables_table.values() if isinstance(in_knl_callable,
-                CallableKernel)]) != 1:
-            raise NotImplementedError("Currently only supported for program with "
-                "only one CallableKernel.")
-
-        kernel = kernel.root_kernel
-=======
     if isinstance(kernel, TranslationUnit):
         kernel_names = [i for i, clbl in kernel.callables_table.items()
                 if isinstance(clbl, CallableKernel)]
         if len(kernel_names) > 1:
             raise LoopyError()
         return count(kernel[kernel_names[0]], set, space)
->>>>>>> b04cecfd
 
     try:
         if space is not None:
@@ -1600,12 +1540,7 @@
     return add_assumptions_guard(kernel, total_count)
 
 
-<<<<<<< HEAD
-def get_unused_hw_axes_factor(knl, callables_table, insn,
-        disregard_local_axes, space=None):
-=======
 def get_unused_hw_axes_factor(knl, callables_table, insn, disregard_local_axes):
->>>>>>> b04cecfd
     # FIXME: Multi-kernel support
     gsize, lsize = knl.get_grid_size_upper_bounds(callables_table)
 
@@ -1645,29 +1580,16 @@
     return add_assumptions_guard(knl, result)
 
 
-<<<<<<< HEAD
-def count_insn_runs(knl, callables_table, insn, count_redundant_work,
-        disregard_local_axes=False):
-=======
 def count_inames_domain(knl, inames):
     space = get_kernel_parameter_space(knl)
     if not inames:
         return add_assumptions_guard(knl,
                 get_kernel_zero_pwqpolynomial(knl) + 1)
->>>>>>> b04cecfd
 
     inames_domain = knl.get_inames_domain(inames)
     domain = inames_domain.project_out_except(inames, [dim_type.set])
     return count(knl, domain, space=space)
 
-<<<<<<< HEAD
-    if disregard_local_axes:
-        from loopy.kernel.data import LocalIndexTag
-        insn_inames = frozenset(
-            [iname for iname in insn_inames
-             if not knl.iname_tags_of_type(iname, LocalIndexTag)])
-=======
->>>>>>> b04cecfd
 
 def count_insn_runs(knl, callables_table, insn, count_redundant_work,
         disregard_local_axes=False):
@@ -1684,20 +1606,12 @@
 
     if count_redundant_work:
         unused_fac = get_unused_hw_axes_factor(knl, callables_table,
-<<<<<<< HEAD
-                insn, disregard_local_axes=disregard_local_axes, space=space)
-=======
                 insn, disregard_local_axes=disregard_local_axes)
->>>>>>> b04cecfd
         return c * unused_fac
     else:
         return c
 
 
-<<<<<<< HEAD
-@memoize_method
-=======
->>>>>>> b04cecfd
 def _get_insn_count(knl, callables_table, insn_id, subgroup_size,
         count_redundant_work, count_granularity=CountGranularity.WORKITEM):
     insn = knl.id_to_insn[insn_id]
@@ -1768,21 +1682,6 @@
 
 # {{{ get_op_map
 
-<<<<<<< HEAD
-def get_op_map_for_single_kernel(knl, callables_table,
-        numpy_types=True, count_redundant_work=False,
-        count_within_subscripts=True, subgroup_size=None):
-
-    if not knl.options.ignore_boostable_into:
-        raise LoopyError("Kernel '%s': Using operation counting requires the option "
-                "ignore_boostable_into to be set." % knl.name)
-
-    subgroup_size = _process_subgroup_size(knl, subgroup_size)
-
-    op_map = ToCountMap()
-    op_counter = ExpressionOpCounter(knl, callables_table,
-            count_within_subscripts)
-=======
 def _get_op_map_for_single_kernel(knl, callables_table,
         count_redundant_work,
         count_within_subscripts, subgroup_size):
@@ -1798,7 +1697,6 @@
     op_counter = ExpressionOpCounter(knl, callables_table, kernel_rec,
             count_within_subscripts)
     op_map = op_counter.new_zero_poly_map()
->>>>>>> b04cecfd
 
     from loopy.kernel.instruction import (
             CallInstruction, CInstruction, Assignment,
@@ -1806,23 +1704,12 @@
 
     for insn in knl.instructions:
         if isinstance(insn, (CallInstruction, CInstruction, Assignment)):
-<<<<<<< HEAD
-            ops = op_counter(insn.assignee) + op_counter(insn.expression)
-            for key, val in six.iteritems(ops.count_map):
-                op_map = (
-                        op_map
-                        + ToCountMap({key: val})
-                        * _get_insn_count(knl, callables_table, insn.id,
-                            subgroup_size, count_redundant_work,
-                            key.count_granularity))
-=======
             ops = op_counter(insn.assignees) + op_counter(insn.expression)
             for key, val in ops.count_map.items():
                 count = _get_insn_count(knl, callables_table, insn.id,
                             subgroup_size, count_redundant_work,
                             key.count_granularity)
                 op_map = op_map + ToCountMap({key: val}) * count
->>>>>>> b04cecfd
 
         elif isinstance(insn, (NoOpInstruction, BarrierInstruction)):
             pass
@@ -1830,32 +1717,12 @@
             raise NotImplementedError("unexpected instruction item type: '%s'"
                     % type(insn).__name__)
 
-<<<<<<< HEAD
-    if numpy_types:
-        return ToCountMap(
-                    init_dict=dict(
-                        (Op(
-                            dtype=op.dtype.numpy_dtype,
-                            name=op.name,
-                            count_granularity=op.count_granularity),
-                        ct)
-                        for op, ct in six.iteritems(op_map.count_map)),
-                    val_type=op_map.val_type
-                    )
-    else:
-        return op_map
-
-
-def get_op_map(program, numpy_types=True, count_redundant_work=False,
-               count_within_subscripts=True, subgroup_size=None):
-=======
     return op_map
 
 
 def get_op_map(program, numpy_types=True, count_redundant_work=False,
                count_within_subscripts=True, subgroup_size=None,
                entrypoint=None):
->>>>>>> b04cecfd
 
     """Count the number of operations in a loopy kernel.
 
@@ -1911,36 +1778,6 @@
 
     """
 
-<<<<<<< HEAD
-    if isinstance(program, LoopKernel):
-        program = make_program(program)
-
-    from loopy.preprocess import preprocess_program, infer_unknown_types
-    program = infer_unknown_types(program, expect_completion=True)
-    program = preprocess_program(program)
-
-    op_map = ToCountMap()
-
-    callables_count = (
-                program.callables_table.callables_count)
-
-    for func_id, in_knl_callable in program.callables_table.items():
-        if isinstance(in_knl_callable, CallableKernel):
-            knl = in_knl_callable.subkernel
-            knl_op_map = get_op_map_for_single_kernel(knl,
-                    program.callables_table, numpy_types, count_redundant_work,
-                    count_within_subscripts, subgroup_size)
-
-            for i in range(callables_count[func_id]):
-                op_map += knl_op_map
-        elif isinstance(in_knl_callable, ScalarCallable):
-            pass
-        else:
-            raise NotImplementedError("Unknown callabke types %s." % (
-                type(in_knl_callable).__name__))
-
-    return op_map
-=======
     if entrypoint is None:
         if len(program.entrypoints) > 1:
             raise LoopyError("Must provide entrypoint")
@@ -1966,7 +1803,6 @@
             count_redundant_work=count_redundant_work,
             count_within_subscripts=count_within_subscripts,
             subgroup_size=subgroup_size)
->>>>>>> b04cecfd
 
 # }}}
 
@@ -2029,20 +1865,6 @@
 
 # {{{ get_mem_access_map
 
-<<<<<<< HEAD
-def get_mem_access_map_for_single_kernel(knl, callables_table,
-        numpy_types=True, count_redundant_work=False, subgroup_size=None):
-
-    if not knl.options.ignore_boostable_into:
-        raise LoopyError("Kernel '%s': Using operation counting requires the option "
-                "ignore_boostable_into to be set." % knl.name)
-
-    subgroup_size = _process_subgroup_size(knl, subgroup_size)
-
-    access_map = ToCountMap()
-    access_counter_g = GlobalMemAccessCounter(knl, callables_table)
-    access_counter_l = LocalMemAccessCounter(knl, callables_table)
-=======
 def _get_mem_access_map_for_single_kernel(knl, callables_table,
         count_redundant_work, subgroup_size):
 
@@ -2058,7 +1880,6 @@
     access_counter_l = LocalMemAccessCounter(
             knl, callables_table, kernel_rec)
     access_map = access_counter_g.new_zero_poly_map()
->>>>>>> b04cecfd
 
     from loopy.kernel.instruction import (
             CallInstruction, CInstruction, Assignment,
@@ -2066,38 +1887,6 @@
 
     for insn in knl.instructions:
         if isinstance(insn, (CallInstruction, CInstruction, Assignment)):
-<<<<<<< HEAD
-            access_expr = (
-                    access_counter_g(insn.expression)
-                    + access_counter_l(insn.expression)
-                    ).with_set_attributes(direction="load")
-
-            access_assignee = (
-                    access_counter_g(insn.assignee)
-                    + access_counter_l(insn.assignee)
-                    ).with_set_attributes(direction="store")
-
-            for key, val in six.iteritems(access_expr.count_map):
-
-                access_map = (
-                        access_map
-                        + ToCountMap({key: val})
-                        * _get_insn_count(knl, callables_table, insn.id,
-                            subgroup_size, count_redundant_work,
-                            key.count_granularity))
-
-            for key, val in six.iteritems(access_assignee.count_map):
-
-                access_map = (
-                        access_map
-                        + ToCountMap({key: val})
-                        * _get_insn_count(knl, callables_table, insn.id,
-                            subgroup_size, count_redundant_work,
-                            key.count_granularity))
-
-        elif isinstance(insn, (NoOpInstruction, BarrierInstruction)):
-            pass
-=======
             insn_access_map = (
                         access_counter_g(insn.expression)
                         + access_counter_l(insn.expression)
@@ -2117,41 +1906,15 @@
         elif isinstance(insn, (NoOpInstruction, BarrierInstruction)):
             pass
 
->>>>>>> b04cecfd
         else:
             raise NotImplementedError("unexpected instruction item type: '%s'"
                     % type(insn).__name__)
 
-<<<<<<< HEAD
-    if numpy_types:
-        return ToCountMap(
-                    init_dict=dict(
-                        (MemAccess(
-                            mtype=mem_access.mtype,
-                            dtype=mem_access.dtype.numpy_dtype,
-                            lid_strides=mem_access.lid_strides,
-                            gid_strides=mem_access.gid_strides,
-                            direction=mem_access.direction,
-                            variable=mem_access.variable,
-                            variable_tag=mem_access.variable_tag,
-                            count_granularity=mem_access.count_granularity),
-                        ct)
-                        for mem_access, ct in six.iteritems(access_map.count_map)),
-                    val_type=access_map.val_type
-                    )
-    else:
-        return access_map
-
-
-def get_mem_access_map(program, numpy_types=True, count_redundant_work=False,
-                       subgroup_size=None):
-=======
     return access_map
 
 
 def get_mem_access_map(program, numpy_types=None, count_redundant_work=False,
                        subgroup_size=None, entrypoint=None):
->>>>>>> b04cecfd
     """Count the number of memory accesses in a loopy kernel.
 
     :arg knl: A :class:`loopy.LoopKernel` whose memory accesses are to be
@@ -2232,34 +1995,7 @@
         # (now use these counts to, e.g., predict performance)
 
     """
-    from loopy.preprocess import preprocess_program, infer_unknown_types
-
-<<<<<<< HEAD
-    program = infer_unknown_types(program, expect_completion=True)
-    program = preprocess_program(program)
-
-    access_map = ToCountMap()
-
-    callables_count = program.callables_table.callables_count
-
-    for func_id, in_knl_callable in program.callables_table.items():
-        if isinstance(in_knl_callable, CallableKernel):
-            knl = in_knl_callable.subkernel
-            knl_access_map = get_mem_access_map_for_single_kernel(knl,
-                        program.callables_table, numpy_types,
-                        count_redundant_work, subgroup_size)
-
-            # FIXME: didn't see any easy way to multiply
-            for i in range(callables_count[func_id]):
-                access_map += knl_access_map
-        elif isinstance(in_knl_callable, ScalarCallable):
-            pass
-        else:
-            raise NotImplementedError("Unknown callabke types %s." % (
-                type(in_knl_callable).__name__))
-
-    return access_map
-=======
+
     if entrypoint is None:
         if len(program.entrypoints) > 1:
             raise LoopyError("Must provide entrypoint")
@@ -2284,17 +2020,12 @@
             program[entrypoint], program.callables_table,
             count_redundant_work=count_redundant_work,
             subgroup_size=subgroup_size)
->>>>>>> b04cecfd
 
 # }}}
 
 
 # {{{ get_synchronization_map
 
-<<<<<<< HEAD
-def get_synchronization_map_for_single_kernel(knl, callables_table,
-        subgroup_size=None):
-=======
 def _get_synchronization_map_for_single_kernel(knl, callables_table,
         subgroup_size=None):
 
@@ -2342,7 +2073,6 @@
                     % type(sched_item).__name__)
 
     return sync_map
->>>>>>> b04cecfd
 
 
 def get_synchronization_map(program, subgroup_size=None, entrypoint=None):
@@ -2385,46 +2115,7 @@
         if len(program.entrypoints) > 1:
             raise LoopyError("Must provide entrypoint")
 
-<<<<<<< HEAD
-    if not knl.options.ignore_boostable_into:
-        raise LoopyError("Kernel '%s': Using operation counting requires the option "
-                "ignore_boostable_into to be set." % knl.name)
-
-    from loopy.schedule import (EnterLoop, LeaveLoop, Barrier,
-            CallKernel, ReturnFromKernel, RunInstruction)
-    from operator import mul
-    knl = lp.get_one_scheduled_kernel(knl, callables_table)
-    iname_list = []
-
-    result = ToCountMap()
-
-    one = isl.PwQPolynomial('{ 1 }')
-
-    def get_count_poly(iname_list):
-        if iname_list:  # (if iname_list is not empty)
-            ct = (count(knl, (
-                            knl.get_inames_domain(iname_list).
-                            project_out_except(iname_list, [dim_type.set])
-                            )), )
-            return reduce(mul, ct)
-        else:
-            return one
-
-    for sched_item in knl.schedule:
-        if isinstance(sched_item, EnterLoop):
-            if sched_item.iname:  # (if not empty)
-                iname_list.append(sched_item.iname)
-        elif isinstance(sched_item, LeaveLoop):
-            if sched_item.iname:  # (if not empty)
-                iname_list.pop()
-
-        elif isinstance(sched_item, Barrier):
-            result = result + ToCountMap({"barrier_%s" %
-                                          sched_item.synchronization_kind:
-                                          get_count_poly(iname_list)})
-=======
         entrypoint = list(program.entrypoints)[0]
->>>>>>> b04cecfd
 
     assert entrypoint in program.entrypoints
     from loopy.preprocess import preprocess_program, infer_unknown_types
@@ -2438,54 +2129,12 @@
             program[entrypoint], program.callables_table,
             subgroup_size=subgroup_size)
 
-
-def get_synchronization_map(program, subgroup_size=None):
-
-    from loopy.preprocess import preprocess_program, infer_unknown_types
-
-    program = infer_unknown_types(program, expect_completion=True)
-    program = preprocess_program(program)
-
-    sync_map = ToCountMap()
-    callables_count = program.callables_table.callables_count
-
-    for func_id, in_knl_callable in program.callables_table.items():
-        if isinstance(in_knl_callable, CallableKernel):
-            knl = in_knl_callable.subkernel
-            knl_sync_map = get_synchronization_map_for_single_kernel(knl,
-                    program.callables_table, subgroup_size)
-
-            # FIXME: didn't see any easy way to multiply
-            for i in range(callables_count[func_id]):
-                sync_map += knl_sync_map
-        elif isinstance(in_knl_callable, ScalarCallable):
-            pass
-        else:
-            raise NotImplementedError("Unknown callabke types %s." % (
-                type(in_knl_callable).__name__))
-
-    return sync_map
-
 # }}}
 
 
 # {{{ gather_access_footprints
 
-<<<<<<< HEAD
-def gather_access_footprints_for_single_kernel(kernel, ignore_uncountable=False):
-    """Return a dictionary mapping ``(var_name, direction)`` to
-    :class:`islpy.Set` instances capturing which indices of each the array
-    *var_name* are read/written (where *direction* is either ``read`` or
-    ``write``.
-
-    :arg ignore_uncountable: If *False*, an error will be raised for accesses
-        on which the footprint cannot be determined (e.g. data-dependent or
-        nonlinear indices)
-    """
-
-=======
 def _gather_access_footprints_for_single_kernel(kernel, ignore_uncountable):
->>>>>>> b04cecfd
     write_footprints = []
     read_footprints = []
 
@@ -2511,9 +2160,6 @@
     return write_footprints, read_footprints
 
 
-<<<<<<< HEAD
-def gather_access_footprints(program, ignore_uncountable=False):
-=======
 def gather_access_footprints(program, ignore_uncountable=False, entrypoint=None):
     """Return a dictionary mapping ``(var_name, direction)`` to
     :class:`islpy.Set` instances capturing which indices of each the array
@@ -2533,7 +2179,6 @@
 
     assert entrypoint in program.entrypoints
 
->>>>>>> b04cecfd
     # FIMXE: works only for one callable kernel till now.
     if len([in_knl_callable for in_knl_callable in
         program.callables_table.values() if isinstance(in_knl_callable,
@@ -2543,43 +2188,16 @@
 
     from loopy.preprocess import preprocess_program, infer_unknown_types
 
-<<<<<<< HEAD
-    program = infer_unknown_types(program, expect_completion=True)
-    program = preprocess_program(program)
-=======
     program = preprocess_program(program)
     # Ordering restriction: preprocess might insert arguments to
     # make strides valid. Those also need to go through type inference.
     program = infer_unknown_types(program, expect_completion=True)
->>>>>>> b04cecfd
 
     write_footprints = []
     read_footprints = []
 
-<<<<<<< HEAD
-    callables_count = program.callables_table.callables_count
-
-    for func_id, in_knl_callable in program.callables_table.items():
-        if isinstance(in_knl_callable, CallableKernel):
-            knl = in_knl_callable.subkernel
-            knl_write_footprints, knl_read_footprints = (
-                    gather_access_footprints_for_single_kernel(knl,
-                        ignore_uncountable))
-
-            # FIXME: didn't see any easy way to multiply
-            for i in range(callables_count[func_id]):
-                write_footprints.extend(knl_write_footprints)
-                read_footprints.extend(knl_read_footprints)
-
-        elif isinstance(in_knl_callable, ScalarCallable):
-            pass
-        else:
-            raise NotImplementedError("Unknown callabke types %s." % (
-                type(in_knl_callable).__name__))
-=======
     write_footprints, read_footprints = _gather_access_footprints_for_single_kernel(
             program[entrypoint], ignore_uncountable)
->>>>>>> b04cecfd
 
     write_footprints = AccessFootprintGatherer.combine(write_footprints)
     read_footprints = AccessFootprintGatherer.combine(read_footprints)
