from __future__ import division, absolute_import, print_function

__copyright__ = "Copyright (C) 2015 James Stevens"

__license__ = """
Permission is hereby granted, free of charge, to any person obtaining a copy
of this software and associated documentation files (the "Software"), to deal
in the Software without restriction, including without limitation the rights
to use, copy, modify, merge, publish, distribute, sublicense, and/or sell
copies of the Software, and to permit persons to whom the Software is
furnished to do so, subject to the following conditions:

The above copyright notice and this permission notice shall be included in
all copies or substantial portions of the Software.

THE SOFTWARE IS PROVIDED "AS IS", WITHOUT WARRANTY OF ANY KIND, EXPRESS OR
IMPLIED, INCLUDING BUT NOT LIMITED TO THE WARRANTIES OF MERCHANTABILITY,
FITNESS FOR A PARTICULAR PURPOSE AND NONINFRINGEMENT. IN NO EVENT SHALL THE
AUTHORS OR COPYRIGHT HOLDERS BE LIABLE FOR ANY CLAIM, DAMAGES OR OTHER
LIABILITY, WHETHER IN AN ACTION OF CONTRACT, TORT OR OTHERWISE, ARISING FROM,
OUT OF OR IN CONNECTION WITH THE SOFTWARE OR THE USE OR OTHER DEALINGS IN
THE SOFTWARE.
"""

import six

import loopy as lp
import warnings
from islpy import dim_type
import islpy as isl
from pytools import memoize_in
from pymbolic.mapper import CombineMapper
from functools import reduce
from loopy.kernel.data import MultiAssignmentBase
from loopy.diagnostic import warn, LoopyError


__doc__ = """

.. currentmodule:: loopy

.. autofunction:: get_op_poly

.. autofunction:: get_gmem_access_poly

.. autofunction:: sum_mem_access_to_bytes

.. autofunction:: get_synchronization_poly

.. autofunction:: gather_access_footprints
.. autofunction:: gather_access_footprint_bytes

"""


# {{{ ToCountMap

class ToCountMap:
    """Maps any type of key to an arithmetic type."""

    def __init__(self, init_dict=None):
        if init_dict is None:
            init_dict = {}
        self.dict = init_dict

    def __add__(self, other):
        result = self.dict.copy()
        for k, v in six.iteritems(other.dict):
            result[k] = self.dict.get(k, 0) + v
        return ToCountMap(result)

    def __radd__(self, other):
        if other != 0:
            raise ValueError("ToCountMap: Attempted to add ToCountMap "
                                "to {0} {1}. ToCountMap may only be added to "
                                "0 and other ToCountMap objects."
                                .format(type(other), other))
        return self

    def __mul__(self, other):
        if isinstance(other, isl.PwQPolynomial):
            return ToCountMap(dict(
                (index, self.dict[index]*other)
                for index in self.dict.keys()))
        else:
            raise ValueError("ToCountMap: Attempted to multiply "
                                "ToCountMap by {0} {1}."
                                .format(type(other), other))

    __rmul__ = __mul__

    def __getitem__(self, index):
        try:
            return self.dict[index]
        except KeyError:
            return isl.PwQPolynomial('{ 0 }')

    def __repr__(self):
        return repr(self.dict)

# }}}


def stringify_stats_mapping(m):
    result = ""
    for key in sorted(m.keys(), key=lambda k: str(k)):
        result += ("%s : %s\n" % (key, m[key]))
    return result


class TypedOp:

    def __init__(self, dtype, name):
        self.dtype = dtype
        self.name = name

    def __eq__(self, other):
        return isinstance(other, TypedOp) and (
                other.dtype == self.dtype and
                other.name == self.name )

    def __hash__(self):
        return hash(str(self.dtype)+self.name)


class LmemAccess:

    def __init__(self, dtype, direction=None):
        self.dtype = dtype
        self.direction = direction

    def __eq__(self, other):
        return isinstance(other, LmemAccess) and (
                other.dtype == self.dtype and
                other.direction == self.direction)

    def __hash__(self):
        direction = self.direction
        if direction == None:
            direction = 'None'
        return hash(str(self.dtype)+direction)


class StridedGmemAccess:

    #TODO "ANY_VAR" does not work yet

    def __init__(self, dtype, stride, direction=None, variable='ANY_VAR'):
        self.dtype = dtype
        self.stride = stride
        self.direction = direction
        self.variable = variable

    def __eq__(self, other):
        return isinstance(other, StridedGmemAccess) and (
                other.dtype == self.dtype and
                other.stride == self.stride and
                other.direction == self.direction and
                ((self.variable == 'ANY_VAR' or other.variable == 'ANY_VAR') or
                 self.variable == other.variable))

    def __hash__(self):
        direction = self.direction
        variable = self.variable
        if direction == None:
            direction = 'None'
        if variable == None:
            variable = 'ANY_VAR'
        return hash(str(self.dtype)+str(self.stride)+direction+variable)


# {{{ ExpressionOpCounter

class ExpressionOpCounter(CombineMapper):

    def __init__(self, knl):
        self.knl = knl
        from loopy.expression import TypeInferenceMapper
        self.type_inf = TypeInferenceMapper(knl)

    def combine(self, values):
        return sum(values)

    def map_constant(self, expr):
        return ToCountMap()

    map_tagged_variable = map_constant
    map_variable = map_constant

    #def map_wildcard(self, expr):
    #    return 0,0

    #def map_function_symbol(self, expr):
    #    return 0,0

    def map_call(self, expr):
        return ToCountMap(
                    {TypedOp(self.type_inf(expr), 'func:'+str(expr.function)): 1}
                    ) + self.rec(expr.parameters)

    # def map_call_with_kwargs(self, expr):  # implemented in CombineMapper

    def map_subscript(self, expr):  # implemented in CombineMapper
        return self.rec(expr.index)

    # def map_lookup(self, expr):  # implemented in CombineMapper

    def map_sum(self, expr):
        assert expr.children
        return ToCountMap(
                    {TypedOp(self.type_inf(expr), 'add'): len(expr.children)-1}
                    ) + sum(self.rec(child) for child in expr.children)

    def map_product(self, expr):
        from pymbolic.primitives import is_zero
        assert expr.children
        return sum(ToCountMap({TypedOp(self.type_inf(expr), 'mul'): 1})
                   + self.rec(child)
                   for child in expr.children
                   if not is_zero(child + 1)) + \
                   ToCountMap({TypedOp(self.type_inf(expr), 'mul'): -1})

    def map_quotient(self, expr, *args):
        return ToCountMap({TypedOp(self.type_inf(expr), 'div'): 1}) \
                                + self.rec(expr.numerator) \
                                + self.rec(expr.denominator)

    map_floor_div = map_quotient
    map_remainder = map_quotient

    def map_power(self, expr):
        return ToCountMap({TypedOp(self.type_inf(expr), 'pow'): 1}) \
                                + self.rec(expr.base) \
                                + self.rec(expr.exponent)

    def map_left_shift(self, expr):
        return ToCountMap({TypedOp(self.type_inf(expr), 'shift'): 1}) \
                                + self.rec(expr.shiftee) \
                                + self.rec(expr.shift)

    map_right_shift = map_left_shift

    def map_bitwise_not(self, expr):
        return ToCountMap({TypedOp(self.type_inf(expr), 'bw'): 1}) \
                                + self.rec(expr.child)

    def map_bitwise_or(self, expr):
        return ToCountMap(
                        {TypedOp(self.type_inf(expr), 'bw'): len(expr.children)-1}
                        ) + sum(self.rec(child) for child in expr.children)

    map_bitwise_xor = map_bitwise_or
    map_bitwise_and = map_bitwise_or

    def map_comparison(self, expr):
        return self.rec(expr.left)+self.rec(expr.right)

    def map_logical_not(self, expr):
        return self.rec(expr.child)

    def map_logical_or(self, expr):
        return sum(self.rec(child) for child in expr.children)

    map_logical_and = map_logical_or

    def map_if(self, expr):
        warnings.warn("ExpressionOpCounter counting ops as "
                      "sum of if-statement branches.")
        return self.rec(expr.condition) + self.rec(expr.then) + self.rec(expr.else_)

    def map_if_positive(self, expr):
        warnings.warn("ExpressionOpCounter counting ops as "
                      "sum of if_pos-statement branches.")
        return self.rec(expr.criterion) + self.rec(expr.then) + self.rec(expr.else_)

    def map_min(self, expr):
        return ToCountMap({TypedOp(
                           self.type_inf(expr), 'maxmin'): len(expr.children)-1}
                         ) + sum(self.rec(child) for child in expr.children)

    map_max = map_min

    def map_common_subexpression(self, expr):
        raise NotImplementedError("ExpressionOpCounter encountered "
                                  "common_subexpression, "
                                  "map_common_subexpression not implemented.")

    def map_substitution(self, expr):
        raise NotImplementedError("ExpressionOpCounter encountered substitution, "
                                  "map_substitution not implemented.")

    def map_derivative(self, expr):
        raise NotImplementedError("ExpressionOpCounter encountered derivative, "
                                  "map_derivative not implemented.")

    def map_slice(self, expr):
        raise NotImplementedError("ExpressionOpCounter encountered slice, "
                                  "map_slice not implemented.")

# }}}


# {{{ LocalSubscriptCounter

class LocalSubscriptCounter(CombineMapper):

    def __init__(self, knl):
        self.knl = knl
        from loopy.expression import TypeInferenceMapper
        self.type_inf = TypeInferenceMapper(knl)

    def combine(self, values):
        return sum(values)

    def map_constant(self, expr):
        return ToCountMap()

    map_tagged_variable = map_constant
    map_variable = map_constant

    def map_call(self, expr):
        return self.rec(expr.parameters)

    def map_subscript(self, expr):
        name = expr.aggregate.name  # name of array

        if name in self.knl.temporary_variables:
            array = self.knl.temporary_variables[name]
            #print("array: ", array)
            #print("is local? ", array.is_local)
            if array.is_local:
                return ToCountMap(
                        {LmemAccess(self.type_inf(expr), direction=None): 1}
                        ) + self.rec(expr.index)

        return self.rec(expr.index)
            
    def map_sum(self, expr):
        if expr.children:
            return sum(self.rec(child) for child in expr.children)
        else:
            return ToCountMap()

    map_product = map_sum

    def map_quotient(self, expr, *args):
        return self.rec(expr.numerator) + self.rec(expr.denominator)

    map_floor_div = map_quotient
    map_remainder = map_quotient

    def map_power(self, expr):
        return self.rec(expr.base) + self.rec(expr.exponent)

    def map_left_shift(self, expr):
        return self.rec(expr.shiftee)+self.rec(expr.shift)

    map_right_shift = map_left_shift

    def map_bitwise_not(self, expr):
        return self.rec(expr.child)

    def map_bitwise_or(self, expr):
        return sum(self.rec(child) for child in expr.children)

    map_bitwise_xor = map_bitwise_or
    map_bitwise_and = map_bitwise_or

    def map_comparison(self, expr):
        return self.rec(expr.left)+self.rec(expr.right)

    map_logical_not = map_bitwise_not
    map_logical_or = map_bitwise_or
    map_logical_and = map_logical_or

    def map_if(self, expr):
        warnings.warn("LocalSubscriptCounter counting LMEM accesses as "
                      "sum of if-statement branches.")
        return self.rec(expr.condition) + self.rec(expr.then) + self.rec(expr.else_)

    def map_if_positive(self, expr):
        warnings.warn("LocalSubscriptCounter counting LMEM accesses as "
                      "sum of if_pos-statement branches.")
        return self.rec(expr.criterion) + self.rec(expr.then) + self.rec(expr.else_)

    map_min = map_bitwise_or
    map_max = map_min

    def map_common_subexpression(self, expr):
        raise NotImplementedError("LocalSubscriptCounter encountered "
                                  "common_subexpression, "
                                  "map_common_subexpression not implemented.")

    def map_substitution(self, expr):
        raise NotImplementedError("LocalSubscriptCounter encountered "
                                  "substitution, "
                                  "map_substitution not implemented.")

    def map_derivative(self, expr):
        raise NotImplementedError("LocalSubscriptCounter encountered "
                                  "derivative, "
                                  "map_derivative not implemented.")

    def map_slice(self, expr):
        raise NotImplementedError("LocalSubscriptCounter encountered slice, "
                                  "map_slice not implemented.")

# }}}




# {{{ GlobalSubscriptCounter

class GlobalSubscriptCounter(CombineMapper):

    def __init__(self, knl):
        self.knl = knl
        from loopy.expression import TypeInferenceMapper
        self.type_inf = TypeInferenceMapper(knl)

    def combine(self, values):
        return sum(values)

    def map_constant(self, expr):
        return ToCountMap()

    map_tagged_variable = map_constant
    map_variable = map_constant

    def map_call(self, expr):
        return self.rec(expr.parameters)

    def map_subscript(self, expr):
        name = expr.aggregate.name  # name of array

        if name in self.knl.arg_dict:
            array = self.knl.arg_dict[name]
        else:
            # this is a temporary variable
            return self.rec(expr.index)

        if not isinstance(array, lp.GlobalArg):
            # this array is not in global memory
            return self.rec(expr.index)

        index = expr.index  # could be tuple or scalar index
        if not isinstance(index, tuple):
            index = (index,)

        from loopy.symbolic import get_dependencies
        from loopy.kernel.data import LocalIndexTag, GroupIndexTag
        my_inames = get_dependencies(index) & self.knl.all_inames()

        # find min tag axis
        import sys
        min_tag_axis = sys.maxsize
        local_id_found = False
        for iname in my_inames:
            tag = self.knl.iname_to_tag.get(iname)
            if isinstance(tag, LocalIndexTag):
                local_id_found = True
                if tag.axis < min_tag_axis:
                    min_tag_axis = tag.axis

        if not local_id_found:
            # count as uniform access
            return ToCountMap(
                    {StridedGmemAccess(self.type_inf(expr), 0, direction=None, variable=name): 1}
                    ) + self.rec(expr.index)

        # get local_id associated with minimum tag axis
        min_lid = None
        for iname in my_inames:
            tag = self.knl.iname_to_tag.get(iname)
            if isinstance(tag, LocalIndexTag):
                if tag.axis == min_tag_axis:
                    min_lid = iname
                    break  # there will be only one min local_id

        # found local_id associated with minimum tag axis

        total_stride = None
        extra_stride = 1
        # check coefficient of min_lid for each axis
        from loopy.symbolic import CoefficientCollector
        from loopy.kernel.array import FixedStrideArrayDimTag
        from pymbolic.primitives import Variable
        for idx, axis_tag in zip(index, array.dim_tags):
<<<<<<< HEAD
            coeffs = CoefficientCollector()(idx)
            # check if he contains the min lid guy
=======

            from loopy.symbolic import simplify_using_aff
            coeffs = CoefficientCollector()(simplify_using_aff(self.knl, idx))
            # check if he contains the lid 0 guy
>>>>>>> 81e86ded
            try:
                coeff_min_lid = coeffs[Variable(min_lid)]
            except KeyError:
                # does not contain min_lid
                continue
            # found coefficient of min_lid
            # now determine stride
            if isinstance(axis_tag, FixedStrideArrayDimTag):
                stride = axis_tag.stride
            else:
                continue

            total_stride = stride*coeff_min_lid*extra_stride
            #TODO is there a case where this^ does not execute, or executes more than once for two different axes?

        #TODO temporary fix that needs changing:
        if min_tag_axis != 0:
            print("...... min tag axis (%d) is not zero! ......" % (min_tag_axis))
            return ToCountMap({StridedGmemAccess(self.type_inf(expr),
                           sys.maxsize, direction=None, variable=name): 1}) + self.rec(expr.index)

        return ToCountMap({StridedGmemAccess(self.type_inf(expr),
                           total_stride, direction=None, variable=name): 1}) + self.rec(expr.index)

    def map_sum(self, expr):
        if expr.children:
            return sum(self.rec(child) for child in expr.children)
        else:
            return ToCountMap()

    map_product = map_sum

    def map_quotient(self, expr, *args):
        return self.rec(expr.numerator) + self.rec(expr.denominator)

    map_floor_div = map_quotient
    map_remainder = map_quotient

    def map_power(self, expr):
        return self.rec(expr.base) + self.rec(expr.exponent)

    def map_left_shift(self, expr):
        return self.rec(expr.shiftee)+self.rec(expr.shift)

    map_right_shift = map_left_shift

    def map_bitwise_not(self, expr):
        return self.rec(expr.child)

    def map_bitwise_or(self, expr):
        return sum(self.rec(child) for child in expr.children)

    map_bitwise_xor = map_bitwise_or
    map_bitwise_and = map_bitwise_or

    def map_comparison(self, expr):
        return self.rec(expr.left)+self.rec(expr.right)

    map_logical_not = map_bitwise_not
    map_logical_or = map_bitwise_or
    map_logical_and = map_logical_or

    def map_if(self, expr):
        warnings.warn("GlobalSubscriptCounter counting GMEM accesses as "
                      "sum of if-statement branches.")
        return self.rec(expr.condition) + self.rec(expr.then) + self.rec(expr.else_)

    def map_if_positive(self, expr):
        warnings.warn("GlobalSubscriptCounter counting GMEM accesses as "
                      "sum of if_pos-statement branches.")
        return self.rec(expr.criterion) + self.rec(expr.then) + self.rec(expr.else_)

    map_min = map_bitwise_or
    map_max = map_min

    def map_common_subexpression(self, expr):
        raise NotImplementedError("GlobalSubscriptCounter encountered "
                                  "common_subexpression, "
                                  "map_common_subexpression not implemented.")

    def map_substitution(self, expr):
        raise NotImplementedError("GlobalSubscriptCounter encountered "
                                  "substitution, "
                                  "map_substitution not implemented.")

    def map_derivative(self, expr):
        raise NotImplementedError("GlobalSubscriptCounter encountered "
                                  "derivative, "
                                  "map_derivative not implemented.")

    def map_slice(self, expr):
        raise NotImplementedError("GlobalSubscriptCounter encountered slice, "
                                  "map_slice not implemented.")

# }}}


# {{{ AccessFootprintGatherer

class AccessFootprintGatherer(CombineMapper):
    def __init__(self, kernel, domain, ignore_uncountable=False):
        self.kernel = kernel
        self.domain = domain
        self.ignore_uncountable = ignore_uncountable

    @staticmethod
    def combine(values):
        assert values

        def merge_dicts(a, b):
            result = a.copy()

            for var_name, footprint in six.iteritems(b):
                if var_name in result:
                    result[var_name] = result[var_name] | footprint
                else:
                    result[var_name] = footprint

            return result

        from functools import reduce
        return reduce(merge_dicts, values)

    def map_constant(self, expr):
        return {}

    def map_variable(self, expr):
        return {}

    def map_subscript(self, expr):
        subscript = expr.index

        if not isinstance(subscript, tuple):
            subscript = (subscript,)

        from loopy.symbolic import get_access_range

        try:
            access_range = get_access_range(self.domain, subscript,
                    self.kernel.assumptions)
        except isl.Error:
            # Likely: index was non-linear, nothing we can do.
            if self.ignore_uncountable:
                return {}
            else:
                raise LoopyError("failed to gather footprint: %s" % expr)

        except TypeError:
            # Likely: index was non-linear, nothing we can do.
            if self.ignore_uncountable:
                return {}
            else:
                raise LoopyError("failed to gather footprint: %s" % expr)

        from pymbolic.primitives import Variable
        assert isinstance(expr.aggregate, Variable)

        return self.combine([
            self.rec(expr.index),
            {expr.aggregate.name: access_range}])

# }}}


# {{{ count

def count(kernel, set):
    try:
        return set.card()
    except AttributeError:
        pass

    count = isl.PwQPolynomial.zero(
            set.space
            .drop_dims(dim_type.set, 0, set.dim(dim_type.set))
            .add_dims(dim_type.set, 1))

    set = set.make_disjoint()

    from loopy.isl_helpers import get_simple_strides

    for bset in set.get_basic_sets():
        bset_count = None
        bset_rebuilt = bset.universe(bset.space)

        bset_strides = get_simple_strides(bset, key_by="index")

        for i in range(bset.dim(isl.dim_type.set)):
            dmax = bset.dim_max(i)
            dmin = bset.dim_min(i)

            stride = bset_strides.get((dim_type.set, i))
            if stride is None:
                stride = 1

            length = isl.PwQPolynomial.from_pw_aff(dmax - dmin + stride)
            length = length.scale_down_val(stride)

            if bset_count is None:
                bset_count = length
            else:
                bset_count = bset_count * length

            # {{{ rebuild check domain

            zero = isl.Aff.zero_on_domain(isl.LocalSpace.from_space(bset.space))
            iname = isl.PwAff.from_aff(
                    zero.set_coefficient_val(isl.dim_type.in_, i, 1))
            dmin_matched = dmin.insert_dims(
                    dim_type.in_, 0, bset.dim(isl.dim_type.set))
            dmax_matched = dmax.insert_dims(
                    dim_type.in_, 0, bset.dim(isl.dim_type.set))
            for idx in range(bset.dim(isl.dim_type.set)):
                if bset.has_dim_id(isl.dim_type.set, idx):
                    dim_id = bset.get_dim_id(isl.dim_type.set, idx)
                    dmin_matched = dmin_matched.set_dim_id(
                            isl.dim_type.in_, idx, dim_id)
                    dmax_matched = dmax_matched.set_dim_id(
                            isl.dim_type.in_, idx, dim_id)

            bset_rebuilt = (
                    bset_rebuilt
                    & iname.le_set(dmax_matched)
                    & iname.ge_set(dmin_matched)
                    & (iname-dmin_matched).mod_val(stride).eq_set(zero))

            # }}}

        if bset_count is not None:
            count += bset_count

        is_subset = bset <= bset_rebuilt
        is_superset = bset >= bset_rebuilt

        if not (is_subset and is_superset):
            if is_subset:
                from loopy.diagnostic import warn
                warn(kernel, "count_overestimate",
                        "Barvinok wrappers are not installed. "
                        "Counting routines have overestimated the "
                        "number of integer points in your loop "
                        "domain.")
            elif is_superset:
                from loopy.diagnostic import warn
                warn(kernel, "count_underestimate",
                        "Barvinok wrappers are not installed. "
                        "Counting routines have underestimated the "
                        "number of integer points in your loop "
                        "domain.")
            else:
                from loopy.diagnostic import warn
                warn(kernel, "count_misestimate",
                        "Barvinok wrappers are not installed. "
                        "Counting routines have misestimated the "
                        "number of integer points in your loop "
                        "domain.")

    return count

# }}}


# {{{ get_op_poly

def get_op_poly(knl, numpy_types=True):

    """Count the number of operations in a loopy kernel.

    :parameter knl: A :class:`loopy.LoopKernel` whose operations are to be counted.

    :return: A mapping of **{(** *type* **,** :class:`string` **)**
             **:** :class:`islpy.PwQPolynomial` **}**.

             - The *type* specifies the type of the data being
               accessed. This can be a :class:`numpy.dtype` if
               *numpy_types* is True, otherwise the internal
               loopy type.

             - The string specifies the operation type as
               *add*, *sub*, *mul*, *div*, *pow*, *shift*, *bw* (bitwise), etc.

             - The :class:`islpy.PwQPolynomial` holds the number of operations of
               the kind specified in the key (in terms of the
               :class:`loopy.LoopKernel` *parameter inames*).

    Example usage::

        # (first create loopy kernel and specify array data types)

        poly = get_op_poly(knl)
        params = {'n': 512, 'm': 256, 'l': 128}
        f32add = poly[(np.dtype(np.float32), 'add')].eval_with_dict(params)
        f32mul = poly[(np.dtype(np.float32), 'mul')].eval_with_dict(params)

        # (now use these counts to predict performance)

    """

    from loopy.preprocess import preprocess_kernel, infer_unknown_types
    knl = infer_unknown_types(knl, expect_completion=True)
    knl = preprocess_kernel(knl)

    op_poly = ToCountMap()
    op_counter = ExpressionOpCounter(knl)
    for insn in knl.instructions:
        # how many times is this instruction executed?
        # check domain size:
        insn_inames = knl.insn_inames(insn)
        inames_domain = knl.get_inames_domain(insn_inames)
        domain = (inames_domain.project_out_except(insn_inames, [dim_type.set]))
        ops = op_counter(insn.assignee) + op_counter(insn.expression)
        op_poly = op_poly + ops*count(knl, domain)
    result = op_poly.dict

    if numpy_types:
        result = dict(
                ((dtype.numpy_dtype, kind), count)
                for (dtype, kind), count in six.iteritems(result))

    return result
# }}}


def sum_ops_to_dtypes(op_poly_dict):
    result = {}
    for (dtype, kind), v in op_poly_dict.items():
        new_key = dtype
        if new_key in result:
            result[new_key] += v
        else:
            result[new_key] = v

    return result


def get_lmem_access_poly(knl):

    """Count the number of local memory accesses in a loopy kernel.
    """

    from loopy.preprocess import preprocess_kernel, infer_unknown_types

    class CacheHolder(object):
        pass

    cache_holder = CacheHolder()

    @memoize_in(cache_holder, "insn_count")
    def get_insn_count(knl, insn_inames):
        inames_domain = knl.get_inames_domain(insn_inames)
        domain = (inames_domain.project_out_except(
                                insn_inames, [dim_type.set]))
        return count(knl, domain)

    knl = infer_unknown_types(knl, expect_completion=True)
    knl = preprocess_kernel(knl)

    subs_poly = ToCountMap()
    subscript_counter = LocalSubscriptCounter(knl)
    for insn in knl.instructions:
        # count subscripts, distinguishing loads and stores
        subs_expr = subscript_counter(insn.expression)
        for key in subs_expr.dict:
            subs_expr.dict[LmemAccess(
                           key.dtype, direction='load')
                          ] = subs_expr.dict.pop(key)
        subs_assignee = subscript_counter(insn.assignee)
        #for key in subs_assignee.dict:
        #    print(key.dtype, key.direction, subs_assignee.dict[key])

        # for now, not counting stores in local mem
        '''
        for key in subs_assignee.dict:
            subs_assignee.dict[LmemAccess(
                               key.dtype, direction='store')
                              ] = subs_assignee.dict.pop(key)
        '''

        insn_inames = knl.insn_inames(insn)

        # use count excluding local index tags for uniform accesses
        for key in subs_expr.dict:
            poly = ToCountMap({key: subs_expr.dict[key]})
            subs_poly = subs_poly + poly*get_insn_count(knl, insn_inames)

        # for now, not counting stores in local mem
        '''
        for key in subs_assignee.dict:
            poly = ToCountMap({key: subs_assignee.dict[key]})
            subs_poly = subs_poly + poly*get_insn_count(knl, insn_inames)
        '''

    return subs_poly.dict


# {{{ get_gmem_access_poly
def get_gmem_access_poly(knl, numpy_types=True):  # for now just counting subscripts

    """Count the number of global memory accesses in a loopy kernel.

    :parameter knl: A :class:`loopy.LoopKernel` whose DRAM accesses are to be
                    counted.

    :return: A mapping of **{(** *type* **,** :class:`string` **,**
             :class:`string` **)** **:** :class:`islpy.PwQPolynomial` **}**.

             - The *type* specifies the type of the data being
               accessed. This can be a :class:`numpy.dtype` if
               *numpy_types* is True, otherwise the internal
               loopy type.

             - The first string in the map key specifies the global memory
               access type as
               *consecutive*, *nonconsecutive*, or *uniform*.

             - The second string in the map key specifies the global memory
               access type as a
               *load*, or a *store*.

             - The :class:`islpy.PwQPolynomial` holds the number of DRAM accesses
               with the characteristics specified in the key (in terms of the
               :class:`loopy.LoopKernel` *inames*).

    Example usage::

        # (first create loopy kernel and specify array data types)

        subscript_map = get_gmem_access_poly(knl)
        params = {'n': 512, 'm': 256, 'l': 128}

        f32_uncoalesced_load = subscript_map.dict[
                            (np.dtype(np.float32), 'nonconsecutive', 'load')
                            ].eval_with_dict(params)
        f32_coalesced_load = subscript_map.dict[
                            (np.dtype(np.float32), 'consecutive', 'load')
                            ].eval_with_dict(params)
        f32_coalesced_store = subscript_map.dict[
                            (np.dtype(np.float32), 'consecutive', 'store')
                            ].eval_with_dict(params)

        # (now use these counts to predict performance)

    """

    from loopy.preprocess import preprocess_kernel, infer_unknown_types

    class CacheHolder(object):
        pass

    cache_holder = CacheHolder()

    @memoize_in(cache_holder, "insn_count")
    def get_insn_count(knl, insn_inames, uniform=False):
        if uniform:
            from loopy.kernel.data import LocalIndexTag
            insn_inames = [iname for iname in insn_inames if not
                           isinstance(knl.iname_to_tag.get(iname), LocalIndexTag)]
        inames_domain = knl.get_inames_domain(insn_inames)
        domain = (inames_domain.project_out_except(
                                insn_inames, [dim_type.set]))
        return count(knl, domain)

    knl = infer_unknown_types(knl, expect_completion=True)
    knl = preprocess_kernel(knl)

    subs_poly = ToCountMap()
    subscript_counter = GlobalSubscriptCounter(knl)
    for insn in knl.instructions:
        # count subscripts, distinguishing loads and stores
        subs_expr = subscript_counter(insn.expression)
        for key in subs_expr.dict:
            subs_expr.dict[StridedGmemAccess(
                           key.dtype, key.stride, direction='load', variable=key.variable)
                          ] = subs_expr.dict.pop(key)
        subs_assignee = subscript_counter(insn.assignee)
        for key in subs_assignee.dict:
            subs_assignee.dict[StridedGmemAccess(
                           key.dtype, key.stride, direction='store', variable=key.variable)
                          ] = subs_assignee.dict.pop(key)

        insn_inames = knl.insn_inames(insn)

        # use count excluding local index tags for uniform accesses
        for key in subs_expr.dict:
            poly = ToCountMap({key: subs_expr.dict[key]})
            if isinstance(key.stride, int) and key.stride == 0:
                subs_poly = subs_poly + poly*get_insn_count(knl, insn_inames, True)
            else:
                subs_poly = subs_poly + poly*get_insn_count(knl, insn_inames)
        for key in subs_assignee.dict:
            poly = ToCountMap({key: subs_assignee.dict[key]})
            if isinstance(key.stride, int) and key.stride == 0:
                subs_poly = subs_poly + poly*get_insn_count(knl, insn_inames, True)
            else:
                subs_poly = subs_poly + poly*get_insn_count(knl, insn_inames)

    result = subs_poly.dict

    if numpy_types:
        result = dict(
                ((dtype.numpy_dtype, kind, direction), count)
                for (dtype, kind, direction), count in six.iteritems(result))

    return result


def get_DRAM_access_poly(knl):
    from warnings import warn
    warn("get_DRAM_access_poly is deprecated. Use get_gmem_access_poly instead",
            DeprecationWarning, stacklevel=2)
    return get_gmem_access_poly(knl)

# }}}


# {{{ sum_mem_access_to_bytes

def sum_mem_access_to_bytes(m):
    """Sum the mapping returned by :func:`get_gmem_access_poly` to a mapping

    **{(** :class:`string` **,** :class:`string` **)**
    **:** :class:`islpy.PwQPolynomial` **}**

    i.e., aggregate the transfer numbers for all types into a single byte count.
    """

    result = {}
    for (dtype, kind, direction), v in m.items():
        new_key = (kind, direction)
        bytes_transferred = int(dtype.itemsize) * v
        if new_key in result:
            result[new_key] += bytes_transferred
        else:
            result[new_key] = bytes_transferred

    return result

# }}}


# {{{ get_synchronization_poly

def get_synchronization_poly(knl):

    """Count the number of synchronization events each thread encounters in a
    loopy kernel.

    :parameter knl: A :class:`loopy.LoopKernel` whose barriers are to be counted.

    :return: A dictionary mapping each type of synchronization event to a
            :class:`islpy.PwQPolynomial` holding the number of such events
            per thread.

            Possible keys include ``barrier_local``, ``barrier_global``
            (if supported by the target) and ``kernel_launch``.

    Example usage::

        # (first create loopy kernel and specify array data types)

        barrier_poly = get_barrier_poly(knl)
        params = {'n': 512, 'm': 256, 'l': 128}
        barrier_count = barrier_poly.eval_with_dict(params)

        # (now use this count to predict performance)

    """

    from loopy.preprocess import preprocess_kernel, infer_unknown_types
    from loopy.schedule import (EnterLoop, LeaveLoop, Barrier,
            CallKernel, ReturnFromKernel, RunInstruction)
    from operator import mul
    knl = infer_unknown_types(knl, expect_completion=True)
    knl = preprocess_kernel(knl)
    knl = lp.get_one_scheduled_kernel(knl)
    iname_list = []

    result = ToCountMap()

    one = isl.PwQPolynomial('{ 1 }')

    def get_count_poly(iname_list):
        if iname_list:  # (if iname_list is not empty)
            ct = (count(knl, (
                            knl.get_inames_domain(iname_list).
                            project_out_except(iname_list, [dim_type.set])
                            )), )
            return reduce(mul, ct)
        else:
            return one

    for sched_item in knl.schedule:
        if isinstance(sched_item, EnterLoop):
            if sched_item.iname:  # (if not empty)
                iname_list.append(sched_item.iname)
        elif isinstance(sched_item, LeaveLoop):
            if sched_item.iname:  # (if not empty)
                iname_list.pop()

        elif isinstance(sched_item, Barrier):
            result = result + ToCountMap(
                    {"barrier_%s" % sched_item.kind: get_count_poly(iname_list)})

        elif isinstance(sched_item, CallKernel):
            result = result + ToCountMap(
                    {"kernel_launch": get_count_poly(iname_list)})

        elif isinstance(sched_item, (ReturnFromKernel, RunInstruction)):
            pass

        else:
            raise LoopyError("unexpected schedule item: %s"
                    % type(sched_item).__name__)

    return result.dict

# }}}


# {{{ gather_access_footprints

def gather_access_footprints(kernel, ignore_uncountable=False):
    """Return a dictionary mapping ``(var_name, direction)``
    to :class:`islpy.Set` instances capturing which indices
    of each the array *var_name* are read/written (where
    *direction* is either ``read`` or ``write``.

    :arg ignore_uncountable: If *True*, an error will be raised for
        accesses on which the footprint cannot be determined (e.g.
        data-dependent or nonlinear indices)
    """

    from loopy.preprocess import preprocess_kernel, infer_unknown_types
    kernel = infer_unknown_types(kernel, expect_completion=True)

    from loopy.kernel import kernel_state
    if kernel.state < kernel_state.PREPROCESSED:
        kernel = preprocess_kernel(kernel)

    write_footprints = []
    read_footprints = []

    for insn in kernel.instructions:
        if not isinstance(insn, MultiAssignmentBase):
            warn(kernel, "count_non_assignment",
                    "Non-assignment instruction encountered in "
                    "gather_access_footprints, not counted")
            continue

        insn_inames = kernel.insn_inames(insn)
        inames_domain = kernel.get_inames_domain(insn_inames)
        domain = (inames_domain.project_out_except(insn_inames, [dim_type.set]))

        afg = AccessFootprintGatherer(kernel, domain,
                ignore_uncountable=ignore_uncountable)

        for assignee in insn.assignees:
            write_footprints.append(afg(insn.assignees))
        read_footprints.append(afg(insn.expression))

    write_footprints = AccessFootprintGatherer.combine(write_footprints)
    read_footprints = AccessFootprintGatherer.combine(read_footprints)

    result = {}

    for vname, footprint in six.iteritems(write_footprints):
        result[(vname, "write")] = footprint

    for vname, footprint in six.iteritems(read_footprints):
        result[(vname, "read")] = footprint

    return result


def gather_access_footprint_bytes(kernel, ignore_uncountable=False):
    """Return a dictionary mapping ``(var_name, direction)`` to
    :class:`islpy.PwQPolynomial` instances capturing the number of bytes  are
    read/written (where *direction* is either ``read`` or ``write`` on array
    *var_name*

    :arg ignore_uncountable: If *True*, an error will be raised for
        accesses on which the footprint cannot be determined (e.g.
        data-dependent or nonlinear indices)
    """

    from loopy.preprocess import preprocess_kernel, infer_unknown_types
    kernel = infer_unknown_types(kernel, expect_completion=True)

    from loopy.kernel import kernel_state
    if kernel.state < kernel_state.PREPROCESSED:
        kernel = preprocess_kernel(kernel)

    result = {}
    fp = gather_access_footprints(kernel, ignore_uncountable=ignore_uncountable)

    for key, var_fp in fp.items():
        vname, direction = key

        var_descr = kernel.get_var_descriptor(vname)
        bytes_transferred = (
                int(var_descr.dtype.numpy_dtype.itemsize)
                * count(kernel, var_fp))
        if key in result:
            result[key] += bytes_transferred
        else:
            result[key] = bytes_transferred

    return result

# }}}

# vim: foldmethod=marker<|MERGE_RESOLUTION|>--- conflicted
+++ resolved
@@ -487,15 +487,10 @@
         from loopy.kernel.array import FixedStrideArrayDimTag
         from pymbolic.primitives import Variable
         for idx, axis_tag in zip(index, array.dim_tags):
-<<<<<<< HEAD
-            coeffs = CoefficientCollector()(idx)
-            # check if he contains the min lid guy
-=======
 
             from loopy.symbolic import simplify_using_aff
             coeffs = CoefficientCollector()(simplify_using_aff(self.knl, idx))
             # check if he contains the lid 0 guy
->>>>>>> 81e86ded
             try:
                 coeff_min_lid = coeffs[Variable(min_lid)]
             except KeyError:
@@ -812,8 +807,8 @@
 
     if numpy_types:
         result = dict(
-                ((dtype.numpy_dtype, kind), count)
-                for (dtype, kind), count in six.iteritems(result))
+                (TypedOp(op.dtype.numpy_dtype, op.name), count)
+                for op, count in six.iteritems(result))
 
     return result
 # }}}
@@ -831,7 +826,7 @@
     return result
 
 
-def get_lmem_access_poly(knl):
+def get_lmem_access_poly(knl, numpy_types=True):
 
     """Count the number of local memory accesses in a loopy kernel.
     """
@@ -888,7 +883,15 @@
             subs_poly = subs_poly + poly*get_insn_count(knl, insn_inames)
         '''
 
-    return subs_poly.dict
+    #return subs_poly.dict
+    result = subs_poly.dict
+
+    if numpy_types:
+        result = dict(
+                (LmemAccess(mem_access.dtype.numpy_dtype, mem_access.direction), count)
+                for mem_access, count in six.iteritems(result))
+
+    return result
 
 
 # {{{ get_gmem_access_poly
@@ -996,8 +999,9 @@
 
     if numpy_types:
         result = dict(
-                ((dtype.numpy_dtype, kind, direction), count)
-                for (dtype, kind, direction), count in six.iteritems(result))
+                (StridedGmemAccess(mem_access.dtype.numpy_dtype, mem_access.stride,
+                                   mem_access.direction, mem_access.variable), count)
+                for mem_access, count in six.iteritems(result))
 
     return result
 
@@ -1056,7 +1060,7 @@
 
         # (first create loopy kernel and specify array data types)
 
-        barrier_poly = get_barrier_poly(knl)
+        barrier_poly = get_synchronization_poly(knl)
         params = {'n': 512, 'm': 256, 'l': 128}
         barrier_count = barrier_poly.eval_with_dict(params)
 
