--- conflicted
+++ resolved
@@ -2195,13 +2195,9 @@
         in_knl_callable = self.callables_table[expr.function.name]
         new_in_knl_callable, self.callables_table = (
                 in_knl_callable.with_descrs(
-<<<<<<< HEAD
                     arg_id_to_descr, self.caller_kernel,
-                    self.callables_table))
-=======
-                    combined_arg_id_to_descr, self.caller_kernel,
                     self.callables_table, expr))
->>>>>>> 1ad37cef
+
         self.callables_table, new_func_id = (
                 self.callables_table.with_callable(
                     expr.function.function,
