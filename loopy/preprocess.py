__copyright__ = "Copyright (C) 2012 Andreas Kloeckner"

__license__ = """
Permission is hereby granted, free of charge, to any person obtaining a copy
of this software and associated documentation files (the "Software"), to deal
in the Software without restriction, including without limitation the rights
to use, copy, modify, merge, publish, distribute, sublicense, and/or sell
copies of the Software, and to permit persons to whom the Software is
furnished to do so, subject to the following conditions:

The above copyright notice and this permission notice shall be included in
all copies or substantial portions of the Software.

THE SOFTWARE IS PROVIDED "AS IS", WITHOUT WARRANTY OF ANY KIND, EXPRESS OR
IMPLIED, INCLUDING BUT NOT LIMITED TO THE WARRANTIES OF MERCHANTABILITY,
FITNESS FOR A PARTICULAR PURPOSE AND NONINFRINGEMENT. IN NO EVENT SHALL THE
AUTHORS OR COPYRIGHT HOLDERS BE LIABLE FOR ANY CLAIM, DAMAGES OR OTHER
LIABILITY, WHETHER IN AN ACTION OF CONTRACT, TORT OR OTHERWISE, ARISING FROM,
OUT OF OR IN CONNECTION WITH THE SOFTWARE OR THE USE OR OTHER DEALINGS IN
THE SOFTWARE.
"""

import logging
logger = logging.getLogger(__name__)

from loopy.diagnostic import (
        LoopyError, WriteRaceConditionWarning, warn_with_kernel,
        LoopyAdvisory)
import islpy as isl

from pytools.persistent_dict import WriteOncePersistentDict

from loopy.tools import LoopyKeyBuilder
from loopy.version import DATA_MODEL_VERSION
from loopy.kernel.data import make_assignment, filter_iname_tags_by_type
from loopy.kernel.tools import kernel_has_global_barriers
# for the benefit of loopy.statistics, for now
from loopy.type_inference import infer_unknown_types
<<<<<<< HEAD
from loopy.symbolic import RuleAwareIdentityMapper

from loopy.kernel.instruction import (MultiAssignmentBase, CInstruction,
        CallInstruction,  _DataObliviousInstruction)
from loopy.program import Program, iterate_over_kernels_if_given_program
from loopy.kernel.function_interface import CallableKernel, ScalarCallable
import logging
logger = logging.getLogger(__name__)
=======
from loopy.symbolic import RuleAwareIdentityMapper, ReductionCallbackMapper
# from loopy.transform.iname import remove_any_newly_unused_inames

from loopy.kernel.instruction import (MultiAssignmentBase, CInstruction,
        CallInstruction,  _DataObliviousInstruction)
from loopy.kernel import LoopKernel
from loopy.translation_unit import TranslationUnit
from loopy.kernel.function_interface import CallableKernel, ScalarCallable

from pytools import ProcessLogger
from functools import partial
>>>>>>> b04cecfd


# {{{ prepare for caching

<<<<<<< HEAD
@iterate_over_kernels_if_given_program
def prepare_for_caching(kernel):
=======
def prepare_for_caching_inner(kernel):
>>>>>>> b04cecfd
    import loopy as lp
    from loopy.types import OpaqueType
    new_args = []

    tgt = kernel.target

    for arg in kernel.args:
        dtype = arg.dtype
        if (dtype is not None
                and not isinstance(dtype, OpaqueType)
                and dtype is not lp.auto
                and dtype.target is not tgt):
            arg = arg.copy(dtype=dtype.with_target(tgt), target=tgt)

        new_args.append(arg)

    new_temporary_variables = {}
    for name, temp in kernel.temporary_variables.items():
        dtype = temp.dtype
        if dtype is not None and dtype is not lp.auto and dtype.target is not tgt:
            temp = temp.copy(dtype=dtype.with_target(tgt), target=tgt)

        new_temporary_variables[name] = temp

    kernel = kernel.copy(
            args=new_args,
            temporary_variables=new_temporary_variables)

    return kernel


def prepare_for_caching(program):
    if isinstance(program, LoopKernel):
        return prepare_for_caching_inner(program)

    assert isinstance(program, TranslationUnit)
    tgt = program.target

    new_clbls = {}
    for name, clbl in program.callables_table.items():
        if clbl.arg_id_to_dtype is not None:
            arg_id_to_dtype = {id: dtype.with_target(tgt)
                               for id, dtype in clbl.arg_id_to_dtype.items()}
            clbl = clbl.copy(arg_id_to_dtype=arg_id_to_dtype)
        if isinstance(clbl, ScalarCallable):
            pass
        elif isinstance(clbl, CallableKernel):
            subknl = prepare_for_caching_inner(clbl.subkernel)
            clbl = clbl.copy(subkernel=subknl)
        else:
            raise NotImplementedError(type(clbl))

        new_clbls[name] = clbl

    return program.copy(callables_table=new_clbls)

# }}}


# {{{ check for writes to predicates

def check_for_writes_to_predicates(kernel):
    from loopy.symbolic import get_dependencies
    for insn in kernel.instructions:
        pred_vars = (
                frozenset.union(
                    *(get_dependencies(pred) for pred in insn.predicates))
                if insn.predicates else frozenset())
        written_pred_vars = frozenset(insn.assignee_var_names()) & pred_vars
        if written_pred_vars:
            raise LoopyError("In instruction '%s': may not write to "
                    "variable(s) '%s' involved in the instruction's predicates"
                    % (insn.id, ", ".join(written_pred_vars)))

# }}}


# {{{ check reduction iname uniqueness

def check_reduction_iname_uniqueness(kernel):
    iname_to_reduction_count = {}
    iname_to_nonsimultaneous_reduction_count = {}

    def map_reduction(expr, rec):
        rec(expr.expr)

        for iname in expr.inames:
            iname_to_reduction_count[iname] = (
                    iname_to_reduction_count.get(iname, 0) + 1)
            if not expr.allow_simultaneous:
                iname_to_nonsimultaneous_reduction_count[iname] = (
                        iname_to_nonsimultaneous_reduction_count.get(iname, 0) + 1)

        return expr

    from loopy.symbolic import ReductionCallbackMapper
    cb_mapper = ReductionCallbackMapper(map_reduction)

    for insn in kernel.instructions:
        insn.with_transformed_expressions(cb_mapper)

    for iname, count in iname_to_reduction_count.items():
        nonsimul_count = iname_to_nonsimultaneous_reduction_count.get(iname, 0)

        if nonsimul_count and count > 1:
            raise LoopyError("iname '%s' used in more than one reduction. "
                    "(%d of them, to be precise.) "
                    "Since this usage can easily cause loop scheduling "
                    "problems, this is prohibited by default. "
                    "Use loopy.make_reduction_inames_unique() to fix this. "
                    "If you are sure that this is OK, write the reduction "
                    "as 'simul_reduce(...)' instead of 'reduce(...)'"
                    % (iname, count))

# }}}


# {{{ decide temporary address space

def _get_compute_inames_tagged(kernel, insn, tag_base):
    return {iname for iname in kernel.insn_inames(insn.id)
               if kernel.iname_tags_of_type(iname, tag_base)}


def _get_assignee_inames_tagged(kernel, insn, tag_base, tv_names):
    return {iname
            for aname, adeps in zip(
                insn.assignee_var_names(),
                insn.assignee_subscript_deps())
            for iname in adeps & kernel.all_inames()
            if aname in tv_names
            if kernel.iname_tags_of_type(iname, tag_base)}


def find_temporary_address_space(kernel):
    logger.debug("%s: find temporary address space" % kernel.name)

    new_temp_vars = {}
    from loopy.kernel.data import (LocalIndexTagBase, GroupIndexTag,
            AddressSpace)
    import loopy as lp

    writers = kernel.writer_map()

    base_storage_to_aliases = {}

    kernel_var_names = kernel.all_variable_names(include_temp_storage=False)

    for temp_var in kernel.temporary_variables.values():
        if temp_var.base_storage is not None:
            # no nesting allowed
            if temp_var.base_storage in kernel_var_names:
                raise LoopyError("base_storage for temporary '%s' is '%s', "
                        "which is an existing variable name"
                        % (temp_var.name, temp_var.base_storage))

            base_storage_to_aliases.setdefault(
                    temp_var.base_storage, []).append(temp_var.name)

    for temp_var in kernel.temporary_variables.values():
        # Only fill out for variables that do not yet know if they're
        # local. (I.e. those generated by implicit temporary generation.)

        if temp_var.address_space is not lp.auto:
            new_temp_vars[temp_var.name] = temp_var
            continue

        tv_names = (frozenset([temp_var.name])
                | frozenset(base_storage_to_aliases.get(temp_var.base_storage, [])))
        my_writers = writers.get(temp_var.name, frozenset())
        if temp_var.base_storage is not None:
            for alias in base_storage_to_aliases.get(temp_var.base_storage, []):
                my_writers = my_writers | writers.get(alias, frozenset())

        desired_aspace_per_insn = []
        for insn_id in my_writers:
            insn = kernel.id_to_insn[insn_id]

            # A write race will emerge if:
            #
            # - the variable is local
            #   and
            # - the instruction is run across more inames (locally) parallel
            #   than are reflected in the assignee indices.

            locparallel_compute_inames = _get_compute_inames_tagged(
                    kernel, insn, LocalIndexTagBase)

            locparallel_assignee_inames = _get_assignee_inames_tagged(
                    kernel, insn, LocalIndexTagBase, tv_names)

            grpparallel_compute_inames = _get_compute_inames_tagged(
                    kernel, insn, GroupIndexTag)

            grpparallel_assignee_inames = _get_assignee_inames_tagged(
                    kernel, insn, GroupIndexTag, temp_var.name)

            assert locparallel_assignee_inames <= locparallel_compute_inames
            assert grpparallel_assignee_inames <= grpparallel_compute_inames

            desired_aspace = AddressSpace.PRIVATE
            for iname_descr, aspace_descr, apin, cpin, aspace in [
                    ("local", "local", locparallel_assignee_inames,
                        locparallel_compute_inames, AddressSpace.LOCAL),
                    ("group", "global", grpparallel_assignee_inames,
                        grpparallel_compute_inames, AddressSpace.GLOBAL),
                    ]:

                if (apin != cpin and bool(apin)):
                    warn_with_kernel(
                            kernel,
                            f"write_race_{aspace_descr}({insn_id})",
                            "instruction '%s' looks invalid: "
                            "it assigns to indices based on %s IDs, but "
                            "its temporary '%s' cannot be made %s because "
                            "a write race across the iname(s) '%s' would emerge. "
                            "(Do you need to add an extra iname to your prefetch?)"
                            % (insn_id, iname_descr, temp_var.name, aspace_descr,
                                ", ".join(cpin - apin)),
                            WriteRaceConditionWarning)

                if (apin == cpin
                        # doesn't want to be in this address space if there
                        # aren't any parallel inames of that kind
                        and bool(cpin)):
                    desired_aspace = max(desired_aspace, aspace)

            desired_aspace_per_insn.append(desired_aspace)

        if not desired_aspace_per_insn:
            warn_with_kernel(kernel, "temp_to_write(%s)" % temp_var.name,
                    "cannot automatically determine address space of '%s'"
                    % temp_var.name, LoopyAdvisory)

            new_temp_vars[temp_var.name] = temp_var
            continue

        overall_aspace = max(desired_aspace_per_insn)

        if not all(iaspace == overall_aspace for iaspace in desired_aspace_per_insn):
            raise LoopyError("not all instructions agree on the "
                    "the desired address space (private/local/global) of  the "
                    "temporary '%s'" % temp_var.name)

        new_temp_vars[temp_var.name] = temp_var.copy(address_space=overall_aspace)

    return kernel.copy(temporary_variables=new_temp_vars)

# }}}


# {{{ rewrite reduction to imperative form


# {{{ utils (not stateful)

from collections import namedtuple


_InameClassification = namedtuple("_InameClassifiction",
                                  "sequential, local_parallel, nonlocal_parallel")


def _classify_reduction_inames(kernel, inames):
    sequential = []
    local_par = []
    nonlocal_par = []

    from loopy.kernel.data import (
            LocalIndexTagBase, UnrolledIlpTag, UnrollTag,
            ConcurrentTag, filter_iname_tags_by_type)

    for iname in inames:
        iname_tags = kernel.iname_tags(iname)

        if filter_iname_tags_by_type(iname_tags, (UnrollTag, UnrolledIlpTag)):
            # These are nominally parallel, but we can live with
            # them as sequential.
            sequential.append(iname)

        elif filter_iname_tags_by_type(iname_tags, LocalIndexTagBase):
            local_par.append(iname)

        elif filter_iname_tags_by_type(iname_tags, ConcurrentTag):
            nonlocal_par.append(iname)

        else:
            sequential.append(iname)

    return _InameClassification(
            tuple(sequential), tuple(local_par), tuple(nonlocal_par))


def _add_params_to_domain(domain, param_names):
    dim_type = isl.dim_type
    nparams_orig = domain.dim(dim_type.param)
    domain = domain.add_dims(dim_type.param, len(param_names))

    for param_idx, param_name in enumerate(param_names):
        domain = domain.set_dim_name(
                dim_type.param, param_idx + nparams_orig, param_name)

    return domain


def _move_set_to_param_dims_except(domain, except_dims):
    dim_type = isl.dim_type

    iname_idx = 0
    for iname in domain.get_var_names(dim_type.set):
        if iname not in except_dims:
            domain = domain.move_dims(
                    dim_type.param, 0,
                    dim_type.set, iname_idx, 1)
            iname_idx -= 1
        iname_idx += 1

    return domain


def _domain_depends_on_given_set_dims(domain, set_dim_names):
    set_dim_names = frozenset(set_dim_names)

    return any(
            set_dim_names & set(constr.get_coefficients_by_name())
            for constr in domain.get_constraints())


def _check_reduction_is_triangular(kernel, expr, scan_param):
    """Check whether the reduction within `expr` with scan parameters described by
    the structure `scan_param` is triangular. This attempts to verify that the
    domain for the scan and sweep inames is as follows:

    [params] -> {
        [other inames..., scan_iname, sweep_iname]:
            (sweep_min_value
                <= sweep_iname
                <= sweep_max_value)
            and
            (scan_min_value
                <= scan_iname
                <= stride * (sweep_iname - sweep_min_value) + scan_min_value)
            and
            (irrelevant constraints)
    }
    """

    orig_domain = kernel.get_inames_domain(
            frozenset((scan_param.sweep_iname, scan_param.scan_iname)))

    sweep_iname = scan_param.sweep_iname
    scan_iname = scan_param.scan_iname
    affs = isl.affs_from_space(orig_domain.space)

    sweep_lower_bound = isl.align_spaces(
            scan_param.sweep_lower_bound,
            affs[0])

    sweep_upper_bound = isl.align_spaces(
            scan_param.sweep_upper_bound,
            affs[0])

    scan_lower_bound = isl.align_spaces(
            scan_param.scan_lower_bound,
            affs[0])

    from itertools import product

    for (sweep_lb_domain, sweep_lb_aff), \
        (sweep_ub_domain, sweep_ub_aff), \
        (scan_lb_domain, scan_lb_aff) in \
            product(sweep_lower_bound.get_pieces(),
                    sweep_upper_bound.get_pieces(),
                    scan_lower_bound.get_pieces()):

        # Assumptions inherited from the domains of the pwaffs
        assumptions = sweep_lb_domain & sweep_ub_domain & scan_lb_domain

        # Sweep iname constraints
        hyp_domain = affs[sweep_iname].ge_set(sweep_lb_aff)
        hyp_domain &= affs[sweep_iname].le_set(sweep_ub_aff)

        # Scan iname constraints
        hyp_domain &= affs[scan_iname].ge_set(scan_lb_aff)
        hyp_domain &= affs[scan_iname].le_set(
                scan_param.stride * (affs[sweep_iname] - sweep_lb_aff)
                + scan_lb_aff)

        hyp_domain, = (hyp_domain & assumptions).get_basic_sets()
        test_domain, = (orig_domain & assumptions).get_basic_sets()

        hyp_gist_against_test = hyp_domain.gist(test_domain)
        if _domain_depends_on_given_set_dims(hyp_gist_against_test,
                (sweep_iname, scan_iname)):
            return False, (
                    "gist of hypothesis against test domain "
                    "has sweep or scan dependent constraints: '%s'"
                    % hyp_gist_against_test)

        test_gist_against_hyp = test_domain.gist(hyp_domain)
        if _domain_depends_on_given_set_dims(test_gist_against_hyp,
                (sweep_iname, scan_iname)):
            return False, (
                   "gist of test against hypothesis domain "
                   "has sweep or scan dependent constraint: '%s'"
                   % test_gist_against_hyp)

    return True, "ok"


_ScanCandidateParameters = namedtuple(
        "_ScanCandidateParameters",
        "sweep_iname, scan_iname, sweep_lower_bound, "
        "sweep_upper_bound, scan_lower_bound, stride")


def _try_infer_scan_candidate_from_expr(
        kernel, expr, within_inames, sweep_iname=None):
    """Analyze `expr` and determine if it can be implemented as a scan.
    """
    from loopy.symbolic import Reduction
    assert isinstance(expr, Reduction)

    if len(expr.inames) != 1:
        raise ValueError(
                "Multiple inames in reduction: '{}'".format(", ".join(expr.inames)))

    scan_iname, = expr.inames

    from loopy.kernel.tools import DomainChanger
    dchg = DomainChanger(kernel, (scan_iname,))
    domain = dchg.get_original_domain()

    if sweep_iname is None:
        try:
            sweep_iname = _try_infer_sweep_iname(
                    domain, scan_iname, kernel.all_inames())
        except ValueError as v:
            raise ValueError(
                    "Couldn't determine a sweep iname for the scan "
                    "expression '%s': %s" % (expr, v))

    try:
        sweep_lower_bound, sweep_upper_bound, scan_lower_bound = (
                _try_infer_scan_and_sweep_bounds(
                    kernel, scan_iname, sweep_iname, within_inames))
    except ValueError as v:
        raise ValueError(
                "Couldn't determine bounds for the scan with expression '%s' "
                "(sweep iname: '%s', scan iname: '%s'): %s"
                % (expr, sweep_iname, scan_iname, v))

    try:
        stride = _try_infer_scan_stride(
                kernel, scan_iname, sweep_iname, sweep_lower_bound)
    except ValueError as v:
        raise ValueError(
                "Couldn't determine a scan stride for the scan with expression '%s' "
                "(sweep iname: '%s', scan iname: '%s'): %s"
                % (expr, sweep_iname, scan_iname, v))

    return _ScanCandidateParameters(sweep_iname, scan_iname, sweep_lower_bound,
            sweep_upper_bound, scan_lower_bound, stride)


def _try_infer_sweep_iname(domain, scan_iname, candidate_inames):
    """The sweep iname is the outer iname which guides the scan.

    E.g. for a domain of {[i,j]: 0<=i<n and 0<=j<=i}, i is the sweep iname.
    """
    constrs = domain.get_constraints()
    sweep_iname_candidate = None

    for constr in constrs:
        candidate_vars = {
                var for var in constr.get_var_dict()
                if var in candidate_inames}

        # Irrelevant constraint - skip
        if scan_iname not in candidate_vars:
            continue

        # No additional inames - skip
        if len(candidate_vars) == 1:
            continue

        candidate_vars.remove(scan_iname)

        # Depends on more than one iname - error
        if len(candidate_vars) > 1:
            raise ValueError(
                    "More than one sweep iname candidate for scan iname '%s' found "
                    "(via constraint '%s')" % (scan_iname, constr))

        next_candidate = candidate_vars.pop()

        if sweep_iname_candidate is None:
            sweep_iname_candidate = next_candidate
            defining_constraint = constr
        else:
            # Check next_candidate consistency
            if sweep_iname_candidate != next_candidate:
                raise ValueError(
                        "More than one sweep iname candidate for scan iname '%s' "
                        "found (via constraints '%s', '%s')" %
                        (scan_iname, defining_constraint, constr))

    if sweep_iname_candidate is None:
        raise ValueError(
                "Couldn't find any sweep iname candidates for "
                "scan iname '%s'" % scan_iname)

    return sweep_iname_candidate


def _try_infer_scan_and_sweep_bounds(kernel, scan_iname, sweep_iname, within_inames):
    domain = kernel.get_inames_domain(frozenset((sweep_iname, scan_iname)))
    domain = _move_set_to_param_dims_except(domain, (sweep_iname, scan_iname))

    var_dict = domain.get_var_dict()
    sweep_idx = var_dict[sweep_iname][1]
    scan_idx = var_dict[scan_iname][1]

    domain = domain.project_out_except(
            within_inames | kernel.non_iname_variable_names(), (isl.dim_type.param,))

    try:
        with isl.SuppressedWarnings(domain.get_ctx()):
            sweep_lower_bound = domain.dim_min(sweep_idx)
            sweep_upper_bound = domain.dim_max(sweep_idx)
            scan_lower_bound = domain.dim_min(scan_idx)
    except isl.Error as e:
        raise ValueError("isl error: %s" % e)

    return (sweep_lower_bound, sweep_upper_bound, scan_lower_bound)


def _try_infer_scan_stride(kernel, scan_iname, sweep_iname, sweep_lower_bound):
    """The stride is the number of steps the scan iname takes per iteration
    of the sweep iname. This is allowed to be an integer constant.

    E.g. for a domain of {[i,j]: 0<=i<n and 0<=j<=6*i}, the stride is 6.
    """
    dim_type = isl.dim_type

    domain = kernel.get_inames_domain(frozenset([sweep_iname, scan_iname]))
    domain_with_sweep_param = _move_set_to_param_dims_except(domain, (scan_iname,))

    domain_with_sweep_param = domain_with_sweep_param.project_out_except(
            (sweep_iname, scan_iname), (dim_type.set, dim_type.param))

    scan_iname_idx = domain_with_sweep_param.find_dim_by_name(
            dim_type.set, scan_iname)

    # Should be equal to k * sweep_iname, where k is the stride.

    try:
        with isl.SuppressedWarnings(domain_with_sweep_param.get_ctx()):
            scan_iname_range = (
                    domain_with_sweep_param.dim_max(scan_iname_idx)
                    - domain_with_sweep_param.dim_min(scan_iname_idx)
                    ).gist(domain_with_sweep_param.params())
    except isl.Error as e:
        raise ValueError("isl error: '%s'" % e)

    scan_iname_pieces = scan_iname_range.get_pieces()

    if len(scan_iname_pieces) > 1:
        raise ValueError("range in multiple pieces: %s" % scan_iname_range)
    elif len(scan_iname_pieces) == 0:
        raise ValueError("empty range found for iname '%s'" % scan_iname)

    scan_iname_constr, scan_iname_aff = scan_iname_pieces[0]

    if not scan_iname_constr.plain_is_universe():
        raise ValueError("found constraints: %s" % scan_iname_constr)

    if scan_iname_aff.dim(dim_type.div):
        raise ValueError("aff has div: %s" % scan_iname_aff)

    coeffs = scan_iname_aff.get_coefficients_by_name(dim_type.param)

    if len(coeffs) == 0:
        try:
            scan_iname_aff.get_constant_val()
        except Exception:
            raise ValueError("range for aff isn't constant: '%s'" % scan_iname_aff)

        # If this point is reached we're assuming the domain is of the form
        # {[i,j]: i=0 and j=0}, so the stride is technically 1 - any value
        # this function returns will be verified later by
        # _check_reduction_is_triangular().
        return 1

    if sweep_iname not in coeffs:
        raise ValueError("didn't find sweep iname in coeffs: %s" % sweep_iname)

    stride = coeffs[sweep_iname]

    if not stride.is_int():
        raise ValueError("stride not an integer: %s" % stride)

    if not stride.is_pos():
        raise ValueError("stride not positive: %s" % stride)

    return stride.to_python()


def _get_domain_with_iname_as_param(domain, iname):
    dim_type = isl.dim_type

    if domain.find_dim_by_name(dim_type.param, iname) >= 0:
        return domain

    iname_idx = domain.find_dim_by_name(dim_type.set, iname)

    assert iname_idx >= 0, (iname, domain)

    return domain.move_dims(
        dim_type.param, domain.dim(dim_type.param),
        dim_type.set, iname_idx, 1)


def _create_domain_for_sweep_tracking(orig_domain,
        tracking_iname, sweep_iname, sweep_min_value, scan_min_value, stride):
    dim_type = isl.dim_type

    subd = isl.BasicSet.universe(orig_domain.params().space)

    # Add tracking_iname and sweep iname.

    subd = _add_params_to_domain(subd, (sweep_iname, tracking_iname))

    # Here we realize the domain:
    #
    # [..., i] -> {
    #  [j]: 0 <= j - l
    #       and
    #       j - l <= k * (i - m)
    #       and
    #       k * (i - m - 1) < j - l }
    # where
    #   * i is the sweep iname
    #   * j is the tracking iname
    #   * k is the stride for the scan
    #   * l is the lower bound for the scan
    #   * m is the lower bound for the sweep iname
    #
    affs = isl.affs_from_space(subd.space)

    subd &= (affs[tracking_iname] - scan_min_value).ge_set(affs[0])
    subd &= (affs[tracking_iname] - scan_min_value)\
            .le_set(stride * (affs[sweep_iname] - sweep_min_value))
    subd &= (affs[tracking_iname] - scan_min_value)\
            .gt_set(stride * (affs[sweep_iname] - sweep_min_value - 1))

    # Move tracking_iname into a set dim (NOT sweep iname).
    subd = subd.move_dims(
            dim_type.set, 0,
            dim_type.param, subd.dim(dim_type.param) - 1, 1)

    # Simplify (maybe).
    orig_domain_with_sweep_param = (
            _get_domain_with_iname_as_param(orig_domain, sweep_iname))
    subd = subd.gist_params(orig_domain_with_sweep_param.params())

    subd, = subd.get_basic_sets()

    return subd


def _hackily_ensure_multi_assignment_return_values_are_scoped_private(kernel):
    """
    Multi assignment function calls are currently lowered into OpenCL so that
    the function call::

       a, b = segmented_sum(x, y, z, w)

    becomes::

       a = segmented_sum_mangled(x, y, z, w, &b).

    For OpenCL, the scope of "b" is significant, and the preamble generation
    currently assumes the scope is always private. This function forces that to
    be the case by introducing temporary assignments into the kernel.
    """

    insn_id_gen = kernel.get_instruction_id_generator()
    var_name_gen = kernel.get_var_name_generator()

    new_or_updated_instructions = {}
    new_temporaries = {}

    dep_map = {
            insn.id: insn.depends_on for insn in kernel.instructions}

    inverse_dep_map = {insn.id: set() for insn in kernel.instructions}

    for insn_id, deps in dep_map.items():
        for dep in deps:
            inverse_dep_map[dep].add(insn_id)

    del dep_map

    # {{{ utils

    def _add_to_no_sync_with(insn_id, new_no_sync_with_params):
        insn = kernel.id_to_insn.get(insn_id)
        insn = new_or_updated_instructions.get(insn_id, insn)
        new_or_updated_instructions[insn_id] = (
                insn.copy(
                    no_sync_with=(
                        insn.no_sync_with | frozenset(new_no_sync_with_params))))

    def _add_to_depends_on(insn_id, new_depends_on_params):
        insn = kernel.id_to_insn.get(insn_id)
        insn = new_or_updated_instructions.get(insn_id, insn)
        new_or_updated_instructions[insn_id] = (
                insn.copy(
                    depends_on=insn.depends_on | frozenset(new_depends_on_params)))

    # }}}

    from loopy.kernel.instruction import CallInstruction, is_array_call
    for insn in kernel.instructions:
        if not isinstance(insn, CallInstruction):
            continue

        if len(insn.assignees) <= 1:
            continue

        if is_array_call(insn.assignees, insn.expression):
            continue

        assignees = insn.assignees
        assignee_var_names = insn.assignee_var_names()

        new_assignees = [assignees[0]]
        newly_added_assignments_ids = set()
        needs_replacement = False

        last_added_insn_id = insn.id

        from loopy.kernel.data import AddressSpace, TemporaryVariable

        FIRST_POINTER_ASSIGNEE_IDX = 1  # noqa

        for assignee_nr, assignee_var_name, assignee in zip(
                range(FIRST_POINTER_ASSIGNEE_IDX, len(assignees)),
                assignee_var_names[FIRST_POINTER_ASSIGNEE_IDX:],
                assignees[FIRST_POINTER_ASSIGNEE_IDX:]):

            if (
                    assignee_var_name in kernel.temporary_variables
                    and
                    (kernel.temporary_variables[assignee_var_name].address_space
                         == AddressSpace.PRIVATE)):
                new_assignees.append(assignee)
                continue

            needs_replacement = True

            # {{{ generate a new assignent instruction

            new_assignee_name = var_name_gen(
                    "{insn_id}_retval_{assignee_nr}"
                    .format(insn_id=insn.id, assignee_nr=assignee_nr))

            new_assignment_id = insn_id_gen(
                    "{insn_id}_assign_retval_{assignee_nr}"
                    .format(insn_id=insn.id, assignee_nr=assignee_nr))

            newly_added_assignments_ids.add(new_assignment_id)

            new_temporaries[new_assignee_name] = (
                    TemporaryVariable(
                        name=new_assignee_name,
                        dtype=None,
                        address_space=AddressSpace.PRIVATE))

            from pymbolic import var
            new_assignee = var(new_assignee_name)
            new_assignees.append(new_assignee)

            new_or_updated_instructions[new_assignment_id] = (
                    make_assignment(
                        assignees=(assignee,),
                        expression=new_assignee,
                        id=new_assignment_id,
                        depends_on=frozenset([last_added_insn_id]),
                        depends_on_is_final=True,
                        no_sync_with=(
                            insn.no_sync_with | frozenset([(insn.id, "any")])),
                        predicates=insn.predicates,
                        within_inames=insn.within_inames))

            last_added_insn_id = new_assignment_id

            # }}}

        if not needs_replacement:
            continue

        # {{{ update originating instruction

        orig_insn = new_or_updated_instructions.get(insn.id, insn)

        new_or_updated_instructions[insn.id] = (
                orig_insn.copy(assignees=tuple(new_assignees)))

        _add_to_no_sync_with(insn.id,
                [(id, "any") for id in newly_added_assignments_ids])

        # }}}

        # {{{ squash spurious memory dependencies amongst new assignments

        for new_insn_id in newly_added_assignments_ids:
            _add_to_no_sync_with(new_insn_id,
                    [(id, "any")
                     for id in newly_added_assignments_ids
                     if id != new_insn_id])

        # }}}

        # {{{ update instructions that depend on the originating instruction

        for inverse_dep in inverse_dep_map[insn.id]:
            _add_to_depends_on(inverse_dep, newly_added_assignments_ids)

            for insn_id, scope in (
                    new_or_updated_instructions[inverse_dep].no_sync_with):
                if insn_id == insn.id:
                    _add_to_no_sync_with(
                            inverse_dep,
                            [(id, scope) for id in newly_added_assignments_ids])

        # }}}

    if not new_temporaries and not new_or_updated_instructions:
        return kernel

    new_temporary_variables = kernel.temporary_variables.copy()
    new_temporary_variables.update(new_temporaries)

    new_instructions = (
            list(new_or_updated_instructions.values())
            + list(insn
                for insn in kernel.instructions
                if insn.id not in new_or_updated_instructions))

    return kernel.copy(temporary_variables=new_temporary_variables,
                       instructions=new_instructions)


def _insert_subdomain_into_domain_tree(kernel, domains, subdomain):
    # Intersect with inames, because we could have captured some kernel params
    # in here too...
    dependent_inames = (
            frozenset(subdomain.get_var_names(isl.dim_type.param))
            & kernel.all_inames())
    idx, = kernel.get_leaf_domain_indices(dependent_inames)
    domains.insert(idx + 1, subdomain)

# }}}


<<<<<<< HEAD
=======
class RealizeReductionCallbackMapper(ReductionCallbackMapper):
    def __init__(self, callback, callables_table):
        super().__init__(callback)
        self.callables_table = callables_table

    def map_reduction(self, expr, **kwargs):
        result, self.callables_table = self.callback(expr, self.rec,
                **kwargs)
        return result


# @remove_any_newly_unused_inames
>>>>>>> b04cecfd
def realize_reduction_for_single_kernel(kernel, callables_table,
        insn_id_filter=None, unknown_types_ok=True, automagic_scans_ok=False,
        force_scan=False, force_outer_iname_for_scan=None):
    """Rewrites reductions into their imperative form. With *insn_id_filter*
    specified, operate only on the instruction with an instruction id matching
    *insn_id_filter*.

    If *insn_id_filter* is given, only the outermost level of reductions will be
    expanded, inner reductions will be left alone (because they end up in a new
    instruction with a different ID, which doesn't match the filter).

    If *insn_id_filter* is not given, all reductions in all instructions will
    be realized.

    If *automagic_scans_ok*, this function will attempt to rewrite triangular
    reductions as scans automatically.

    If *force_scan* is *True*, this function will attempt to rewrite *all*
    candidate reductions as scans and raise an error if this is not possible
    (this is most useful combined with *insn_id_filter*).

    If *force_outer_iname_for_scan* is not *None*, this function will attempt
    to realize candidate reductions as scans using the specified iname as the
    outer (sweep) iname.
    """

    logger.debug("%s: realize reduction" % kernel.name)

    new_insns = []
    new_iname_tags = {}

    insn_id_gen = kernel.get_instruction_id_generator()

    var_name_gen = kernel.get_var_name_generator()
    new_temporary_variables = kernel.temporary_variables.copy()
    inames_added_for_scan = set()
    inames_to_remove = set()

    # {{{ helpers

    def _strip_if_scalar(reference, val):
        if len(reference) == 1:
            return val[0]
        else:
            return val

    def preprocess_scan_arguments(
                insn, expr, nresults, scan_iname, track_iname,
                newly_generated_insn_id_set):
        """Does iname substitution within scan arguments and returns a set of values
        suitable to be passed to the binary op. Returns a tuple."""

        if nresults > 1:
            inner_expr = expr

            # In the case of a multi-argument scan, we need a name for each of
            # the arguments in order to pass them to the binary op - so we expand
            # items that are not "plain" tuples here.
            if not isinstance(inner_expr, tuple):
                get_args_insn_id = insn_id_gen(
                        "{}_{}_get".format(insn.id, "_".join(expr.inames)))

                inner_expr = expand_inner_reduction(
                        id=get_args_insn_id,
                        expr=inner_expr,
                        nresults=nresults,
                        depends_on=insn.depends_on,
                        within_inames=insn.within_inames | expr.inames,
                        within_inames_is_final=insn.within_inames_is_final,
                        predicates=insn.predicates,
                        )

                newly_generated_insn_id_set.add(get_args_insn_id)

            updated_inner_exprs = tuple(
                    replace_var_within_expr(sub_expr, scan_iname, track_iname)
                    for sub_expr in inner_expr)
        else:
            updated_inner_exprs = (
                    replace_var_within_expr(expr, scan_iname, track_iname),)

        return updated_inner_exprs

    def expand_inner_reduction(id, expr, nresults, depends_on, within_inames,
            within_inames_is_final, predicates):
        # FIXME: use make_temporaries
        from pymbolic.primitives import Call
        from loopy.symbolic import Reduction
        assert isinstance(expr, (Call, Reduction))

        temp_var_names = [
                var_name_gen(id + "_arg" + str(i))
                for i in range(nresults)]

        for name in temp_var_names:
            from loopy.kernel.data import TemporaryVariable, AddressSpace
            new_temporary_variables[name] = TemporaryVariable(
                    name=name,
                    shape=(),
                    dtype=None,
                    address_space=AddressSpace.PRIVATE)

        from pymbolic import var
        temp_vars = tuple(var(n) for n in temp_var_names)

        call_insn = make_assignment(
                id=id,
                assignees=temp_vars,
                expression=expr,
                depends_on=depends_on,
                within_inames=within_inames,
                within_inames_is_final=within_inames_is_final,
                predicates=predicates)

        generated_insns.append(call_insn)

        return temp_vars

    # }}}

    # {{{ sequential

    def map_reduction_seq(expr, rec, callables_table, nresults, arg_dtypes,
            reduction_dtypes):
        outer_insn_inames = insn.within_inames

        from loopy.kernel.data import AddressSpace
        acc_var_names = make_temporaries(
                name_based_on="acc_"+"_".join(expr.inames),
                nvars=nresults,
                shape=(),
                dtypes=reduction_dtypes,
                address_space=AddressSpace.PRIVATE)

        init_insn_depends_on = frozenset()

        # check first that the original kernel had global barriers
        # if not, we don't need to check. Since the function
        # kernel_has_global_barriers is cached, we don't do
        # extra work compared to not checking.
        # FIXME: Explain why we care about global barriers her
        if kernel_has_global_barriers(kernel):
            global_barrier = lp.find_most_recent_global_barrier(temp_kernel,
                    insn.id)

            if global_barrier is not None:
                init_insn_depends_on |= frozenset([global_barrier])

        from pymbolic import var
        acc_vars = tuple(var(n) for n in acc_var_names)

        init_id = insn_id_gen(
                "{}_{}_init".format(insn.id, "_".join(expr.inames)))

        expression, callables_table = expr.operation.neutral_element(
                *arg_dtypes, callables_table=callables_table, target=kernel.target)

        init_insn = make_assignment(
                id=init_id,
                assignees=acc_vars,
                within_inames=outer_insn_inames - frozenset(expr.inames),
                within_inames_is_final=insn.within_inames_is_final,
                depends_on=init_insn_depends_on,
                expression=expression,

                # Do not inherit predicates: Those might read variables
                # that may not yet be set, and we don't have a great way
                # of figuring out what the dependencies of the accumulator
                # initializer should be.

                # This way, we may initialize a few too many accumulators,
                # but that's better than being incorrect.
                # https://github.com/inducer/loopy/issues/231
                )

        generated_insns.append(init_insn)

        update_id = insn_id_gen(
                based_on="{}_{}_update".format(insn.id, "_".join(expr.inames)))

        update_insn_iname_deps = insn.within_inames | set(expr.inames)
        if insn.within_inames_is_final:
            update_insn_iname_deps = insn.within_inames | set(expr.inames)

        reduction_insn_depends_on = {init_id}

        # In the case of a multi-argument reduction, we need a name for each of
        # the arguments in order to pass them to the binary op - so we expand
        # items that are not "plain" tuples here.
        if nresults > 1 and not isinstance(expr.expr, tuple):
            get_args_insn_id = insn_id_gen(
                    "{}_{}_get".format(insn.id, "_".join(expr.inames)))

            reduction_expr = expand_inner_reduction(
                    id=get_args_insn_id,
                    expr=expr.expr,
                    nresults=nresults,
                    depends_on=insn.depends_on,
                    within_inames=update_insn_iname_deps,
                    within_inames_is_final=insn.within_inames_is_final,
                    predicates=insn.predicates,
                    )

            reduction_insn_depends_on.add(get_args_insn_id)
        else:
            reduction_expr = expr.expr

        expression, callables_table = expr.operation(
                arg_dtypes,
                _strip_if_scalar(acc_vars, acc_vars),
                reduction_expr,
                callables_table,
                kernel.target)

        reduction_insn = make_assignment(
                id=update_id,
                assignees=acc_vars,
                expression=expression,
                depends_on=frozenset(reduction_insn_depends_on) | insn.depends_on,
                within_inames=update_insn_iname_deps,
                within_inames_is_final=insn.within_inames_is_final,
                predicates=insn.predicates,)

        generated_insns.append(reduction_insn)

        new_insn_add_depends_on.add(reduction_insn.id)

        if nresults == 1:
            assert len(acc_vars) == 1
            return acc_vars[0], callables_table
        else:
            return acc_vars, callables_table

    # }}}

    # {{{ local-parallel

    def _get_int_iname_size(iname):
        from loopy.isl_helpers import static_max_of_pw_aff
        from loopy.symbolic import pw_aff_to_expr
        size = pw_aff_to_expr(
                static_max_of_pw_aff(
                    kernel.get_iname_bounds(iname).size,
                    constants_only=True))
        assert isinstance(size, int)
        return size

    def _make_slab_set(iname, size):
        v = isl.make_zero_and_vars([iname])
        bs, = (
                v[0].le_set(v[iname])
                &
                v[iname].lt_set(v[0] + size)).get_basic_sets()
        return bs

    def _make_slab_set_from_range(iname, lbound, ubound):
        v = isl.make_zero_and_vars([iname])
        bs, = (
                v[iname].ge_set(v[0] + lbound)
                &
                v[iname].lt_set(v[0] + ubound)).get_basic_sets()
        return bs

    def map_reduction_local(expr, rec, callables_table, nresults, arg_dtypes,
            reduction_dtypes):
        red_iname, = expr.inames

        size = _get_int_iname_size(red_iname)

        outer_insn_inames = insn.within_inames

        from loopy.kernel.data import LocalIndexTagBase
        outer_local_inames = tuple(oiname for oiname in outer_insn_inames
                if kernel.iname_tags_of_type(oiname, LocalIndexTagBase))

        from pymbolic import var
        outer_local_iname_vars = tuple(
                var(oiname) for oiname in outer_local_inames)

        outer_local_iname_sizes = tuple(
                _get_int_iname_size(oiname)
                for oiname in outer_local_inames)

        from loopy.kernel.data import AddressSpace

        neutral_var_names = make_temporaries(
                name_based_on="neutral_"+red_iname,
                nvars=nresults,
                shape=(),
                dtypes=reduction_dtypes,
                address_space=AddressSpace.PRIVATE)

        acc_var_names = make_temporaries(
                name_based_on="acc_"+red_iname,
                nvars=nresults,
                shape=outer_local_iname_sizes + (size,),
                dtypes=reduction_dtypes,
                address_space=AddressSpace.LOCAL)

        acc_vars = tuple(var(n) for n in acc_var_names)

        # {{{ add separate iname to carry out the reduction

        # Doing this sheds any odd conditionals that may be active
        # on our red_iname.

        base_exec_iname = var_name_gen("red_"+red_iname)
        domains.append(_make_slab_set(base_exec_iname, size))
        new_iname_tags[base_exec_iname] = kernel.iname_tags(red_iname)

        # }}}

        base_iname_deps = outer_insn_inames - frozenset(expr.inames)

        neutral, callables_table = expr.operation.neutral_element(*arg_dtypes,
                callables_table=callables_table, target=kernel.target)
        init_id = insn_id_gen(f"{insn.id}_{red_iname}_init")
        init_insn = make_assignment(
                id=init_id,
                assignees=tuple(
                    acc_var[outer_local_iname_vars + (var(base_exec_iname),)]
                    for acc_var in acc_vars),
                expression=neutral,
                within_inames=base_iname_deps | frozenset([base_exec_iname]),
                within_inames_is_final=insn.within_inames_is_final,
                depends_on=frozenset(),
                # Do not inherit predicates: Those might read variables
                # that may not yet be set, and we don't have a great way
                # of figuring out what the dependencies of the accumulator
                # initializer should be.

                # This way, we may initialize a few too many accumulators,
                # but that's better than being incorrect.
                # https://github.com/inducer/loopy/issues/231
                )
        generated_insns.append(init_insn)

        init_neutral_id = insn_id_gen(f"{insn.id}_{red_iname}_init_neutral")
        init_neutral_insn = make_assignment(
                id=init_neutral_id,
                assignees=tuple(var(nvn) for nvn in neutral_var_names),
                expression=neutral,
                within_inames=base_iname_deps | frozenset([base_exec_iname]),
                within_inames_is_final=insn.within_inames_is_final,
                depends_on=frozenset(),
                predicates=insn.predicates,
                )
        generated_insns.append(init_neutral_insn)

        transfer_depends_on = {init_neutral_id, init_id}

        # In the case of a multi-argument reduction, we need a name for each of
        # the arguments in order to pass them to the binary op - so we expand
        # items that are not "plain" tuples here.
        if nresults > 1 and not isinstance(expr.expr, tuple):
            get_args_insn_id = insn_id_gen(
                    f"{insn.id}_{red_iname}_get")

            reduction_expr = expand_inner_reduction(
                    id=get_args_insn_id,
                    expr=expr.expr,
                    nresults=nresults,
                    depends_on=insn.depends_on,
                    within_inames=(
                        (outer_insn_inames - frozenset(expr.inames))
                        | frozenset([red_iname])),
                    within_inames_is_final=insn.within_inames_is_final,
                    predicates=insn.predicates,
                    )

            transfer_depends_on.add(get_args_insn_id)
        else:
            reduction_expr = expr.expr

        transfer_id = insn_id_gen(f"{insn.id}_{red_iname}_transfer")
        expression, callables_table = expr.operation(
                arg_dtypes,
                _strip_if_scalar(
                    neutral_var_names,
                    tuple(var(nvn) for nvn in neutral_var_names)),
                reduction_expr,
                callables_table,
                kernel.target)
        transfer_insn = make_assignment(
                id=transfer_id,
                assignees=tuple(
                    acc_var[outer_local_iname_vars + (var(red_iname),)]
                    for acc_var in acc_vars),
                expression=expression,
                within_inames=(
                    (outer_insn_inames - frozenset(expr.inames))
                    | frozenset([red_iname])),
                within_inames_is_final=insn.within_inames_is_final,
                depends_on=frozenset([init_id, init_neutral_id]) | insn.depends_on,
                no_sync_with=frozenset([(init_id, "any")]),
                predicates=insn.predicates,
                )
        generated_insns.append(transfer_insn)

        cur_size = 1
        while cur_size < size:
            cur_size *= 2

        prev_id = transfer_id
        bound = size

        istage = 0
        while cur_size > 1:

            new_size = cur_size // 2
            assert new_size * 2 == cur_size

            stage_exec_iname = var_name_gen("red_%s_s%d" % (red_iname, istage))
            domains.append(_make_slab_set(stage_exec_iname, bound-new_size))
            new_iname_tags[stage_exec_iname] = kernel.iname_tags(red_iname)

            stage_id = insn_id_gen("red_%s_stage_%d" % (red_iname, istage))
            expression, callables_table = expr.operation(
                    arg_dtypes,
                    _strip_if_scalar(acc_vars, tuple(
                        acc_var[
                            outer_local_iname_vars + (var(stage_exec_iname),)]
                        for acc_var in acc_vars)),
                    _strip_if_scalar(acc_vars, tuple(
                        acc_var[
                            outer_local_iname_vars + (
                                var(stage_exec_iname) + new_size,)]
                        for acc_var in acc_vars)),
                    callables_table,
                    kernel.target)

            stage_insn = make_assignment(
                    id=stage_id,
                    assignees=tuple(
                        acc_var[outer_local_iname_vars + (var(stage_exec_iname),)]
                        for acc_var in acc_vars),
                    expression=expression,
                    within_inames=(
                        base_iname_deps | frozenset([stage_exec_iname])),
                    within_inames_is_final=insn.within_inames_is_final,
                    depends_on=frozenset([prev_id]),
                    predicates=insn.predicates,
                    )

            generated_insns.append(stage_insn)
            prev_id = stage_id

            cur_size = new_size
            bound = cur_size
            istage += 1

        new_insn_add_depends_on.add(prev_id)
        new_insn_add_no_sync_with.add((prev_id, "any"))
        new_insn_add_within_inames.add(base_exec_iname or stage_exec_iname)

        if nresults == 1:
            assert len(acc_vars) == 1
            return acc_vars[0][outer_local_iname_vars + (0,)], callables_table
        else:
            return [acc_var[outer_local_iname_vars + (0,)] for acc_var in
                    acc_vars], callables_table
    # }}}

    # {{{ utils (stateful)

    from pytools import memoize

    @memoize
    def get_or_add_sweep_tracking_iname_and_domain(
            scan_iname, sweep_iname, sweep_min_value, scan_min_value, stride,
            tracking_iname):
        domain = temp_kernel.get_inames_domain(frozenset((scan_iname, sweep_iname)))

        inames_added_for_scan.add(tracking_iname)

        new_domain = _create_domain_for_sweep_tracking(domain,
                tracking_iname, sweep_iname, sweep_min_value, scan_min_value, stride)

        _insert_subdomain_into_domain_tree(temp_kernel, domains, new_domain)

        return tracking_iname

    def replace_var_within_expr(expr, from_var, to_var):
        from pymbolic.mapper.substitutor import make_subst_func

        from loopy.symbolic import (
            SubstitutionRuleMappingContext, RuleAwareSubstitutionMapper)

        rule_mapping_context = SubstitutionRuleMappingContext(
            temp_kernel.substitutions, var_name_gen)

        from pymbolic import var
        mapper = RuleAwareSubstitutionMapper(
            rule_mapping_context,
            make_subst_func({from_var: var(to_var)}),
            within=lambda *args: True)

        return mapper(expr, temp_kernel, None)

    def make_temporaries(name_based_on, nvars, shape, dtypes, address_space):
        var_names = [
                var_name_gen(name_based_on.format(index=i))
                for i in range(nvars)]

        from loopy.kernel.data import TemporaryVariable

        for name, dtype in zip(var_names, dtypes):
            new_temporary_variables[name] = TemporaryVariable(
                    name=name,
                    shape=shape,
                    dtype=dtype,
                    address_space=address_space)

        return var_names

    # }}}

    # {{{ sequential scan

    def map_scan_seq(expr, rec, callables_table, nresults, arg_dtypes,
            reduction_dtypes, sweep_iname, scan_iname, sweep_min_value,
            scan_min_value, stride):
        outer_insn_inames = insn.within_inames
        inames_to_remove.add(scan_iname)

        track_iname = var_name_gen(
                "{sweep_iname}__seq_scan"
                .format(sweep_iname=sweep_iname))

        get_or_add_sweep_tracking_iname_and_domain(
                scan_iname, sweep_iname, sweep_min_value, scan_min_value,
                stride, track_iname)

        from loopy.kernel.data import AddressSpace
        acc_var_names = make_temporaries(
                name_based_on="acc_" + scan_iname,
                nvars=nresults,
                shape=(),
                dtypes=reduction_dtypes,
                address_space=AddressSpace.PRIVATE)

        from pymbolic import var
        acc_vars = tuple(var(n) for n in acc_var_names)

        init_id = insn_id_gen(
                "{}_{}_init".format(insn.id, "_".join(expr.inames)))

        init_insn_depends_on = frozenset()

        # FIXME: Explain why we care about global barriers here
        if kernel_has_global_barriers(kernel):
            global_barrier = lp.find_most_recent_global_barrier(temp_kernel, insn.id)

            if global_barrier is not None:
                init_insn_depends_on |= frozenset([global_barrier])

        expression, callables_table = expr.operation.neutral_element(
                *arg_dtypes, callables_table=callables_table, target=kernel.target)

        init_insn = make_assignment(
                id=init_id,
                assignees=acc_vars,
                within_inames=outer_insn_inames - frozenset(
                    (sweep_iname,) + expr.inames),
                within_inames_is_final=insn.within_inames_is_final,
                depends_on=init_insn_depends_on,
                expression=expression,
                # Do not inherit predicates: Those might read variables
                # that may not yet be set, and we don't have a great way
                # of figuring out what the dependencies of the accumulator
                # initializer should be.

                # This way, we may initialize a few too many accumulators,
                # but that's better than being incorrect.
                # https://github.com/inducer/loopy/issues/231
                )

        generated_insns.append(init_insn)

        update_insn_depends_on = {init_insn.id} | insn.depends_on

        updated_inner_exprs = (
                preprocess_scan_arguments(insn, expr.expr, nresults,
                    scan_iname, track_iname, update_insn_depends_on))

        update_id = insn_id_gen(
                based_on="{}_{}_update".format(insn.id, "_".join(expr.inames)))

        update_insn_iname_deps = insn.within_inames | {track_iname}
        if insn.within_inames_is_final:
            update_insn_iname_deps = insn.within_inames | {track_iname}

        expression, callables_table = expr.operation(
                arg_dtypes,
                _strip_if_scalar(acc_vars, acc_vars),
                _strip_if_scalar(acc_vars, updated_inner_exprs),
                callables_table,
                kernel.target)

        scan_insn = make_assignment(
                id=update_id,
                assignees=acc_vars,
                expression=expression,
                depends_on=frozenset(update_insn_depends_on),
                within_inames=update_insn_iname_deps,
                no_sync_with=insn.no_sync_with,
                within_inames_is_final=insn.within_inames_is_final,
                predicates=insn.predicates,
                )

        generated_insns.append(scan_insn)

        new_insn_add_depends_on.add(scan_insn.id)

        if nresults == 1:
            assert len(acc_vars) == 1
            return acc_vars[0], callables_table
        else:
            return acc_vars, callables_table

    # }}}

    # {{{ local-parallel scan

    def map_scan_local(expr, rec, callables_table, nresults, arg_dtypes,
            reduction_dtypes, sweep_iname, scan_iname, sweep_min_value,
            scan_min_value, stride):

        scan_size = _get_int_iname_size(sweep_iname)

        assert scan_size > 0

        if scan_size == 1:
            return map_reduction_seq(expr, rec, callables_table,
                    nresults, arg_dtypes, reduction_dtypes)

        outer_insn_inames = insn.within_inames

        from loopy.kernel.data import LocalIndexTagBase
        outer_local_inames = tuple(oiname for oiname in outer_insn_inames
                if kernel.iname_tags_of_type(oiname, LocalIndexTagBase)
                and oiname != sweep_iname)

        from pymbolic import var
        outer_local_iname_vars = tuple(
                var(oiname) for oiname in outer_local_inames)

        outer_local_iname_sizes = tuple(
                _get_int_iname_size(oiname)
                for oiname in outer_local_inames)

        track_iname = var_name_gen(
                "{sweep_iname}__pre_scan"
                .format(sweep_iname=sweep_iname))

        get_or_add_sweep_tracking_iname_and_domain(
                scan_iname, sweep_iname, sweep_min_value, scan_min_value, stride,
                track_iname)

        # {{{ add separate iname to carry out the scan

        # Doing this sheds any odd conditionals that may be active
        # on our scan_iname.

        base_exec_iname = var_name_gen(sweep_iname + "__scan")
        domains.append(_make_slab_set(base_exec_iname, scan_size))
        new_iname_tags[base_exec_iname] = kernel.iname_tags(sweep_iname)

        # }}}

        from loopy.kernel.data import AddressSpace

        read_var_names = make_temporaries(
                name_based_on="read_"+scan_iname+"_arg_{index}",
                nvars=nresults,
                shape=(),
                dtypes=reduction_dtypes,
                address_space=AddressSpace.PRIVATE)

        acc_var_names = make_temporaries(
                name_based_on="acc_"+scan_iname,
                nvars=nresults,
                shape=outer_local_iname_sizes + (scan_size,),
                dtypes=reduction_dtypes,
                address_space=AddressSpace.LOCAL)

        acc_vars = tuple(var(n) for n in acc_var_names)
        read_vars = tuple(var(n) for n in read_var_names)

        base_iname_deps = (outer_insn_inames
                - frozenset(expr.inames) - frozenset([sweep_iname]))

        neutral, callables_table = expr.operation.neutral_element(
                *arg_dtypes, callables_table=callables_table, target=kernel.target)

        init_insn_depends_on = insn.depends_on

        # FIXME: Explain why we care about global barriers here
        if kernel_has_global_barriers(kernel):
            global_barrier = lp.find_most_recent_global_barrier(temp_kernel, insn.id)

            if global_barrier is not None:
                init_insn_depends_on |= frozenset([global_barrier])

        init_id = insn_id_gen(f"{insn.id}_{scan_iname}_init")
        init_insn = make_assignment(
                id=init_id,
                assignees=tuple(
                    acc_var[outer_local_iname_vars + (var(base_exec_iname),)]
                    for acc_var in acc_vars),
                expression=neutral,
                within_inames=base_iname_deps | frozenset([base_exec_iname]),
                within_inames_is_final=insn.within_inames_is_final,
                depends_on=init_insn_depends_on,
                # Do not inherit predicates: Those might read variables
                # that may not yet be set, and we don't have a great way
                # of figuring out what the dependencies of the accumulator
                # initializer should be.

                # This way, we may initialize a few too many accumulators,
                # but that's better than being incorrect.
                # https://github.com/inducer/loopy/issues/231
                )
        generated_insns.append(init_insn)

        transfer_insn_depends_on = {init_insn.id} | insn.depends_on

        updated_inner_exprs = (
                preprocess_scan_arguments(insn, expr.expr, nresults,
                    scan_iname, track_iname, transfer_insn_depends_on))

        from loopy.symbolic import Reduction

        from loopy.symbolic import pw_aff_to_expr
        sweep_min_value_expr = pw_aff_to_expr(sweep_min_value)

        transfer_id = insn_id_gen(f"{insn.id}_{scan_iname}_transfer")
        transfer_insn = make_assignment(
                id=transfer_id,
                assignees=tuple(
                    acc_var[outer_local_iname_vars
                            + (var(sweep_iname) - sweep_min_value_expr,)]
                    for acc_var in acc_vars),
                expression=Reduction(
                    operation=expr.operation,
                    inames=(track_iname,),
                    expr=_strip_if_scalar(acc_vars, updated_inner_exprs),
                    allow_simultaneous=False,
                    ),
                within_inames=outer_insn_inames - frozenset(expr.inames),
                within_inames_is_final=insn.within_inames_is_final,
                depends_on=frozenset(transfer_insn_depends_on),
                no_sync_with=frozenset([(init_id, "any")]) | insn.no_sync_with,
                predicates=insn.predicates,
                )

        generated_insns.append(transfer_insn)

        prev_id = transfer_id

        istage = 0
        cur_size = 1

        while cur_size < scan_size:
            stage_exec_iname = var_name_gen("%s__scan_s%d" % (sweep_iname, istage))
            domains.append(
                    _make_slab_set_from_range(stage_exec_iname, cur_size, scan_size))
            new_iname_tags[stage_exec_iname] = kernel.iname_tags(sweep_iname)

            for read_var, acc_var in zip(read_vars, acc_vars):
                read_stage_id = insn_id_gen(
                        "scan_%s_read_stage_%d" % (scan_iname, istage))

                read_stage_insn = make_assignment(
                        id=read_stage_id,
                        assignees=(read_var,),
                        expression=(
                                acc_var[
                                    outer_local_iname_vars
                                    + (var(stage_exec_iname) - cur_size,)]),
                        within_inames=(
                            base_iname_deps | frozenset([stage_exec_iname])),
                        within_inames_is_final=insn.within_inames_is_final,
                        depends_on=frozenset([prev_id]),
                        predicates=insn.predicates,
                        )

                if cur_size == 1:
                    # Performance hack: don't add a barrier here with transfer_insn.
                    # NOTE: This won't work if the way that local inames
                    # are lowered changes.
                    read_stage_insn = read_stage_insn.copy(
                            no_sync_with=(
                                read_stage_insn.no_sync_with
                                | frozenset([(transfer_id, "any")])))

                generated_insns.append(read_stage_insn)
                prev_id = read_stage_id

            write_stage_id = insn_id_gen(
                    "scan_%s_write_stage_%d" % (scan_iname, istage))

            expression, callables_table = expr.operation(
                arg_dtypes,
                _strip_if_scalar(acc_vars, read_vars),
                _strip_if_scalar(acc_vars, tuple(
                    acc_var[
                        outer_local_iname_vars + (var(stage_exec_iname),)]
                    for acc_var in acc_vars)),
                callables_table,
                kernel.target)

            write_stage_insn = make_assignment(
                    id=write_stage_id,
                    assignees=tuple(
                        acc_var[outer_local_iname_vars + (var(stage_exec_iname),)]
                        for acc_var in acc_vars),
                    expression=expression,
                    within_inames=(
                        base_iname_deps | frozenset([stage_exec_iname])),
                    within_inames_is_final=insn.within_inames_is_final,
                    depends_on=frozenset([prev_id]),
                    predicates=insn.predicates,
                    )

            generated_insns.append(write_stage_insn)
            prev_id = write_stage_id

            cur_size *= 2
            istage += 1

        new_insn_add_depends_on.add(prev_id)
        new_insn_add_within_inames.add(sweep_iname)

        output_idx = var(sweep_iname) - sweep_min_value_expr

        if nresults == 1:
            assert len(acc_vars) == 1
            return (acc_vars[0][outer_local_iname_vars + (output_idx,)],
                    callables_table)
        else:
            return [acc_var[outer_local_iname_vars + (output_idx,)]
                    for acc_var in acc_vars], callables_table

    # }}}

    # {{{ seq/par dispatch

    def map_reduction(expr, rec, callables_table, nresults=1):
        # Only expand one level of reduction at a time, going from outermost to
        # innermost. Otherwise we get the (iname + insn) dependencies wrong.

        from loopy.type_inference import (
                infer_arg_and_reduction_dtypes_for_reduction_expression)
        arg_dtypes, reduction_dtypes, callables_table = (
                infer_arg_and_reduction_dtypes_for_reduction_expression(
                    temp_kernel, expr, callables_table, unknown_types_ok))

        outer_insn_inames = insn.within_inames
        bad_inames = frozenset(expr.inames) & outer_insn_inames
        if bad_inames:
            raise LoopyError("reduction used within loop(s) that it was "
                    "supposed to reduce over: " + ", ".join(bad_inames))

        iname_classes = _classify_reduction_inames(temp_kernel, expr.inames)

        n_sequential = len(iname_classes.sequential)
        n_local_par = len(iname_classes.local_parallel)
        n_nonlocal_par = len(iname_classes.nonlocal_parallel)

        really_force_scan = force_scan and (
                len(expr.inames) != 1 or expr.inames[0] not in inames_added_for_scan)

        def _error_if_force_scan_on(cls, msg):
            if really_force_scan:
                raise cls(msg)

        may_be_implemented_as_scan = False
        if force_scan or automagic_scans_ok:
            from loopy.diagnostic import ReductionIsNotTriangularError

            try:
                # Try to determine scan candidate information (sweep iname, scan
                # iname, etc).
                scan_param = _try_infer_scan_candidate_from_expr(
                        temp_kernel, expr, outer_insn_inames,
                        sweep_iname=force_outer_iname_for_scan)

            except ValueError as v:
                error = str(v)

            else:
                # Ensures the reduction is triangular (somewhat expensive).
                may_be_implemented_as_scan, error = (
                        _check_reduction_is_triangular(
                            temp_kernel, expr, scan_param))

            if not may_be_implemented_as_scan:
                _error_if_force_scan_on(ReductionIsNotTriangularError, error)

        # {{{ sanity checks

        if n_local_par and n_sequential:
            raise LoopyError("Reduction over '%s' contains both parallel and "
                    "sequential inames. It must be split "
                    "(using split_reduction_{in,out}ward) "
                    "before code generation."
                    % ", ".join(expr.inames))

        if n_local_par > 1:
            raise LoopyError("Reduction over '%s' contains more than"
                    "one parallel iname. It must be split "
                    "(using split_reduction_{in,out}ward) "
                    "before code generation."
                    % ", ".join(expr.inames))

        if n_nonlocal_par:
            bad_inames = iname_classes.nonlocal_parallel
            raise LoopyError("the only form of parallelism supported "
                    "by reductions is 'local'--found iname(s) '%s' "
                    "respectively tagged '%s'"
                    % (", ".join(bad_inames),
                       ", ".join(str(kernel.iname_tags(iname))
                                 for iname in bad_inames)))

        if n_local_par == 0 and n_sequential == 0:
            from loopy.diagnostic import warn_with_kernel
            warn_with_kernel(kernel, "empty_reduction",
                    "Empty reduction found (no inames to reduce over). "
                    "Eliminating.")

            # We're not supposed to reduce/sum at all. (Note how this is distinct
            # from an empty reduction--there is an element here, just no inames
            # to reduce over. It's rather similar to an array with () shape in
            # numpy.)

            return expr.expr, callables_table

        # }}}

        if may_be_implemented_as_scan:
            assert force_scan or automagic_scans_ok

            # We require the "scan" iname to be tagged sequential.
            if n_sequential:
                sweep_iname = scan_param.sweep_iname
                sweep_class = _classify_reduction_inames(kernel, (sweep_iname,))

                sequential = sweep_iname in sweep_class.sequential
                parallel = sweep_iname in sweep_class.local_parallel
                bad_parallel = sweep_iname in sweep_class.nonlocal_parallel

                if sweep_iname not in outer_insn_inames:
                    _error_if_force_scan_on(LoopyError,
                            "Sweep iname '%s' was detected, but is not an iname "
                            "for the instruction." % sweep_iname)
                elif bad_parallel:
                    _error_if_force_scan_on(LoopyError,
                            "Sweep iname '%s' has an unsupported parallel tag '%s' "
                            "- the only parallelism allowed is 'local'." %
                            (sweep_iname,
                             ", ".join(tag.key
                            for tag in temp_kernel.iname_tags(sweep_iname))))
                elif parallel:
                    return map_scan_local(
                            expr, rec, callables_table, nresults,
                            arg_dtypes, reduction_dtypes,
                            sweep_iname, scan_param.scan_iname,
                            scan_param.sweep_lower_bound,
                            scan_param.scan_lower_bound,
                            scan_param.stride)
                elif sequential:
                    return map_scan_seq(
                            expr, rec, callables_table, nresults,
                            arg_dtypes, reduction_dtypes, sweep_iname,
                            scan_param.scan_iname,
                            scan_param.sweep_lower_bound,
                            scan_param.scan_lower_bound,
                            scan_param.stride)

                # fallthrough to reduction implementation

            else:
                assert n_local_par > 0
                scan_iname, = expr.inames
                _error_if_force_scan_on(LoopyError,
                        "Scan iname '%s' is parallel tagged: this is not allowed "
                        "(only the sweep iname should be tagged if parallelism "
                        "is desired)." % scan_iname)

                # fallthrough to reduction implementation

        if n_sequential:
            assert n_local_par == 0
            return map_reduction_seq(expr, rec, callables_table,
                    nresults, arg_dtypes, reduction_dtypes)
        else:
            assert n_local_par > 0
            return map_reduction_local(
                    expr, rec, callables_table, nresults, arg_dtypes,
                    reduction_dtypes)

    # }}}

    cb_mapper = RealizeReductionCallbackMapper(map_reduction, callables_table)

    insn_queue = kernel.instructions[:]
    insn_id_replacements = {}
    domains = kernel.domains[:]

    temp_kernel = kernel
    changed = False

    import loopy as lp
    while insn_queue:
        new_insn_add_depends_on = set()
        new_insn_add_no_sync_with = set()
        new_insn_add_within_inames = set()

        generated_insns = []

        insn = insn_queue.pop(0)

        if insn_id_filter is not None and insn.id != insn_id_filter \
                or not isinstance(insn, lp.MultiAssignmentBase):
            new_insns.append(insn)
            continue

        nresults = len(insn.assignees)

        # Run reduction expansion.
        from loopy.symbolic import Reduction
        if isinstance(insn.expression, Reduction) and nresults > 1:
            new_expressions = cb_mapper(insn.expression,
<<<<<<< HEAD
                    callables_table=callables_table,
                    nresults=nresults)
        else:
            new_expressions = (
                    cb_mapper(insn.expression,
                        callables_table=callables_table),)
=======
                    callables_table=cb_mapper.callables_table,
                    nresults=nresults)
        else:
            new_expressions = cb_mapper(insn.expression,
                    callables_table=cb_mapper.callables_table),
>>>>>>> b04cecfd

        if generated_insns:
            # An expansion happened, so insert the generated stuff plus
            # ourselves back into the queue.

            result_assignment_dep_on = \
                    insn.depends_on | frozenset(new_insn_add_depends_on)
            kwargs = insn.get_copy_kwargs(
                    no_sync_with=insn.no_sync_with
                    | frozenset(new_insn_add_no_sync_with),
                    within_inames=(
                        insn.within_inames
                        | new_insn_add_within_inames))

            kwargs.pop("id")
            kwargs.pop("depends_on")
            kwargs.pop("expression")
            kwargs.pop("assignee", None)
            kwargs.pop("assignees", None)
            kwargs.pop("temp_var_type", None)
            kwargs.pop("temp_var_types", None)

            if isinstance(insn.expression, Reduction) and nresults > 1:
                result_assignment_ids = [
                        insn_id_gen(insn.id) for i in range(nresults)]
                replacement_insns = [
                        lp.Assignment(
                            id=result_assignment_ids[i],
                            depends_on=(
                                result_assignment_dep_on
                                | (frozenset([result_assignment_ids[i-1]])
                                    if i else frozenset())),
                            assignee=assignee,
                            expression=new_expr,
                            **kwargs)
                        for i, (assignee, new_expr) in enumerate(zip(
                            insn.assignees, new_expressions))]

                insn_id_replacements[insn.id] = [
                    rinsn.id for rinsn in replacement_insns]
            else:
                new_expr, = new_expressions
                # since we are replacing the instruction with
                # only one instruction, there's no need to replace id
                replacement_insns = [
                        make_assignment(
                            id=insn.id,
                            depends_on=result_assignment_dep_on,
                            assignees=insn.assignees,
                            expression=new_expr,
                            **kwargs)
                        ]

            insn_queue = generated_insns + replacement_insns + insn_queue

            # The reduction expander needs an up-to-date kernel
            # object to find dependencies. Keep temp_kernel up-to-date.

            temp_kernel = kernel.copy(
                    instructions=new_insns + insn_queue,
                    temporary_variables=new_temporary_variables,
                    domains=domains)
            temp_kernel = lp.replace_instruction_ids(
                    temp_kernel, insn_id_replacements)
            changed = True
        else:
            # nothing happened, we're done with insn
            assert not new_insn_add_depends_on

            new_insns.append(insn)

    if changed:
        kernel = kernel.copy(
            instructions=new_insns,
            temporary_variables=new_temporary_variables,
            domains=domains)

    kernel = lp.replace_instruction_ids(kernel, insn_id_replacements)

    from loopy.transform.iname import tag_inames
    kernel = tag_inames(kernel, new_iname_tags)
<<<<<<< HEAD

    # TODO: remove unused inames...
=======
>>>>>>> b04cecfd

    kernel = (
            _hackily_ensure_multi_assignment_return_values_are_scoped_private(
                kernel))

    return kernel, cb_mapper.callables_table


def realize_reduction(program, *args, **kwargs):
    assert isinstance(program, TranslationUnit)

    callables_table = dict(program.callables_table)
    kernels_to_scan = [in_knl_callable.subkernel
            for in_knl_callable in program.callables_table.values()
            if isinstance(in_knl_callable, CallableKernel)]

    for knl in kernels_to_scan:
        new_knl, callables_table = realize_reduction_for_single_kernel(
                knl, callables_table, *args, **kwargs)
        in_knl_callable = callables_table[knl.name].copy(
                subkernel=new_knl)
        callables_table[knl.name] = in_knl_callable

    return program.copy(callables_table=callables_table)


def realize_reduction(program, *args, **kwargs):
    assert isinstance(program, Program)

    new_resolved_functions = {}
    for func_id, in_knl_callable in program.callables_table.items():
        if isinstance(in_knl_callable, CallableKernel):
            new_subkernel = realize_reduction_for_single_kernel(
                    in_knl_callable.subkernel, program.callables_table,
                    *args, **kwargs)
            in_knl_callable = in_knl_callable.copy(
                    subkernel=new_subkernel)

        elif isinstance(in_knl_callable, ScalarCallable):
            pass
        else:
            raise NotImplementedError("Unknown type of callable %s." % (
                type(in_knl_callable).__name__))

        new_resolved_functions[func_id] = in_knl_callable

    new_callables_table = program.callables_table.copy(
            resolved_functions=new_resolved_functions)
    return program.copy(callables_table=new_callables_table)

# }}}


# {{{ realize_ilp

def realize_ilp(kernel):
    logger.debug("%s: add axes to temporaries for ilp" % kernel.name)

    from loopy.kernel.data import (IlpBaseTag, VectorizeTag,
                                   filter_iname_tags_by_type)

    privatizing_inames = frozenset(
        name for name, iname in kernel.inames.items()
        if filter_iname_tags_by_type(iname.tags, (IlpBaseTag, VectorizeTag))
    )

    if not privatizing_inames:
        return kernel

    from loopy.transform.privatize import privatize_temporaries_with_inames
    return privatize_temporaries_with_inames(kernel, privatizing_inames)

# }}}


# {{{ check for loads of atomic variables

def check_atomic_loads(kernel):
    """Find instances of AtomicInit or AtomicUpdate with use of other atomic
    variables to update the atomicity
    """

    logger.debug("%s: check atomic loads" % kernel.name)
    from loopy.types import AtomicType
    from loopy.kernel.array import ArrayBase
    from loopy.kernel.instruction import Assignment, AtomicLoad

    # find atomic variables
    atomicity_candidates = (
            {v.name for v in kernel.temporary_variables.values()
                if isinstance(v.dtype, AtomicType)}
            |
            {v.name for v in kernel.args
                if isinstance(v, ArrayBase)
                and isinstance(v.dtype, AtomicType)})

    new_insns = []
    for insn in kernel.instructions:
        if isinstance(insn, Assignment):
            # look for atomic variables
            atomic_accesses = {a.var_name for a in insn.atomicity}
            accessed_atomic_vars = (insn.dependency_names() & atomicity_candidates)\
                - {insn.assignee_var_names()[0]}
            if not accessed_atomic_vars <= atomic_accesses:
                #if we're missing some
                missed = accessed_atomic_vars - atomic_accesses
                for x in missed:
                    if {x} & atomicity_candidates:
                        insn = insn.copy(
                            atomicity=insn.atomicity + (AtomicLoad(x),))

        new_insns.append(insn)

    return kernel.copy(instructions=new_insns)

# }}}


# {{{ arg_descr_inference

class ArgDescrInferenceMapper(RuleAwareIdentityMapper):
    """
    Infers the :attr:`loopy`
    """

    def __init__(self, rule_mapping_context, caller_kernel, clbl_inf_ctx):
        super().__init__(rule_mapping_context)
        self.caller_kernel = caller_kernel
        self.clbl_inf_ctx = clbl_inf_ctx

    def map_call(self, expr, expn_state, assignees=None):
        from pymbolic.primitives import Call, Variable
        from loopy.kernel.function_interface import ValueArgDescriptor
        from loopy.symbolic import ResolvedFunction
        from loopy.kernel.array import ArrayBase
        from loopy.kernel.data import ValueArg
        from pymbolic.mapper.substitutor import make_subst_func
        from loopy.symbolic import SubstitutionMapper
        from loopy.kernel.function_interface import get_arg_descriptor_for_expression

        if not isinstance(expr.function, ResolvedFunction):
            # ignore if the call is not to a ResolvedFunction
            return super().map_call(expr, expn_state)

        arg_id_to_val = dict(enumerate(expr.parameters))

        if assignees is not None:
            # If supplied with assignees then this is a CallInstruction
            for i, arg in enumerate(assignees):
                arg_id_to_val[-i-1] = arg

        arg_id_to_descr = {
            arg_id: get_arg_descriptor_for_expression(self.caller_kernel, arg)
            for arg_id, arg in arg_id_to_val.items()}
        clbl = self.clbl_inf_ctx[expr.function.name]

        # {{{ translating descriptor expressions to the callable's namespace

        deps_as_params = []
        subst_map = {}

        deps = frozenset().union(*(descr.depends_on()
                                   for descr in arg_id_to_descr.values()))

        assert deps <= self.caller_kernel.all_variable_names()

        for dep in deps:
            caller_arg = self.caller_kernel.arg_dict.get(dep, (self.caller_kernel
                                                               .temporary_variables
                                                               .get(dep)))
            if not (isinstance(caller_arg, ValueArg)
                    or (isinstance(caller_arg, ArrayBase)
                        and caller_arg.shape == ())):
                raise NotImplementedError(f"Obtained '{dep}' as a dependency for"
                        f" call '{expr.function.name}' which is not a scalar.")

            clbl, callee_name = clbl.with_added_arg(caller_arg.dtype,
                                                    ValueArgDescriptor())

            subst_map[dep] = Variable(callee_name)
            deps_as_params.append(Variable(dep))

        mapper = SubstitutionMapper(make_subst_func(subst_map))
        arg_id_to_descr = {id_: descr.map_expr(mapper)
                           for id_, descr in arg_id_to_descr.items()}

        # }}}

        # specializing the function according to the parameter description
        new_clbl, self.clbl_inf_ctx = clbl.with_descrs(arg_id_to_descr,
                                                       self.clbl_inf_ctx)

        self.clbl_inf_ctx, new_func_id = (self.clbl_inf_ctx
                                          .with_callable(expr.function.function,
                                                         new_clbl))

        return Call(ResolvedFunction(new_func_id),
                    tuple(self.rec(child, expn_state)
                          for child in expr.parameters)
                    + tuple(deps_as_params))

    def map_call_with_kwargs(self, expr):
        # See https://github.com/inducer/loopy/pull/323
        raise NotImplementedError

    def __call__(self, expr, kernel, insn, assignees=None):
        from loopy.kernel.data import InstructionBase
        from loopy.symbolic import IdentityMapper, ExpansionState
        assert insn is None or isinstance(insn, InstructionBase)

        return IdentityMapper.__call__(self, expr,
                ExpansionState(
                    kernel=kernel,
                    instruction=insn,
                    stack=(),
                    arg_context={}), assignees=assignees)

    def map_kernel(self, kernel):

        new_insns = []

        for insn in kernel.instructions:
            if isinstance(insn, CallInstruction):
                # In call instructions the assignees play an important in
                # determining the arg_id_to_descr
                mapper = partial(self, kernel=kernel, insn=insn,
                        assignees=insn.assignees)
                new_insns.append(insn.with_transformed_expressions(mapper))
            elif isinstance(insn, MultiAssignmentBase):
                mapper = partial(self, kernel=kernel, insn=insn)
                new_insns.append(insn.with_transformed_expressions(mapper))
            elif isinstance(insn, (_DataObliviousInstruction, CInstruction)):
                new_insns.append(insn)
            else:
                raise NotImplementedError("arg_descr_inference for %s instruction" %
                        type(insn))

        return kernel.copy(instructions=new_insns)


def traverse_to_infer_arg_descr(kernel, callables_table):
    """
    Returns a copy of *kernel* with the argument shapes and strides matching for
    resolved functions in the *kernel*. Refer
    :meth:`loopy.kernel.function_interface.InKernelCallable.with_descrs`.

    .. note::

        Initiates a walk starting from *kernel* to all its callee kernels.
    """
    from loopy.symbolic import SubstitutionRuleMappingContext

    rule_mapping_context = SubstitutionRuleMappingContext(
            kernel.substitutions, kernel.get_var_name_generator())

    arg_descr_inf_mapper = ArgDescrInferenceMapper(rule_mapping_context,
            kernel, callables_table)

    descr_inferred_kernel = rule_mapping_context.finish_kernel(
            arg_descr_inf_mapper.map_kernel(kernel))

    return descr_inferred_kernel, arg_descr_inf_mapper.clbl_inf_ctx


def infer_arg_descr(program):
    """
    Returns a copy of *program* with the
    :attr:`loopy.InKernelCallable.arg_id_to_descr` inferred for all the
    callables.
    """
    from loopy.translation_unit import make_clbl_inf_ctx, resolve_callables
    from loopy.kernel.array import ArrayBase
    from loopy.kernel.function_interface import (ArrayArgDescriptor,
            ValueArgDescriptor)
    from loopy import auto, ValueArg

    program = resolve_callables(program)

    clbl_inf_ctx = make_clbl_inf_ctx(program.callables_table,
                                     program.entrypoints)

    for e in program.entrypoints:
        def _tuple_or_None(s):
            if isinstance(s, tuple):
                return s
            elif s in [None, auto]:
                return s
            else:
                return s,

        arg_id_to_descr = {}
        for arg in program[e].args:
            if isinstance(arg, ArrayBase):
                if arg.shape not in (None, auto):
                    arg_id_to_descr[arg.name] = ArrayArgDescriptor(
                            _tuple_or_None(arg.shape), arg.address_space,
                            arg.dim_tags)
            elif isinstance(arg, ValueArg):
                arg_id_to_descr[arg.name] = ValueArgDescriptor()
            else:
                raise NotImplementedError()
        new_callable, clbl_inf_ctx = program.callables_table[e].with_descrs(
                arg_id_to_descr, clbl_inf_ctx)
        clbl_inf_ctx, new_name = clbl_inf_ctx.with_callable(e, new_callable,
                                                            is_entrypoint=True)

    return clbl_inf_ctx.finish_program(program)

# }}}


<<<<<<< HEAD
# {{{ arg_descr_inference

class ArgDescrInferenceMapper(RuleAwareIdentityMapper):
    """
    Infers the :attr:`loopy`
    """

    def __init__(self, rule_mapping_context, caller_kernel,
            callables_table):
        super(ArgDescrInferenceMapper, self).__init__(
                rule_mapping_context)
        self.caller_kernel = caller_kernel
        self.callables_table = callables_table

    def map_call(self, expr, expn_state, **kwargs):
        from pymbolic.primitives import Call, CallWithKwargs
        from loopy.kernel.function_interface import ValueArgDescriptor
        from loopy.symbolic import ResolvedFunction, SubArrayRef

        if not isinstance(expr.function, ResolvedFunction):
            # ignore if the call is not to a ResolvedFunction
            return super(ArgDescrInferenceMapper, self).map_call(expr, expn_state)

        if isinstance(expr, Call):
            kw_parameters = {}
        else:
            assert isinstance(expr, CallWithKwargs)
            kw_parameters = expr.kw_parameters

        # descriptors for the args and kwargs of the Call
        arg_id_to_descr = dict((i, par.get_array_arg_descriptor(self.caller_kernel))
                if isinstance(par, SubArrayRef) else (i, ValueArgDescriptor())
                for i, par in tuple(enumerate(expr.parameters)) +
                tuple(kw_parameters.items()))

        assignee_id_to_descr = {}

        if 'assignees' in kwargs:
            # If supplied with assignees then this is a CallInstruction
            assignees = kwargs['assignees']
            assert isinstance(assignees, tuple)
            for i, par in enumerate(assignees):
                if isinstance(par, SubArrayRef):
                    assignee_id_to_descr[-i-1] = (
                            par.get_array_arg_descriptor(self.caller_kernel))
                else:
                    assignee_id_to_descr[-i-1] = ValueArgDescriptor()

        # gathering all the descriptors
        combined_arg_id_to_descr = arg_id_to_descr.copy()
        combined_arg_id_to_descr.update(assignee_id_to_descr)

        # specializing the function according to the parameter description
        in_knl_callable = self.callables_table[expr.function.name]
        new_in_knl_callable, self.callables_table = (
                in_knl_callable.with_descrs(
                    combined_arg_id_to_descr, self.callables_table))
        self.callables_table, new_func_id = (
                self.callables_table.with_callable(
                    expr.function.function,
                    new_in_knl_callable))

        if isinstance(expr, Call):
            return Call(
                    ResolvedFunction(new_func_id),
                    tuple(self.rec(child, expn_state)
                    for child in expr.parameters))
        else:
            assert isinstance(expr, CallWithKwargs)
            return CallWithKwargs(
                    ResolvedFunction(new_func_id),
                    tuple(self.rec(child, expn_state)
                        for child in expr.parameters),
                    dict(
                        (key, self.rec(val, expn_state))
                        for key, val in six.iteritems(kw_parameters))
                    )

    map_call_with_kwargs = map_call

    def map_kernel(self, kernel):

        new_insns = []

        for insn in kernel.instructions:
            if isinstance(insn, CallInstruction):
                # In call instructions the assignees play an important in
                # determining the arg_id_to_descr
                new_insns.append(insn.with_transformed_expressions(
                    self, kernel, insn, assignees=insn.assignees))
            elif isinstance(insn, MultiAssignmentBase):
                new_insns.append(insn.with_transformed_expressions(
                    self, kernel, insn))
            elif isinstance(insn, (_DataObliviousInstruction, CInstruction)):
                new_insns.append(insn)
            else:
                raise NotImplementedError("arg_descr_inference for %s instruction" %
                        type(insn))

        return kernel.copy(instructions=new_insns)


def traverse_to_infer_arg_descr(kernel, callables_table):
    """
    Returns a copy of *kernel* with the argument shapes and strides matching for
    scoped functions in the *kernel*. Refer
    :meth:`loopy.kernel.function_interface.InKernelCallable.with_descrs`.

    .. note::

        Initiates a walk starting from *kernel* to all its callee kernels.
    """
    from loopy.symbolic import SubstitutionRuleMappingContext

    rule_mapping_context = SubstitutionRuleMappingContext(
            kernel.substitutions, kernel.get_var_name_generator())

    arg_descr_inf_mapper = ArgDescrInferenceMapper(rule_mapping_context,
            kernel, callables_table)

    descr_inferred_kernel = rule_mapping_context.finish_kernel(
            arg_descr_inf_mapper.map_kernel(kernel))

    return descr_inferred_kernel, arg_descr_inf_mapper.callables_table


def infer_arg_descr(program):
    """
    Returns a copy of *program* with the
    :attr:`loopy.InKernelCallable.arg_id_to_descr` inferred for all the
    callables.
    """
    root_kernel_callable = program.callables_table[program.name]
    old_callables_count = program.callables_table.callables_count
    callables_table = (
            program.callables_table.with_edit_callables_mode())
    root_kernel = program.root_kernel

    new_root_kernel, callables_table = traverse_to_infer_arg_descr(
            root_kernel, callables_table)
    new_root_kernel_callable = root_kernel_callable.copy(
            subkernel=new_root_kernel)
    callables_table, _ = callables_table.with_callable(program.name,
            new_root_kernel_callable)

    callables_table = callables_table.with_exit_edit_callables_mode(
            old_callables_count)

    return program.copy(callables_table=callables_table)

# }}}


preprocess_cache = WriteOncePersistentDict(
        "loopy-preprocess-cache-v2-"+DATA_MODEL_VERSION,
        key_builder=LoopyKeyBuilder())


def preprocess_single_kernel(kernel, callables_table, device=None):
    from loopy.kernel import KernelState
    if kernel.state >= KernelState.PREPROCESSED:
        return kernel
=======
# {{{  inline_kernels_with_gbarriers


def inline_kernels_with_gbarriers(program):
    from loopy.kernel.instruction import BarrierInstruction
    from loopy.transform.callable import inline_callable_kernel

    def has_gbarrier(knl):
        return any((isinstance(insn, BarrierInstruction)
                    and insn.synchronization_kind == "global")
                   for insn in knl.instructions)
>>>>>>> b04cecfd

    callees_to_inline = [name for name, knl_clbl in program.callables_table.items()
                         if (isinstance(knl_clbl, CallableKernel)
                             and has_gbarrier(knl_clbl.subkernel))]

    for callee_to_inline in callees_to_inline:
        program = inline_callable_kernel(program, callee_to_inline)

    return program


# }}}


preprocess_cache = WriteOncePersistentDict(
        "loopy-preprocess-cache-v2-"+DATA_MODEL_VERSION,
        key_builder=LoopyKeyBuilder())


def preprocess_single_kernel(kernel, callables_table, device=None):
    from loopy.kernel import KernelState

    prepro_logger = ProcessLogger(logger, "%s: preprocess" % kernel.name)

    from loopy.check import check_identifiers_in_subst_rules
    check_identifiers_in_subst_rules(kernel)

    # {{{ check that there are no l.auto-tagged inames

    from loopy.kernel.data import AutoLocalIndexTagBase
    for name, iname in kernel.inames.items():
        if (filter_iname_tags_by_type(iname.tags, AutoLocalIndexTagBase)
                 and name in kernel.all_inames()):
            raise LoopyError("kernel with automatically-assigned "
                    "local axes passed to preprocessing")

    # }}}

    # Ordering restriction:
    # Type inference and reduction iname uniqueness don't handle substitutions.
    # Get them out of the way.

    check_for_writes_to_predicates(kernel)
    check_reduction_iname_uniqueness(kernel)

    # Ordering restriction:
    # add_axes_to_temporaries_for_ilp because reduction accumulators
    # need to be duplicated by this.

    kernel = realize_ilp(kernel)

    kernel = find_temporary_address_space(kernel)

    # check for atomic loads, much easier to do here now that the dependencies
    # have been established
    kernel = check_atomic_loads(kernel)

    kernel = kernel.target.preprocess(kernel)

    kernel = kernel.copy(
            state=KernelState.PREPROCESSED)

    prepro_logger.done()

    return kernel


def preprocess_program(program, device=None):

    # {{{ cache retrieval

    from loopy import CACHING_ENABLED
    if CACHING_ENABLED:
        input_program = program

        try:
            result = preprocess_cache[program]
            logger.debug(f"program with entrypoints: {program.entrypoints}"
                    " preprocess cache hit")
            return result
        except KeyError:
            pass

    # }}}

    from loopy.kernel import KernelState
    if program.state >= KernelState.PREPROCESSED:
        return program

    if len([clbl for clbl in program.callables_table.values() if
            isinstance(clbl, CallableKernel)]) == 1:
        program = program.with_entrypoints(",".join(clbl.name for clbl in
            program.callables_table.values() if isinstance(clbl,
                CallableKernel)))

    if not program.entrypoints:
        raise LoopyError("Translation unit did not receive any entrypoints")

    from loopy.translation_unit import resolve_callables
    program = resolve_callables(program)

    if device is not None:
        # FIXME: Time to remove this? (Git blame shows 5 years ago)
        from warnings import warn
        warn("passing 'device' to preprocess_kernel() is deprecated",
                DeprecationWarning, stacklevel=2)

    program = infer_unknown_types(program, expect_completion=False)

    from loopy.transform.subst import expand_subst
    program = expand_subst(program)

    from loopy.kernel.creation import apply_single_writer_depencency_heuristic
    program = apply_single_writer_depencency_heuristic(program)

    # Ordering restrictions:
    #
    # - realize_reduction must happen after type inference because it needs
    #   to be able to determine the types of the reduced expressions.
    #
    # - realize_reduction must happen after default dependencies are added
    #   because it manipulates the depends_on field, which could prevent
    #   defaults from being applied.
<<<<<<< HEAD
    kernel = realize_reduction_for_single_kernel(kernel,
            callables_table, unknown_types_ok=False)
=======

    program = realize_reduction(program, unknown_types_ok=False)
>>>>>>> b04cecfd

    # {{{ preprocess callable kernels

    # Callable editing restrictions:
    #
    # - should not edit callables_table in :meth:`preprocess_single_kernel`
    #   as we are iterating over it.[1]
    #
    # [1] https://docs.python.org/3/library/stdtypes.html#dictionary-view-objects

    new_callables = {}
    for func_id, in_knl_callable in program.callables_table.items():
        if isinstance(in_knl_callable, CallableKernel):
            new_subkernel = preprocess_single_kernel(
                    in_knl_callable.subkernel, program.callables_table,
                    device)
            in_knl_callable = in_knl_callable.copy(
                    subkernel=new_subkernel)
        elif isinstance(in_knl_callable, ScalarCallable):
            pass
        else:
            raise NotImplementedError("Unknown callable type %s." % (
                type(in_knl_callable).__name__))

        new_callables[func_id] = in_knl_callable

    program = program.copy(callables_table=new_callables)

    # }}}

    # infer arg descrs of the callables
    program = infer_arg_descr(program)

    # Ordering restriction:
    # callees with gbarrier in them must be inlined after inferrring arg_descr.
    # inline_kernels_with_gbarriers does not recursively inline the callees.
    program = inline_kernels_with_gbarriers(program)

    # {{{ prepare for caching

    # PicklableDtype instances for example need to know the target they're working
    # towards in order to pickle and unpickle them. This is the first pass that
    # uses caching, so we need to be ready to pickle. This means propagating
    # this target information.

    if CACHING_ENABLED:
        input_program = prepare_for_caching(input_program)

    program = prepare_for_caching(program)

    # }}}

    if CACHING_ENABLED:
        preprocess_cache.store_if_not_present(input_program, program)

    return program


# FIXME: Do we add a deprecation warning?
preprocess_kernel = preprocess_program



# {{{ hw axes inference

def infer_hw_axes_sizes(program):
    """
    Returns copy of *program* with the hardware axes sizes inferred.

    .. note::

        - Firstly, computes the collective hardware axes sizes from all the
          callable kernels.
        - Then, overrides the grid sizes of all the callable kernels to the
          collective value.
    """

    local_size, global_size = program.get_grid_size_upper_bounds()

    resolved_function_with_hw_axes_sizes_inferred = {}

    for func_id, in_knl_callable in (
            program.callables_table.items()):
        if func_id == program.name:
            resolved_function_with_hw_axes_sizes_inferred[func_id] = (
                    in_knl_callable)
        else:
            resolved_function_with_hw_axes_sizes_inferred[func_id] = (
                    in_knl_callable.with_hw_axes_sizes(local_size, global_size))

    new_callables_table = (
            program.callables_table.copy(
                resolved_functions=resolved_function_with_hw_axes_sizes_inferred))

    return program.copy(callables_table=new_callables_table)

# }}}


def preprocess_program(program, device=None):

    if device is not None:
        # FIXME: Time to remove this? (Git blame shows 5 years ago)
        from warnings import warn
        warn("passing 'device' to preprocess_kernel() is deprecated",
                DeprecationWarning, stacklevel=2)

    program = infer_unknown_types(program, expect_completion=False)

    # {{{ preprocess callable kernels

    # Callable editing restrictions:
    #
    # - should not edit callables_table in :meth:`preprocess_single_kernel`
    #   as we are iterating over it.[1]
    #
    # [1] https://docs.python.org/3/library/stdtypes.html#dictionary-view-objects

    new_resolved_functions = {}
    for func_id, in_knl_callable in program.callables_table.items():
        if isinstance(in_knl_callable, CallableKernel):
            new_subkernel = preprocess_single_kernel(
                    in_knl_callable.subkernel, program.callables_table,
                    device)
            in_knl_callable = in_knl_callable.copy(
                    subkernel=new_subkernel)
        elif isinstance(in_knl_callable, ScalarCallable):
            pass
        else:
            raise NotImplementedError("Unknown callable type %s." % (
                type(in_knl_callable).__name__))

        new_resolved_functions[func_id] = in_knl_callable

    new_callables_table = program.callables_table.copy(
            resolved_functions=new_resolved_functions)
    program = program.copy(callables_table=new_callables_table)

    # }}}

    # infer arg descrs of the callables
    program = infer_arg_descr(program)

    program = infer_hw_axes_sizes(program)

    return program


# FIXME: Do we add a deprecation warning?
preprocess_kernel = preprocess_program


# vim: foldmethod=marker<|MERGE_RESOLUTION|>--- conflicted
+++ resolved
@@ -36,16 +36,6 @@
 from loopy.kernel.tools import kernel_has_global_barriers
 # for the benefit of loopy.statistics, for now
 from loopy.type_inference import infer_unknown_types
-<<<<<<< HEAD
-from loopy.symbolic import RuleAwareIdentityMapper
-
-from loopy.kernel.instruction import (MultiAssignmentBase, CInstruction,
-        CallInstruction,  _DataObliviousInstruction)
-from loopy.program import Program, iterate_over_kernels_if_given_program
-from loopy.kernel.function_interface import CallableKernel, ScalarCallable
-import logging
-logger = logging.getLogger(__name__)
-=======
 from loopy.symbolic import RuleAwareIdentityMapper, ReductionCallbackMapper
 # from loopy.transform.iname import remove_any_newly_unused_inames
 
@@ -57,17 +47,11 @@
 
 from pytools import ProcessLogger
 from functools import partial
->>>>>>> b04cecfd
 
 
 # {{{ prepare for caching
 
-<<<<<<< HEAD
-@iterate_over_kernels_if_given_program
-def prepare_for_caching(kernel):
-=======
 def prepare_for_caching_inner(kernel):
->>>>>>> b04cecfd
     import loopy as lp
     from loopy.types import OpaqueType
     new_args = []
@@ -935,8 +919,6 @@
 # }}}
 
 
-<<<<<<< HEAD
-=======
 class RealizeReductionCallbackMapper(ReductionCallbackMapper):
     def __init__(self, callback, callables_table):
         super().__init__(callback)
@@ -949,7 +931,6 @@
 
 
 # @remove_any_newly_unused_inames
->>>>>>> b04cecfd
 def realize_reduction_for_single_kernel(kernel, callables_table,
         insn_id_filter=None, unknown_types_ok=True, automagic_scans_ok=False,
         force_scan=False, force_outer_iname_for_scan=None):
@@ -1804,7 +1785,7 @@
 
         from loopy.type_inference import (
                 infer_arg_and_reduction_dtypes_for_reduction_expression)
-        arg_dtypes, reduction_dtypes, callables_table = (
+        arg_dtypes, reduction_dtypes = (
                 infer_arg_and_reduction_dtypes_for_reduction_expression(
                     temp_kernel, expr, callables_table, unknown_types_ok))
 
@@ -1984,20 +1965,11 @@
         from loopy.symbolic import Reduction
         if isinstance(insn.expression, Reduction) and nresults > 1:
             new_expressions = cb_mapper(insn.expression,
-<<<<<<< HEAD
-                    callables_table=callables_table,
-                    nresults=nresults)
-        else:
-            new_expressions = (
-                    cb_mapper(insn.expression,
-                        callables_table=callables_table),)
-=======
                     callables_table=cb_mapper.callables_table,
                     nresults=nresults)
         else:
             new_expressions = cb_mapper(insn.expression,
                     callables_table=cb_mapper.callables_table),
->>>>>>> b04cecfd
 
         if generated_insns:
             # An expansion happened, so insert the generated stuff plus
@@ -2079,11 +2051,6 @@
 
     from loopy.transform.iname import tag_inames
     kernel = tag_inames(kernel, new_iname_tags)
-<<<<<<< HEAD
-
-    # TODO: remove unused inames...
-=======
->>>>>>> b04cecfd
 
     kernel = (
             _hackily_ensure_multi_assignment_return_values_are_scoped_private(
@@ -2108,31 +2075,6 @@
         callables_table[knl.name] = in_knl_callable
 
     return program.copy(callables_table=callables_table)
-
-
-def realize_reduction(program, *args, **kwargs):
-    assert isinstance(program, Program)
-
-    new_resolved_functions = {}
-    for func_id, in_knl_callable in program.callables_table.items():
-        if isinstance(in_knl_callable, CallableKernel):
-            new_subkernel = realize_reduction_for_single_kernel(
-                    in_knl_callable.subkernel, program.callables_table,
-                    *args, **kwargs)
-            in_knl_callable = in_knl_callable.copy(
-                    subkernel=new_subkernel)
-
-        elif isinstance(in_knl_callable, ScalarCallable):
-            pass
-        else:
-            raise NotImplementedError("Unknown type of callable %s." % (
-                type(in_knl_callable).__name__))
-
-        new_resolved_functions[func_id] = in_knl_callable
-
-    new_callables_table = program.callables_table.copy(
-            resolved_functions=new_resolved_functions)
-    return program.copy(callables_table=new_callables_table)
 
 # }}}
 
@@ -2395,170 +2337,6 @@
 # }}}
 
 
-<<<<<<< HEAD
-# {{{ arg_descr_inference
-
-class ArgDescrInferenceMapper(RuleAwareIdentityMapper):
-    """
-    Infers the :attr:`loopy`
-    """
-
-    def __init__(self, rule_mapping_context, caller_kernel,
-            callables_table):
-        super(ArgDescrInferenceMapper, self).__init__(
-                rule_mapping_context)
-        self.caller_kernel = caller_kernel
-        self.callables_table = callables_table
-
-    def map_call(self, expr, expn_state, **kwargs):
-        from pymbolic.primitives import Call, CallWithKwargs
-        from loopy.kernel.function_interface import ValueArgDescriptor
-        from loopy.symbolic import ResolvedFunction, SubArrayRef
-
-        if not isinstance(expr.function, ResolvedFunction):
-            # ignore if the call is not to a ResolvedFunction
-            return super(ArgDescrInferenceMapper, self).map_call(expr, expn_state)
-
-        if isinstance(expr, Call):
-            kw_parameters = {}
-        else:
-            assert isinstance(expr, CallWithKwargs)
-            kw_parameters = expr.kw_parameters
-
-        # descriptors for the args and kwargs of the Call
-        arg_id_to_descr = dict((i, par.get_array_arg_descriptor(self.caller_kernel))
-                if isinstance(par, SubArrayRef) else (i, ValueArgDescriptor())
-                for i, par in tuple(enumerate(expr.parameters)) +
-                tuple(kw_parameters.items()))
-
-        assignee_id_to_descr = {}
-
-        if 'assignees' in kwargs:
-            # If supplied with assignees then this is a CallInstruction
-            assignees = kwargs['assignees']
-            assert isinstance(assignees, tuple)
-            for i, par in enumerate(assignees):
-                if isinstance(par, SubArrayRef):
-                    assignee_id_to_descr[-i-1] = (
-                            par.get_array_arg_descriptor(self.caller_kernel))
-                else:
-                    assignee_id_to_descr[-i-1] = ValueArgDescriptor()
-
-        # gathering all the descriptors
-        combined_arg_id_to_descr = arg_id_to_descr.copy()
-        combined_arg_id_to_descr.update(assignee_id_to_descr)
-
-        # specializing the function according to the parameter description
-        in_knl_callable = self.callables_table[expr.function.name]
-        new_in_knl_callable, self.callables_table = (
-                in_knl_callable.with_descrs(
-                    combined_arg_id_to_descr, self.callables_table))
-        self.callables_table, new_func_id = (
-                self.callables_table.with_callable(
-                    expr.function.function,
-                    new_in_knl_callable))
-
-        if isinstance(expr, Call):
-            return Call(
-                    ResolvedFunction(new_func_id),
-                    tuple(self.rec(child, expn_state)
-                    for child in expr.parameters))
-        else:
-            assert isinstance(expr, CallWithKwargs)
-            return CallWithKwargs(
-                    ResolvedFunction(new_func_id),
-                    tuple(self.rec(child, expn_state)
-                        for child in expr.parameters),
-                    dict(
-                        (key, self.rec(val, expn_state))
-                        for key, val in six.iteritems(kw_parameters))
-                    )
-
-    map_call_with_kwargs = map_call
-
-    def map_kernel(self, kernel):
-
-        new_insns = []
-
-        for insn in kernel.instructions:
-            if isinstance(insn, CallInstruction):
-                # In call instructions the assignees play an important in
-                # determining the arg_id_to_descr
-                new_insns.append(insn.with_transformed_expressions(
-                    self, kernel, insn, assignees=insn.assignees))
-            elif isinstance(insn, MultiAssignmentBase):
-                new_insns.append(insn.with_transformed_expressions(
-                    self, kernel, insn))
-            elif isinstance(insn, (_DataObliviousInstruction, CInstruction)):
-                new_insns.append(insn)
-            else:
-                raise NotImplementedError("arg_descr_inference for %s instruction" %
-                        type(insn))
-
-        return kernel.copy(instructions=new_insns)
-
-
-def traverse_to_infer_arg_descr(kernel, callables_table):
-    """
-    Returns a copy of *kernel* with the argument shapes and strides matching for
-    scoped functions in the *kernel*. Refer
-    :meth:`loopy.kernel.function_interface.InKernelCallable.with_descrs`.
-
-    .. note::
-
-        Initiates a walk starting from *kernel* to all its callee kernels.
-    """
-    from loopy.symbolic import SubstitutionRuleMappingContext
-
-    rule_mapping_context = SubstitutionRuleMappingContext(
-            kernel.substitutions, kernel.get_var_name_generator())
-
-    arg_descr_inf_mapper = ArgDescrInferenceMapper(rule_mapping_context,
-            kernel, callables_table)
-
-    descr_inferred_kernel = rule_mapping_context.finish_kernel(
-            arg_descr_inf_mapper.map_kernel(kernel))
-
-    return descr_inferred_kernel, arg_descr_inf_mapper.callables_table
-
-
-def infer_arg_descr(program):
-    """
-    Returns a copy of *program* with the
-    :attr:`loopy.InKernelCallable.arg_id_to_descr` inferred for all the
-    callables.
-    """
-    root_kernel_callable = program.callables_table[program.name]
-    old_callables_count = program.callables_table.callables_count
-    callables_table = (
-            program.callables_table.with_edit_callables_mode())
-    root_kernel = program.root_kernel
-
-    new_root_kernel, callables_table = traverse_to_infer_arg_descr(
-            root_kernel, callables_table)
-    new_root_kernel_callable = root_kernel_callable.copy(
-            subkernel=new_root_kernel)
-    callables_table, _ = callables_table.with_callable(program.name,
-            new_root_kernel_callable)
-
-    callables_table = callables_table.with_exit_edit_callables_mode(
-            old_callables_count)
-
-    return program.copy(callables_table=callables_table)
-
-# }}}
-
-
-preprocess_cache = WriteOncePersistentDict(
-        "loopy-preprocess-cache-v2-"+DATA_MODEL_VERSION,
-        key_builder=LoopyKeyBuilder())
-
-
-def preprocess_single_kernel(kernel, callables_table, device=None):
-    from loopy.kernel import KernelState
-    if kernel.state >= KernelState.PREPROCESSED:
-        return kernel
-=======
 # {{{  inline_kernels_with_gbarriers
 
 
@@ -2570,7 +2348,6 @@
         return any((isinstance(insn, BarrierInstruction)
                     and insn.synchronization_kind == "global")
                    for insn in knl.instructions)
->>>>>>> b04cecfd
 
     callees_to_inline = [name for name, knl_clbl in program.callables_table.items()
                          if (isinstance(knl_clbl, CallableKernel)
@@ -2694,13 +2471,8 @@
     # - realize_reduction must happen after default dependencies are added
     #   because it manipulates the depends_on field, which could prevent
     #   defaults from being applied.
-<<<<<<< HEAD
-    kernel = realize_reduction_for_single_kernel(kernel,
-            callables_table, unknown_types_ok=False)
-=======
 
     program = realize_reduction(program, unknown_types_ok=False)
->>>>>>> b04cecfd
 
     # {{{ preprocess callable kernels
 
@@ -2763,94 +2535,4 @@
 preprocess_kernel = preprocess_program
 
 
-
-# {{{ hw axes inference
-
-def infer_hw_axes_sizes(program):
-    """
-    Returns copy of *program* with the hardware axes sizes inferred.
-
-    .. note::
-
-        - Firstly, computes the collective hardware axes sizes from all the
-          callable kernels.
-        - Then, overrides the grid sizes of all the callable kernels to the
-          collective value.
-    """
-
-    local_size, global_size = program.get_grid_size_upper_bounds()
-
-    resolved_function_with_hw_axes_sizes_inferred = {}
-
-    for func_id, in_knl_callable in (
-            program.callables_table.items()):
-        if func_id == program.name:
-            resolved_function_with_hw_axes_sizes_inferred[func_id] = (
-                    in_knl_callable)
-        else:
-            resolved_function_with_hw_axes_sizes_inferred[func_id] = (
-                    in_knl_callable.with_hw_axes_sizes(local_size, global_size))
-
-    new_callables_table = (
-            program.callables_table.copy(
-                resolved_functions=resolved_function_with_hw_axes_sizes_inferred))
-
-    return program.copy(callables_table=new_callables_table)
-
-# }}}
-
-
-def preprocess_program(program, device=None):
-
-    if device is not None:
-        # FIXME: Time to remove this? (Git blame shows 5 years ago)
-        from warnings import warn
-        warn("passing 'device' to preprocess_kernel() is deprecated",
-                DeprecationWarning, stacklevel=2)
-
-    program = infer_unknown_types(program, expect_completion=False)
-
-    # {{{ preprocess callable kernels
-
-    # Callable editing restrictions:
-    #
-    # - should not edit callables_table in :meth:`preprocess_single_kernel`
-    #   as we are iterating over it.[1]
-    #
-    # [1] https://docs.python.org/3/library/stdtypes.html#dictionary-view-objects
-
-    new_resolved_functions = {}
-    for func_id, in_knl_callable in program.callables_table.items():
-        if isinstance(in_knl_callable, CallableKernel):
-            new_subkernel = preprocess_single_kernel(
-                    in_knl_callable.subkernel, program.callables_table,
-                    device)
-            in_knl_callable = in_knl_callable.copy(
-                    subkernel=new_subkernel)
-        elif isinstance(in_knl_callable, ScalarCallable):
-            pass
-        else:
-            raise NotImplementedError("Unknown callable type %s." % (
-                type(in_knl_callable).__name__))
-
-        new_resolved_functions[func_id] = in_knl_callable
-
-    new_callables_table = program.callables_table.copy(
-            resolved_functions=new_resolved_functions)
-    program = program.copy(callables_table=new_callables_table)
-
-    # }}}
-
-    # infer arg descrs of the callables
-    program = infer_arg_descr(program)
-
-    program = infer_hw_axes_sizes(program)
-
-    return program
-
-
-# FIXME: Do we add a deprecation warning?
-preprocess_kernel = preprocess_program
-
-
 # vim: foldmethod=marker