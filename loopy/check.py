__copyright__ = "Copyright (C) 2012 Andreas Kloeckner"

__license__ = """
Permission is hereby granted, free of charge, to any person obtaining a copy
of this software and associated documentation files (the "Software"), to deal
in the Software without restriction, including without limitation the rights
to use, copy, modify, merge, publish, distribute, sublicense, and/or sell
copies of the Software, and to permit persons to whom the Software is
furnished to do so, subject to the following conditions:

The above copyright notice and this permission notice shall be included in
all copies or substantial portions of the Software.

THE SOFTWARE IS PROVIDED "AS IS", WITHOUT WARRANTY OF ANY KIND, EXPRESS OR
IMPLIED, INCLUDING BUT NOT LIMITED TO THE WARRANTIES OF MERCHANTABILITY,
FITNESS FOR A PARTICULAR PURPOSE AND NONINFRINGEMENT. IN NO EVENT SHALL THE
AUTHORS OR COPYRIGHT HOLDERS BE LIABLE FOR ANY CLAIM, DAMAGES OR OTHER
LIABILITY, WHETHER IN AN ACTION OF CONTRACT, TORT OR OTHERWISE, ARISING FROM,
OUT OF OR IN CONNECTION WITH THE SOFTWARE OR THE USE OR OTHER DEALINGS IN
THE SOFTWARE.
"""


from islpy import dim_type
import islpy as isl
<<<<<<< HEAD
from loopy.program import CallablesTable
from loopy.symbolic import WalkMapper, CombineMapper, ResolvedFunction
from loopy.diagnostic import LoopyError, WriteRaceConditionWarning, warn_with_kernel
from loopy.type_inference import TypeInferenceMapper
=======
from loopy.symbolic import WalkMapper, CombineMapper, ResolvedFunction
from loopy.diagnostic import (LoopyError, WriteRaceConditionWarning,
        warn_with_kernel)
from loopy.type_inference import TypeReader
>>>>>>> b04cecfd
from loopy.kernel.instruction import (MultiAssignmentBase, CallInstruction,
                                      CInstruction, _DataObliviousInstruction,
                                      NoOpInstruction)
from pytools import memoize_method

from collections import defaultdict

from functools import reduce

from loopy.kernel.instruction import (MultiAssignmentBase, CInstruction,
        _DataObliviousInstruction)
from functools import reduce

import logging
logger = logging.getLogger(__name__)


__doc__ = """
.. currentmodule:: loopy.check

.. autofunction:: check_for_integer_subscript_indices

.. autofunction:: check_for_duplicate_insn_ids

.. autofunction:: check_for_double_use_of_hw_axes

.. autofunction:: check_insn_attributes

.. autofunction:: check_loop_priority_inames_known

.. autofunction:: check_multiple_tags_allowed

.. autofunction:: check_for_inactive_iname_access

.. autofunction:: check_for_unused_inames

.. autofunction:: check_for_write_races

.. autofunction:: check_for_data_dependent_parallel_bounds

.. autofunction:: check_bounds

.. autofunction:: check_variable_access_ordered
"""


# {{{ sanity checks run before preprocessing

def check_identifiers_in_subst_rules(knl):
    """Substitution rules may only refer to kernel-global quantities or their
    own arguments.
    """

    from loopy.symbolic import get_dependencies

    allowed_identifiers = knl.all_variable_names()

    for rule in knl.substitutions.values():
        deps = get_dependencies(rule.expression)
        rule_allowed_identifiers = allowed_identifiers | frozenset(rule.arguments)

        if not deps <= rule_allowed_identifiers:
            raise LoopyError("kernel '%s': substitution rule '%s' refers to "
                    "identifier(s) '%s' which are neither rule arguments nor "
                    "kernel-global identifiers"
                    % (knl.name, rule.name,
                       ", ".join(deps-rule_allowed_identifiers)))


<<<<<<< HEAD
class UnscopedCallCollector(CombineMapper):
    """
    Collects all the unscoped calls within a kernel.

    :returns:
        An :class:`frozenset` of function names that are not scoped in
        the kernel.
=======
class UnresolvedCallCollector(CombineMapper):
    """
    Collects all the unresolved calls within a kernel.

    :returns:
        A :class:`frozenset` of function names that are not resolved.
>>>>>>> b04cecfd
    """

    def combine(self, values):
        import operator
        return reduce(operator.or_, values, frozenset())

    def map_call(self, expr):
<<<<<<< HEAD
        from pymbolic.primitives import CallWithKwargs
        return self.rec(CallWithKwargs(
            function=expr.function, parameters=expr.parameters,
            kw_parameters={}))

    def map_call_with_kwargs(self, expr):
        if not isinstance(expr.function, ResolvedFunction):
            return (frozenset([expr.function.name]) |
                    self.combine((self.rec(child) for child in expr.parameters
                        + tuple(expr.kw_parameters.values()))))
        else:
            return self.combine((self.rec(child) for child in
                expr.parameters+tuple(expr.kw_parameters.values())))
=======
        if not isinstance(expr.function, ResolvedFunction):
            return frozenset([expr.function.name]) | self.rec(expr.parameters)
        else:
            return self.rec(expr.parameters)

    def map_call_with_kwargs(self, expr):
        # See: https://github.com/inducer/loopy/pull/323
        raise NotImplementedError
>>>>>>> b04cecfd

    def map_constant(self, expr):
        return frozenset()

    map_variable = map_constant
    map_function_symbol = map_constant
    map_tagged_variable = map_constant
    map_type_cast = map_constant


def check_functions_are_resolved(kernel):
<<<<<<< HEAD
    """ Checks if all the calls in the instruction expression have been scoped,
    otherwise indicates to what all calls we await signature. Refer
    :class:`loopy.symbolic.ResolvedFunction` for a detailed explanation of a
    scoped function.
    """

=======
    """ Checks if all call nodes in the *kernel* expression have been
    resolved.
    """
>>>>>>> b04cecfd
    from loopy.symbolic import SubstitutionRuleExpander
    subst_expander = SubstitutionRuleExpander(kernel.substitutions)

    for insn in kernel.instructions:
        if isinstance(insn, MultiAssignmentBase):
<<<<<<< HEAD
            unscoped_calls = UnscopedCallCollector()(subst_expander(
                insn.expression))
            if unscoped_calls:
                raise LoopyError("Unknown function '%s' obtained -- register a "
                        "function or a kernel corresponding to it." %
                        set(unscoped_calls).pop())
        elif isinstance(insn, (CInstruction, _DataObliviousInstruction)):
            pass
        else:
            raise NotImplementedError(
                    "Unsupported instruction type %s." % type(insn).__name__)
=======
            unresolved_calls = UnresolvedCallCollector()(subst_expander(insn
                                                                        .expression))
            if unresolved_calls:
                raise LoopyError("Unknown function '%s' -- register a "
                                 "callable corresponding to it." %
                                 set(unresolved_calls).pop())
        elif isinstance(insn, (CInstruction, _DataObliviousInstruction)):
            pass
        else:
            raise NotImplementedError(type(insn))
>>>>>>> b04cecfd

# }}}


# {{{ sanity checks run pre-scheduling

# FIXME: Replace with an enum. See
# https://gitlab.tiker.net/inducer/loopy/issues/85
VALID_NOSYNC_SCOPES = frozenset(["local", "global", "any"])


class SubscriptIndicesIsIntChecker(TypeReader):
    def map_subscript(self, expr):
        for idx in expr.index_tuple:
            type_inf_result = self.rec(idx)
            if not type_inf_result:
                raise LoopyError(
                        "When checking that subscript indices are integral: "
                        "Type inference did not find type of '%s'"
                        % idx)
            if not type_inf_result[0].is_integral():
                raise LoopyError("Non-integral array indices obtained in"
                        " {}.".format(expr))

        return self.rec(expr.aggregate)


def check_for_integer_subscript_indices(kernel, callables_table):
<<<<<<< HEAD
=======
    """
    Checks is every array access is of type :class:`int`.
    """
>>>>>>> b04cecfd
    from pymbolic.primitives import Subscript
    idx_int_checker = SubscriptIndicesIsIntChecker(kernel, callables_table)
    for insn in kernel.instructions:
        if isinstance(insn, MultiAssignmentBase):
            idx_int_checker(insn.expression, return_tuple=isinstance(insn,
                CallInstruction), return_dtype_set=True)
            [idx_int_checker(assignee) for assignee in insn.assignees if
                    isinstance(assignee, Subscript)]
        elif isinstance(insn, (CInstruction, _DataObliviousInstruction)):
            pass
        else:
            raise NotImplementedError("Unknown insn type %s." % (
                type(insn).__name__))


def check_sub_array_ref_inames_not_within_or_redn_inames(kernel):
    all_within_inames = frozenset().union(*(insn.within_inames
                                            for insn in kernel.instructions))
    all_redn_inames = frozenset().union(*(insn.reduction_inames()
                                          for insn in kernel.instructions))
    all_sar_inames = frozenset().union(*(insn.sub_array_ref_inames()
                                         for insn in kernel.instructions))

    if all_sar_inames & all_within_inames:
        sample = next(iter(all_sar_inames & all_within_inames))
        raise LoopyError(f"Iname '{sample}' used as a sub-array ref's sweep"
                         " iname and an instruction's within inames. Such usage"
                         " is illegal.")

    if all_sar_inames & all_redn_inames:
        sample = next(iter(all_sar_inames & all_within_inames))
        raise LoopyError(f"Iname '{sample}' used as a sub-array ref's sweep"
                         " iname and a reduction iname. Such usage is"
                         " illegal.")


def check_insn_attributes(kernel):
    """
    Check for legality of attributes of every instruction in *kernel*.
    """
    all_insn_ids = {insn.id for insn in kernel.instructions}

    for insn in kernel.instructions:
        if not insn.within_inames <= kernel.all_inames():
            raise LoopyError("insn '%s' has unknown forced iname "
                    "dependencies: %s"
                    % (insn.id, ", ".join(
                        insn.within_inames - kernel.all_inames())))

        if insn.depends_on is not None and not insn.depends_on <= all_insn_ids:
            raise LoopyError("insn '%s' has unknown instruction "
                    "dependencies: %s"
                    % (insn.id, ", ".join(
                        insn.depends_on - all_insn_ids)))

        no_sync_with_insn_ids = {id for id, scope in insn.no_sync_with}
        if not no_sync_with_insn_ids <= all_insn_ids:
            raise LoopyError("insn '%s' has nosync directive with unknown "
                    "instruction ids: %s"
                    % (insn.id,
                       ", ".join(no_sync_with_insn_ids - all_insn_ids)))

        no_sync_with_scopes = {scope for id, scope in insn.no_sync_with}
        if not no_sync_with_scopes <= VALID_NOSYNC_SCOPES:
            raise LoopyError("insn '%s' has invalid nosync scopes: %s"
                    % (insn.id,
                       ", ".join(no_sync_with_scopes - VALID_NOSYNC_SCOPES)))


def check_for_duplicate_insn_ids(knl):
    """
    Check if multiple instructions of *knl* have the same
    :attr:`loopy.InstructionBase.id`.
    """
    insn_ids = set()

    for insn in knl.instructions:
        if not isinstance(insn.id, str):
            raise LoopyError("instruction id %r is not a string" % insn.id)
        if insn.id in insn_ids:
            raise LoopyError("duplicate instruction id: '%s'" % insn.id)
        insn_ids.add(insn.id)


def check_loop_priority_inames_known(kernel):
    """
    Checks if the inames in :attr:`loopy.LoopKernel.loop_priority` are part of
    the *kernel*'s domain.
    """
    for prio in kernel.loop_priority:
        for iname in prio:
            if iname not in kernel.all_inames():
                raise LoopyError("unknown iname '%s' in loop priorities" % iname)


def _get_all_unique_iname_tags(kernel):
    """Returns an instance of :class:`set` of all the iname tags used in
    *kernel* that inherit from :class:`loopy.kernel.data.UniqueTag`.
    """
    from loopy.kernel.data import UniqueTag
    from itertools import chain
    iname_tags = list(chain(*(kernel.iname_to_tags.get(iname, []) for iname in
                              kernel.all_inames())))
    return set(
            tag for tag in iname_tags if
            isinstance(tag, UniqueTag))


def check_multiple_tags_allowed(kernel):
    """
    Checks if a multiple tags of an iname are compatible.
    """
    from loopy.kernel.data import (GroupIndexTag, LocalIndexTag, VectorizeTag,
                UnrollTag, ForceSequentialTag, IlpBaseTag, filter_iname_tags_by_type)
    illegal_combinations = [
        (GroupIndexTag, LocalIndexTag, VectorizeTag, UnrollTag, ForceSequentialTag),
        (IlpBaseTag, ForceSequentialTag)
    ]
    for iname in kernel.inames.values():
        for comb in illegal_combinations:
            if len(filter_iname_tags_by_type(iname.tags, comb)) > 1:
                raise LoopyError("iname {} has illegal combination of "
                                 "tags: {}".format(iname.name, iname.tags))


def check_for_double_use_of_hw_axes(kernel, callables_table):
<<<<<<< HEAD
    from loopy.kernel.data import UniqueTag
    from loopy.kernel.instruction import CallInstruction
    from loopy.kernel.function_interface import CallableKernel
=======
    """
    Check if any instruction of *kernel* is within multiple inames tagged with
    the same hw axis tag.
    """
    from loopy.kernel.data import UniqueTag, GroupIndexTag, LocalIndexTag
    from loopy.kernel.instruction import CallInstruction
    from loopy.symbolic import ResolvedFunction
>>>>>>> b04cecfd

    for insn in kernel.instructions:
        insn_tag_keys = set()
        if isinstance(insn, CallInstruction):
            assert isinstance(insn.expression.function, ResolvedFunction)
            clbl = callables_table[insn.expression.function.name]
            gsize, lsize = clbl.get_used_hw_axes(callables_table)
            insn_tag_keys |= {GroupIndexTag(i).key for i in gsize}
            insn_tag_keys |= {LocalIndexTag(i).key for i in lsize}

        for iname in insn.within_inames:
            for tag in kernel.iname_tags_of_type(iname, UniqueTag):
                key = tag.key
                if key in insn_tag_keys:
                    raise LoopyError("instruction '%s' has multiple "
                            "inames tagged '%s'" % (insn.id, tag))

                insn_tag_keys.add(key)

        # check usage of iname tags in the callee kernel
        if isinstance(insn, CallInstruction):
            in_knl_callable = callables_table[
                    insn.expression.function.name]
            if isinstance(in_knl_callable, CallableKernel):
                # check for collision in iname_tag keys in the instruction
                # due to the callee kernel
                common_iname_tags = [tag for tag in
                        _get_all_unique_iname_tags(in_knl_callable.subkernel)
                        if tag.key in insn_tag_keys]
                if common_iname_tags:
                    raise LoopyError("instruction '%s' has multiple "
                            "inames tagged '%s'" % (insn.id,
                                common_iname_tags.pop()))


def check_for_inactive_iname_access(kernel):
    """
    Check if any instruction accesses an iname but is not within it.
    """
    for insn in kernel.instructions:
        expression_inames = insn.read_dependency_names() & kernel.all_inames()

        if not expression_inames <= insn.within_inames:
            raise LoopyError(
                    "instruction '%s' references "
                    "inames '%s' that the instruction does not depend on in "
                    "the kernel '%s'"
                    % (insn.id,
<<<<<<< HEAD
                        ", ".join(expression_inames -
                            kernel.insn_inames(insn)), kernel.name))
=======
                        ", ".join(expression_inames
                                  - insn.within_inames), kernel.name))


def check_for_unused_inames(kernel):
    """
    Check if there are any unused inames in the kernel.
    """
    # Warn if kernel has unused inames
    from loopy.transform.iname import get_used_inames
    unused_inames = kernel.all_inames() - get_used_inames(kernel)
    if unused_inames:
        warn_with_kernel(
            kernel, "unused_inames",
            "Found unused inames in kernel: %s "
            "Unused inames during linearization will be prohibited in "
            "Loopy version 2021.X."
            % unused_inames)
>>>>>>> b04cecfd


def _is_racing_iname_tag(tv, tag):
    from loopy.kernel.data import (AddressSpace,
            LocalIndexTagBase, GroupIndexTag, ConcurrentTag, auto)

    if tv.address_space == AddressSpace.PRIVATE:
        return (
                isinstance(tag, ConcurrentTag)
                and not isinstance(tag, (LocalIndexTagBase, GroupIndexTag)))

    elif tv.address_space == AddressSpace.LOCAL:
        return (
                isinstance(tag, ConcurrentTag)
                and not isinstance(tag, GroupIndexTag))

    elif tv.address_space == AddressSpace.GLOBAL:
        return isinstance(tag, ConcurrentTag)

    elif tv.address_space == auto:
        raise LoopyError("scope of temp var '%s' has not yet been"
                "determined" % tv.name)

    else:
        raise ValueError("unexpected value of temp_var.address_space for "
                "temporary variable '%s'" % tv.name)


def check_for_write_races(kernel):
    """
    Check if any memory accesses lead to write races.
    """
    from loopy.kernel.data import ConcurrentTag

    for insn in kernel.instructions:
        for assignee_name, assignee_indices in zip(
                insn.assignee_var_names(),
                insn.assignee_subscript_deps()):
            assignee_inames = assignee_indices & kernel.all_inames()
            if not assignee_inames <= insn.within_inames:
                raise LoopyError(
                        "assignee of instructions '%s' references "
                        "iname that the instruction does not depend on"
                        % insn.id)

            if assignee_name in kernel.arg_dict:
                # Any concurrent tags that are not depended upon by the assignee
                # will cause write races.

                raceable_parallel_insn_inames = {
                    iname for iname in insn.within_inames
                    if kernel.iname_tags_of_type(iname, ConcurrentTag)}

            elif assignee_name in kernel.temporary_variables:
                temp_var = kernel.temporary_variables[assignee_name]
                raceable_parallel_insn_inames = {
                        iname for iname in insn.within_inames
                        if any(_is_racing_iname_tag(temp_var, tag)
                            for tag in kernel.iname_tags(iname))}

            else:
                raise LoopyError("invalid assignee name in instruction '%s'"
                        % insn.id)

            race_inames = \
                    raceable_parallel_insn_inames - assignee_inames

            if race_inames:
                warn_with_kernel(kernel, "write_race(%s)" % insn.id,
                        "instruction '%s' contains a write race: "
                        "instruction will be run across parallel iname(s) "
                        "'%s', which is/are not referenced in the lhs index"
                        % (insn.id, ",".join(race_inames)),
                        WriteRaceConditionWarning)


def check_for_orphaned_user_hardware_axes(kernel):
    from loopy.kernel.data import LocalIndexTag
    for axis in kernel.local_sizes:
        found = False
        for iname in kernel.inames.values():
            for tag in iname.tags:
                if isinstance(tag, LocalIndexTag) and tag.axis == axis:
                    found = True
                    break
            if found:
                break

        if not found:
            raise LoopyError("user-requested local hardware axis %d "
                    "has no iname mapped to it" % axis)


def check_for_data_dependent_parallel_bounds(kernel):
    """
    Check that inames tagged as hw axes have bounds that are known at kernel
    launch.
    """
    from loopy.kernel.data import ConcurrentTag

    for i, dom in enumerate(kernel.domains):
        dom_inames = set(dom.get_var_names(dim_type.set))
        par_inames = {
                iname for iname in dom_inames
                if kernel.iname_tags_of_type(iname, ConcurrentTag)}

        if not par_inames:
            continue

        parameters = set(dom.get_var_names(dim_type.param))
        for par in parameters:
            if par in kernel.temporary_variables:
                raise LoopyError("Domain number %d has a data-dependent "
                        "parameter '%s' and contains parallel "
                        "inames '%s'. This is not allowed (for now)."
                        % (i, par, ", ".join(par_inames)))


# {{{ check access bounds

class _AccessCheckMapper(WalkMapper):
    def __init__(self, kernel):
        self.kernel = kernel

    @memoize_method
    def _make_slab(self, space, iname, start, stop):
        from loopy.isl_helpers import make_slab
        return make_slab(space, iname, start, stop)

    @memoize_method
    def _get_access_range(self, domain, subscript):
        from loopy.symbolic import (get_access_range, UnableToDetermineAccessRange)
        try:
            return get_access_range(domain, subscript)
        except UnableToDetermineAccessRange:
            return None

    def map_subscript(self, expr, domain, insn_id):
        WalkMapper.map_subscript(self, expr, domain, insn_id)

        from pymbolic.primitives import Variable
        assert isinstance(expr.aggregate, Variable)

        shape = None
        var_name = expr.aggregate.name
        if var_name in self.kernel.arg_dict:
            arg = self.kernel.arg_dict[var_name]
            shape = arg.shape
        elif var_name in self.kernel.temporary_variables:
            tv = self.kernel.temporary_variables[var_name]
            shape = tv.shape

        if shape is not None:
            subscript = expr.index

            if not isinstance(subscript, tuple):
                subscript = (subscript,)

            from loopy.symbolic import get_dependencies

            available_vars = set(domain.get_var_dict())
            shape_deps = set()
            for shape_axis in shape:
                if shape_axis is not None:
                    shape_deps.update(get_dependencies(shape_axis))

            if not (get_dependencies(subscript) <= available_vars
                    and shape_deps <= available_vars):
                return

            if len(subscript) != len(shape):
                raise LoopyError("subscript to '%s' in '%s' has the wrong "
                        "number of indices (got: %d, expected: %d)" % (
                            expr.aggregate.name, expr,
                            len(subscript), len(shape)))

            access_range = self._get_access_range(domain, subscript)
            if access_range is None:
                # Likely: index was non-affine, nothing we can do.
                return

            shape_domain = isl.BasicSet.universe(access_range.get_space())
            for idim in range(len(subscript)):
                shape_axis = shape[idim]

                if shape_axis is not None:
                    slab = self._make_slab(
                            shape_domain.get_space(), (dim_type.in_, idim),
                            0, shape_axis)

                    shape_domain = shape_domain.intersect(slab)

            if not access_range.is_subset(shape_domain):
                raise LoopyError("'%s' in instruction '%s' "
                        "accesses out-of-bounds array element (could not"
                        " establish '%s' is a subset of '%s')."
                        % (expr, insn_id, access_range, shape_domain))

    def map_if(self, expr, domain, insn_id):
        from loopy.symbolic import condition_to_set
        then_set = condition_to_set(domain.space, expr.condition)
        if then_set is None:
            # condition cannot be inferred as ISL expression => ignore
            # for domain contributions enforced by it
            then_set = else_set = isl.BasicSet.universe(domain.space)
        else:
            else_set = then_set.complement()

        self.rec(expr.then, domain & then_set, insn_id)
        self.rec(expr.else_, domain & else_set, insn_id)


def check_bounds(kernel):
    """
    Performs out-of-bound check for every array access.
    """
    from loopy.kernel.instruction import get_insn_domain
    temp_var_names = set(kernel.temporary_variables)
    acm = _AccessCheckMapper(kernel)
    kernel_assumptions_is_universe = kernel.assumptions.is_universe()
    for insn in kernel.instructions:
        domain = get_insn_domain(insn, kernel)

        # data-dependent bounds? can't do much
        if set(domain.get_var_names(dim_type.param)) & temp_var_names:
            continue

        if kernel_assumptions_is_universe:
            domain_with_assumptions = domain
        else:
            domain, assumptions = isl.align_two(domain, kernel.assumptions)
            domain_with_assumptions = domain & assumptions

        def run_acm(expr):
            acm(expr, domain_with_assumptions, insn.id)
            return expr

        insn.with_transformed_expressions(run_acm)

# }}}


# {{{ check write destinations

def check_write_destinations(kernel):
    for insn in kernel.instructions:
        for wvar in insn.assignee_var_names():
            if wvar in kernel.all_inames():
                raise LoopyError("iname '%s' may not be written" % wvar)

            insn_domain = kernel.get_inames_domain(insn.within_inames)
            insn_params = set(insn_domain.get_var_names(dim_type.param))

            if wvar in kernel.all_params():
                if wvar not in kernel.temporary_variables:
                    raise LoopyError("domain parameter '%s' may not be written"
                            "--it is not a temporary variable" % wvar)

                if wvar in insn_params:
                    raise LoopyError("domain parameter '%s' may not be written "
                            "inside a domain dependent on it" % wvar)

            if not (wvar in kernel.temporary_variables
                    or wvar in kernel.arg_dict) and wvar not in kernel.all_params():
                raise LoopyError

# }}}


# {{{ check_has_schedulable_iname_nesting

def check_has_schedulable_iname_nesting(kernel):
<<<<<<< HEAD
    from loopy.transform.iname import (
            has_schedulable_iname_nesting_for_single_kernel,
            get_iname_duplication_options_for_single_kernel)
    if not has_schedulable_iname_nesting_for_single_kernel(kernel):
        import itertools as it
        opt = get_iname_duplication_options_for_single_kernel(kernel)
        opt_str = "\n".join("* Duplicate %s within instructions %s" % (i, w)
=======
    from loopy.transform.iname import (has_schedulable_iname_nesting,
            get_iname_duplication_options)
    if not has_schedulable_iname_nesting(kernel):
        import itertools as it
        opt = get_iname_duplication_options(kernel)
        opt_str = "\n".join(f"* Duplicate {i} within instructions {w}"
>>>>>>> b04cecfd
                            for i, w in it.islice(opt, 3))
        raise LoopyError("Kernel does not have a schedulable iname nesting. "
                "In order for there to exist a feasible loop nesting, you "
                "may need to duplicate an iname. To do so, call "
                "loopy.duplicate_iname. Use loopy.get_iname_duplication_options "
                "to get hints about which iname to duplicate. Here are some "
                "options:\n%s" % opt_str)

# }}}


# {{{ check_variable_access_ordered

def declares_nosync_with(kernel, var_address_space, dep_a, dep_b):
    dep_a = kernel.id_to_insn[dep_a]
    dep_b = kernel.id_to_insn[dep_b]
    from loopy.kernel.data import AddressSpace
    if var_address_space == AddressSpace.GLOBAL:
        search_scopes = ["global", "any"]
    elif var_address_space == AddressSpace.LOCAL:
        search_scopes = ["local", "any"]
    elif var_address_space == AddressSpace.PRIVATE:
        search_scopes = ["any"]
    else:
        raise ValueError("unexpected value of 'AddressSpace'")

    ab_nosync = False
    ba_nosync = False

    for scope in search_scopes:
        if (dep_a.id, scope) in dep_b.no_sync_with:
            ab_nosync = True
        if (dep_b.id, scope) in dep_a.no_sync_with:
            ba_nosync = True

    return ab_nosync and ba_nosync


def _get_address_space(kernel, var):
    from loopy.kernel.data import ValueArg, AddressSpace, ArrayArg
    if var in kernel.temporary_variables:
        address_space = kernel.temporary_variables[var].address_space
    else:
        arg = kernel.arg_dict[var]
        if isinstance(arg, ArrayArg):
            address_space = arg.address_space
        elif isinstance(arg, ValueArg):
            address_space = AddressSpace.PRIVATE
        else:
            # No need to consider ConstantArg and ImageArg (for now)
            # because those won't be written.
            raise ValueError("could not determine address_space of '%s'" % var)
    return address_space


def _get_topological_order(kernel):
    """
    Returns a :class:`list` of insn ids of *kernel* in a topological sort
    order.

    If there is a dependency cycle within the instructions of *kernel* raises a
    :class:`loopy.diagnostic.DependencyCycleFound` exception.
    """
    from pytools.graph import compute_sccs
    from loopy.diagnostic import DependencyCycleFound

    dep_map = {insn.id: insn.depends_on for insn in kernel.instructions}

    # pytools.graph.compute_sccs serves 2 purposes:
    #   1. computes topological sort order of instructions.
    #   2. provides info. about any cycles in the graph.
    sccs = compute_sccs(dep_map)
    order = []

    for scc in sccs:
        if len(scc) != 1:
<<<<<<< HEAD
            raise DependencyCycleFound(', '.join(scc))
=======
            raise DependencyCycleFound(", ".join(scc))
>>>>>>> b04cecfd
        order.append(scc[0])

    return order


def _check_variable_access_ordered_inner(kernel):
    from loopy.kernel.tools import find_aliasing_equivalence_classes
    from loopy.symbolic import AccessRangeOverlapChecker
    overlap_checker = AccessRangeOverlapChecker(kernel)
    aliasing_equiv_classes = find_aliasing_equivalence_classes(kernel)

    # dep_reqs_to_vars: A mapping (writer_id, dep_req_id) -> set of variable names,
    # where the tuple denotes a pair of instructions IDs, and the variable
    # names are the ones that necessitate a dependency.
    #
<<<<<<< HEAD
=======
    # This mapping describes all the pairs of instructions (involving at least
    # one write) that require ordering by way of a dependency.
    # This mapping is then "whittled down" to remove pairs that have
    # dependencies between them. E.g. a pair of writers will be contained in
    # the mapping in both directions.
    #
>>>>>>> b04cecfd
    # Note: This can be worst-case O(n^2) in the number of instructions.
    dep_reqs_to_vars = {}

    wmap = kernel.writer_map()
    rmap = kernel.reader_map()

    # {{{ populate 'dep_reqs_to_vars'

    for var in kernel.get_written_variables():
        address_space = _get_address_space(kernel, var)
        eq_class = aliasing_equiv_classes[var]

        readers = set.union(
                *[rmap.get(eq_name, set()) for eq_name in eq_class])
        writers = set.union(
                *[wmap.get(eq_name, set()) for eq_name in eq_class])
<<<<<<< HEAD

        for writer in writers:
            required_deps = (readers | writers) - set([writer])
            required_deps = set([req_dep
                for req_dep in required_deps
                if not declares_nosync_with(kernel, address_space, writer,
                    req_dep)])

            for req_dep in required_deps:
                dep_reqs_to_vars.setdefault((writer, req_dep), set()).add(var)

    # }}}

    # depends_on: mapping from insn_ids to their dependencies
    depends_on = dict((insn.id, set()) for insn in
            kernel.instructions)
    # rev_depends: mapping from insn_ids to their reverse deps.
    rev_depends = dict((insn.id, set()) for insn in
            kernel.instructions)

    # {{{ populate rev_depends, depends_on

    for insn in kernel.instructions:
        depends_on[insn.id].update(insn.depends_on)
        for dep in insn.depends_on:
            rev_depends[dep].add(insn.id)

    # }}}

    # {{{ remove pairs from dep_reqs_to_vars for which dependencies exist

    topological_order = _get_topological_order(kernel)

    def discard_dep_reqs_in_order(dep_reqs_to_vars, edges, order):
        """
        Subtracts dependency requirements of insn_ids by all direct/indirect
        predecessors of a directed graph of insn_ids as nodes and *edges* as
        the connectivity.

        :arg order: An instance of :class:`list` of instruction ids in which the
            *edges* graph is to be traversed.
        """
        # predecessors: mapping from insn_id to its direct/indirect
        # predecessors
        predecessors = {}

        for insn_id in order:
            # insn_predecessors:insn_id's direct+indirect predecessors

            # This set of predecessors is complete because we're
            # traversing in topological order: No predecessor
            # can occur after the instruction itself.
            insn_predecessors = predecessors.pop(insn_id, set())

            for pred in insn_predecessors:
                dep_reqs_to_vars.pop(
                    (insn_id, pred),
                    # don't fail if pair doesn't exist
                    None)

            for successor in edges[insn_id]:
                predecessors.setdefault(successor, set()).update(
                        insn_predecessors | set([insn_id]))

    # forward dep. graph traversal in reverse topological sort order
    # (proceeds "end of program" -> "beginning of program")
    discard_dep_reqs_in_order(dep_reqs_to_vars, depends_on,
            topological_order[::-1])

    # reverse dep. graph traversal in topological sort order
    # (proceeds "beginning of program" -> "end of program")
    discard_dep_reqs_in_order(dep_reqs_to_vars, rev_depends, topological_order)
=======

        for writer in writers:
            required_deps = (readers | writers) - {writer}
            required_deps = {req_dep
                for req_dep in required_deps
                if not declares_nosync_with(kernel, address_space, writer,
                    req_dep)}

            for req_dep in required_deps:
                dep_reqs_to_vars.setdefault((writer, req_dep), set()).add(var)

    # }}}

    # {{{ compute rev_depends, depends_on

    # depends_on: mapping from insn_ids to their dependencies
    depends_on = {insn.id: set() for insn in kernel.instructions}
    # rev_depends: mapping from insn_ids to their reverse deps.
    rev_depends = {insn.id: set() for insn in kernel.instructions}

    for insn in kernel.instructions:
        depends_on[insn.id].update(insn.depends_on)
        for dep in insn.depends_on:
            rev_depends[dep].add(insn.id)

    # }}}

    # {{{ remove pairs from dep_reqs_to_vars for which dependencies exist

    topological_order = _get_topological_order(kernel)

    def satisfy_dep_reqs_in_order(dep_reqs_to_vars, edges, order):
        """
        Considering a graph defined by *edges* (as ``key -> value``),
        remove pairs of nodes from *dep_reqs_to_vars* for which edges
        exist in the graph. In doing so, make use of the topological
        order *order* (given as a sequence of *nodes*). For ``i<j``,
        no direct or indirect edges from ``order[j]`` to ``order[i]``
        exist. (All edges go from 'low index' to 'high index'.)
        """

        insn_to_req_deps = defaultdict(set)
        insn_to_order = {insn: i for i, insn in enumerate(order)}

        # Use dep_reqs_to_vars to construct insn_to_req_deps, listing
        # path endpoints pred -> ... -> insn to be considered for elimination.
        for insn, pred in dep_reqs_to_vars:
            if insn_to_order[pred] > insn_to_order[insn]:
                # If *pred* happens after *insn*, then there is no path
                # *pred* -> ... -> *insn*.
                continue

            insn_to_req_deps[pred].add(insn)

        for pred, check_successors in insn_to_req_deps.items():
            # for each *pred*, we will calculate all the direct/indirect
            # instructions that can be reached.
            seen_successors = set()
            # first let us start with direct sucessors
            to_check = edges[pred].copy()
            while to_check:
                successor = to_check.pop()
                seen_successors.add(successor)

                # Next we check if this successor was in *dep_reqs_to_vars*
                # and remove the pair from there if it is
                if successor in check_successors:
                    dep_reqs_to_vars.pop((successor, pred))
                    check_successors.remove(successor)
                    if not check_successors:
                        break

                # next we iterate through the successors of successor.
                for edge in edges[successor]:
                    if edge not in seen_successors:
                        to_check.add(edge)

    # forward dep. graph traversal in reverse topological sort order
    # (proceeds "end of program" -> "beginning of program")
    satisfy_dep_reqs_in_order(dep_reqs_to_vars, depends_on,
            topological_order[::-1])

    # Run the same thing on the reversed graph, with the reverse topological_order.
    # All edges above are 'low index to high index'.
    # Reversing graph and order maintains this property.

    # reverse dep. graph traversal in topological sort order
    # (proceeds "beginning of program" -> "end of program")
    satisfy_dep_reqs_in_order(dep_reqs_to_vars, rev_depends, topological_order)
>>>>>>> b04cecfd

    # }}}

    # {{{ handle dependency requirements that weren't satisfied

<<<<<<< HEAD
    for (writer_id, other_id), variables in six.iteritems(dep_reqs_to_vars):
=======
    for (writer_id, other_id), variables in dep_reqs_to_vars.items():
>>>>>>> b04cecfd
        writer = kernel.id_to_insn[writer_id]
        other = kernel.id_to_insn[other_id]

        for var in variables:
            eq_class = aliasing_equiv_classes[var]
            unaliased_readers = rmap.get(var, set())
            unaliased_writers = wmap.get(var, set())

            is_relationship_by_aliasing = not (
                writer_id in unaliased_writers
                and (writer_id in unaliased_writers
                    or other_id in unaliased_readers))

            # Do not enforce ordering for disjoint access ranges
            if (not is_relationship_by_aliasing and not
                overlap_checker.do_access_ranges_overlap_conservative(
                        writer_id, "w", other_id, "any", var)):
                continue

            # Do not enforce ordering for aliasing-based relationships
            # in different groups.
            if (is_relationship_by_aliasing and (
                    bool(writer.groups & other.conflicts_with_groups)
                    or
                    bool(other.groups & writer.conflicts_with_groups))):
                continue

            msg = ("No dependency relationship found between "
                    "'{writer_id}' which writes {var} and "
                    "'{other_id}' which also accesses {var}. "
                    "Either add a (possibly indirect) dependency "
                    "between the two, or add them to each others' nosync "
                    "set to indicate that no ordering is intended, or "
                    "turn off this check by setting the "
                    "'enforce_variable_access_ordered' option "
                    "(more issues of this type may exist--only reporting "
                    "the first one)"
                    .format(
                        writer_id=writer_id,
                        other_id=other_id,
                        var=(
                            "the variable '%s'" % var
                            if len(eq_class) == 1
                            else (
                                "the aliasing equivalence class '%s'"
                                % ", ".join(eq_class))
                            )))

            from loopy.diagnostic import VariableAccessNotOrdered
            raise VariableAccessNotOrdered(msg)

    # }}}


def check_variable_access_ordered(kernel):
    """Checks that between each write to a variable and all other accesses to
    the variable there is either:

    * a direct/indirect depdendency edge, or
    * an explicit statement that no ordering is necessary (expressed
      through a bi-directional :attr:`loopy.InstructionBase.no_sync_with`)
    """

    if kernel.options.enforce_variable_access_ordered not in [
            "no_check",
            True,
            False]:
        raise LoopyError("invalid value for option "
                "'enforce_variable_access_ordered': %s"
                % kernel.options.enforce_variable_access_ordered)

    if kernel.options.enforce_variable_access_ordered == "no_check":
        return

    from pytools import ProcessLogger
    with ProcessLogger(logger, "%s: check variable access ordered" % kernel.name):
        if kernel.options.enforce_variable_access_ordered:
            _check_variable_access_ordered_inner(kernel)
        else:
            from loopy.diagnostic import VariableAccessNotOrdered
            try:
                _check_variable_access_ordered_inner(kernel)
            except VariableAccessNotOrdered as e:
                from loopy.diagnostic import warn_with_kernel
                warn_with_kernel(kernel, "variable_access_ordered", str(e))

# }}}

# }}}


def pre_schedule_checks(kernel, callables_table):
    try:
        logger.debug("%s: pre-schedule check: start" % kernel.name)

<<<<<<< HEAD
        check_for_integer_subscript_indices(kernel, callables_table)
=======
        from loopy.kernel.data import auto
        if all(arg.dtype not in [None, auto] for arg in kernel.args) and (
                all(tv.dtype not in [None, auto] for tv in
                    kernel.temporary_variables.values())):
            # only check if all types are known
            check_for_integer_subscript_indices(kernel, callables_table)

        check_functions_are_resolved(kernel)
        # Ordering restriction:
        # check_sub_array_ref_inames_not_within_or_redn_inames should be done
        # before check_bounds. See: BatchedAccessMapMapper.map_sub_array_ref.
        check_sub_array_ref_inames_not_within_or_redn_inames(kernel)
>>>>>>> b04cecfd
        check_for_duplicate_insn_ids(kernel)
        check_for_orphaned_user_hardware_axes(kernel)
        check_for_double_use_of_hw_axes(kernel, callables_table)
        check_insn_attributes(kernel)
        check_loop_priority_inames_known(kernel)
        check_multiple_tags_allowed(kernel)
        check_for_inactive_iname_access(kernel)
        check_for_unused_inames(kernel)
        check_for_write_races(kernel)
        check_for_data_dependent_parallel_bounds(kernel)
        check_bounds(kernel)
        check_write_destinations(kernel)
        check_has_schedulable_iname_nesting(kernel)
        check_variable_access_ordered(kernel)

        logger.debug("%s: pre-schedule check: done" % kernel.name)
    except KeyboardInterrupt:
        raise
    except Exception:
        print(75*"=")
        print("failing kernel during pre-schedule check:")
        print(75*"=")
        print(kernel)
        print(75*"=")
        raise


# {{{ post-schedule / pre-code-generation checks

# {{{ check for unused hw axes

def _check_for_unused_hw_axes_in_kernel_chunk(kernel, callables_table,
        sched_index=None):
    from loopy.schedule import (CallKernel, RunInstruction,
            Barrier, EnterLoop, LeaveLoop, ReturnFromKernel,
            get_insn_ids_for_block_at, gather_schedule_block)

    if sched_index is None:
        group_axes = set()
        local_axes = set()

        i = 0
        loop_end_i = past_end_i = len(kernel.schedule)
    else:
        assert isinstance(kernel.schedule[sched_index], CallKernel)
        _, past_end_i = gather_schedule_block(kernel.schedule, sched_index)
        group_size, local_size = kernel.get_grid_sizes_for_insn_ids_as_exprs(
                get_insn_ids_for_block_at(kernel.schedule, sched_index),
<<<<<<< HEAD
                callables_table)
=======
                callables_table, return_dict=True)
>>>>>>> b04cecfd

        group_axes = set(group_size.keys())
        local_axes = set(local_size.keys())

        i = sched_index + 1
        assert isinstance(kernel.schedule[past_end_i - 1], ReturnFromKernel)
        loop_end_i = past_end_i - 1

    # alternative: just disregard length-1 dimensions?

    from loopy.kernel.data import (LocalIndexTag, AutoLocalIndexTagBase,
                        GroupIndexTag)

    while i < loop_end_i:
        sched_item = kernel.schedule[i]
        if isinstance(sched_item, CallKernel):
            i = _check_for_unused_hw_axes_in_kernel_chunk(kernel,
                    callables_table, i)

        elif isinstance(sched_item, RunInstruction):
            insn = kernel.id_to_insn[sched_item.insn_id]
            i += 1

            if isinstance(insn, NoOpInstruction):
                continue

            group_axes_used = set()
            local_axes_used = set()

            for iname in insn.within_inames:
                ltags = kernel.iname_tags_of_type(iname, LocalIndexTag, max_num=1)
                gtags = kernel.iname_tags_of_type(iname, GroupIndexTag, max_num=1)
                altags = kernel.iname_tags_of_type(
                        iname, AutoLocalIndexTagBase, max_num=1)

                if ltags:
                    tag, = ltags
                    local_axes_used.add(tag.axis)
                elif gtags:
                    tag, = gtags
                    group_axes_used.add(tag.axis)
                elif altags:
                    raise LoopyError("auto local tag encountered")

            # {{{ account for any hw axes due to a callable

            if isinstance(insn, CallInstruction):
                assert isinstance(insn.expression.function, ResolvedFunction)
                clbl = callables_table[insn.expression.function.name]
                clbl_g_axes, clbl_l_axes = clbl.get_used_hw_axes(callables_table)
                assert len(group_axes_used & clbl_g_axes) == 0
                assert len(local_axes_used & clbl_l_axes) == 0
                group_axes_used |= clbl_g_axes
                local_axes_used |= clbl_l_axes

            # }}}

            if group_axes != group_axes_used:
                raise LoopyError(
                        f"instruction '{insn.id}' does not use all group hw axes "
                        "(available: %s used: %s). "
                        "Calling loopy.add_inames_for_unused_hw_axes(...) "
                        "might help."
                        % (
                            ",".join(str(i) for i in group_axes),
                            ",".join(str(i) for i in group_axes_used)))

            if local_axes != local_axes_used:
                raise LoopyError(
                        f"instruction '{insn.id}' does not use all local hw axes "
                        "(available: %s used: %s). "
                        "Calling loopy.add_inames_for_unused_hw_axes(...) "
                        "might help."
                        % (
                            ",".join(str(i) for i in local_axes),
                            ",".join(str(i) for i in local_axes_used)))

        elif isinstance(sched_item, (Barrier, EnterLoop, LeaveLoop)):
            i += 1
            continue

        else:
            raise TypeError(
                    "schedule item not understood: %s" % type(sched_item).__name__)

    return past_end_i


def check_for_unused_hw_axes_in_insns(kernel, callables_table):
    if kernel.schedule:
        _check_for_unused_hw_axes_in_kernel_chunk(kernel,
                callables_table)

# }}}


# {{{ check that atomic ops are used exactly on atomic arrays

def check_that_atomic_ops_are_used_exactly_on_atomic_arrays(kernel):
    from loopy.kernel.data import ArrayBase, Assignment
    from loopy.types import AtomicType
    atomicity_candidates = (
            {v.name for v in kernel.temporary_variables.values()
                if isinstance(v.dtype, AtomicType)}
            |
            {v.name for v in kernel.args
                if isinstance(v, ArrayBase)
                and isinstance(v.dtype, AtomicType)})

    for insn in kernel.instructions:
        if not isinstance(insn, Assignment):
            continue

        atomic_accesses = {a.var_name for a in insn.atomicity}
        if not atomic_accesses <= atomicity_candidates:
            raise LoopyError("atomic access in instruction '%s' to "
                    "non-atomic variable(s) '%s'"
                    % (insn.id,
                        ",".join(atomic_accesses - atomicity_candidates)))

        accessed_atomic_vars = insn.dependency_names() & atomicity_candidates
        if not accessed_atomic_vars <= atomic_accesses:
            raise LoopyError("atomic variable(s) '%s' in instruction '%s' "
                    "used in non-atomic access"
                    % (
                        ",".join(accessed_atomic_vars - atomic_accesses),
                        insn.id))

# }}}


# {{{ check that temporaries are defined in subkernels where used

def check_that_temporaries_are_defined_in_subkernels_where_used(kernel):
    from loopy.kernel.data import AddressSpace
    from loopy.kernel.tools import get_subkernels

    for subkernel in get_subkernels(kernel):
        defined_base_storage = set()

        from loopy.schedule.tools import (
                temporaries_written_in_subkernel, temporaries_read_in_subkernel)

        for temporary in temporaries_written_in_subkernel(kernel, subkernel):
            tval = kernel.temporary_variables[temporary]
            if tval.base_storage is not None:
                defined_base_storage.add(tval.base_storage)

        for temporary in (
                temporaries_read_in_subkernel(kernel, subkernel) -
                temporaries_written_in_subkernel(kernel, subkernel)):
            tval = kernel.temporary_variables[temporary]

            if tval.initializer is not None:
                continue

            # For aliased temporaries, check if there is an aliased definition.
            if tval.base_storage is not None:
                if tval.base_storage not in defined_base_storage:
                    from loopy.diagnostic import MissingDefinitionError
                    raise MissingDefinitionError("temporary variable '%s' gets "
                            "used in subkernel '%s' and neither it nor its "
                            "aliases have a definition" % (temporary, subkernel))
                continue

            if tval.address_space in (AddressSpace.PRIVATE, AddressSpace.LOCAL):
                from loopy.diagnostic import MissingDefinitionError
                raise MissingDefinitionError("temporary variable '%s' gets used "
                        "in subkernel '%s' without a definition (maybe you forgot "
                        "to call loopy.save_and_reload_temporaries?)"
                        % (temporary, subkernel))

# }}}


# {{{ check that all instructions are scheduled

def check_that_all_insns_are_scheduled(kernel):

    all_schedulable_insns = {insn.id for insn in kernel.instructions}
    from loopy.schedule import sched_item_to_insn_id
    scheduled_insns = {
        insn_id
        for sched_item in kernel.schedule
        for insn_id in sched_item_to_insn_id(sched_item)}

    assert scheduled_insns <= all_schedulable_insns

    if scheduled_insns < all_schedulable_insns:
        from loopy.diagnostic import UnscheduledInstructionError
        raise UnscheduledInstructionError(
            "unscheduled instructions: '%s'"
            % ", ".join(all_schedulable_insns - scheduled_insns))

# }}}


# {{{ check that shapes and strides are arguments

def check_that_shapes_and_strides_are_arguments(kernel):
    from loopy.kernel.data import ValueArg
    from loopy.kernel.array import ArrayBase, FixedStrideArrayDimTag
    from loopy.symbolic import get_dependencies
    import loopy as lp

    integer_arg_names = {
            arg.name
            for arg in kernel.args
            if isinstance(arg, ValueArg)
            and arg.dtype.is_integral()}

    for arg in kernel.args:
        if isinstance(arg, ArrayBase):
            if isinstance(arg.shape, tuple):
                shape_deps = set()
                for shape_axis in arg.shape:
                    if shape_axis is not None:
                        shape_deps.update(get_dependencies(shape_axis))

                if not shape_deps <= integer_arg_names:
                    raise LoopyError("'%s' has a shape that depends on "
                            "non-argument(s): %s" % (
                                arg.name, ", ".join(shape_deps-integer_arg_names)))

            if arg.dim_tags is None:
                continue

            for dim_tag in arg.dim_tags:
                if isinstance(dim_tag, FixedStrideArrayDimTag):
                    if dim_tag.stride is lp.auto:
                        continue

                    deps = get_dependencies(dim_tag.stride)
                    if not deps <= integer_arg_names:
                        raise LoopyError("'%s' has a stride that depends on "
                                "non-argument(s): %s" % (
                                    arg.name, ", ".join(deps-integer_arg_names)))

# }}}


<<<<<<< HEAD
def pre_codegen_checks(kernel, callables_table):
    try:
        logger.debug("pre-codegen check %s: start" % kernel.name)

        check_for_unused_hw_axes_in_insns(kernel, callables_table)
        check_that_atomic_ops_are_used_exactly_on_atomic_arrays(kernel)
        check_that_temporaries_are_defined_in_subkernels_where_used(kernel)
        check_that_all_insns_are_scheduled(kernel)
        kernel.target.pre_codegen_check(kernel, callables_table)
        check_that_shapes_and_strides_are_arguments(kernel)
=======
# {{{ validate_kernel_call_sites

def _get_sub_array_ref_swept_range(kernel, sar):
    from loopy.symbolic import get_access_map
    domain = kernel.get_inames_domain(frozenset({iname_var.name
                                                 for iname_var in sar.swept_inames}))
    return get_access_map(domain, sar.swept_inames, kernel.assumptions).range()


def _are_sub_array_refs_equivalent(sar1, sar2, caller):
    """
    Returns *True* iff *sar1* and *sar2* are equivalent
    :class:`loopy.SubArrayRef`s.

    Two sub-array-refs are said to be equivalent iff they point to the same
    array sub-regions. This equivalence check is less strict than
    :meth:`~loopy.SubArrayRef.is_equal`.

    :arg caller: An instance of :class:`loopy.LoopKernel` in which they are
         referenced.
    """
    if len(sar1.swept_inames) != len(sar2.swept_inames):
        return False

    if sar1.subscript.aggregate.name != sar2.subscript.aggregate.name:
        return False

    if len(sar1.subscript.index_tuple) != len(sar2.subscript.index_tuple):
        return False

    if (_get_sub_array_ref_swept_range(caller, sar1)
            != _get_sub_array_ref_swept_range(caller, sar2)):
        return False

    from loopy.symbolic import SubstitutionMapper
    from pymbolic.mapper.substitutor import make_subst_func
    from pymbolic.mapper.distributor import distribute
    subst_func = make_subst_func({iname1.name:  iname2
                                  for iname1, iname2 in zip(sar1.swept_inames,
                                                            sar2.swept_inames)
                                  })

    # subst_mapper: maps swept inames from sar1 to sar2
    subst_mapper = SubstitutionMapper(subst_func)

    for idx1, idx2 in zip(sar1.subscript.index_tuple,
                          sar2.subscript.index_tuple):
        if distribute(subst_mapper(idx1) - idx2) != 0:
            return False
    return True


def _validate_kernel_call_insn(caller, call_insn, callee):
    assert call_insn.expression.function.name == callee.name
    from loopy.symbolic import SubArrayRef
    from loopy.kernel.array import ArrayBase

    arg_id_to_val = call_insn.arg_id_to_val()

    next_iarg_input = 0
    next_iarg_output = -1

    for arg in callee.args:
        if arg.is_input:
            if next_iarg_input not in arg_id_to_val:
                raise LoopyError(f"Call to '{callee.name}' in '{call_insn}' expects"
                                 f" a {next_iarg_input+1}-th positional "
                                 "argument corresponding"
                                 f" to '{arg.name}'in the callee.")
            in_val = arg_id_to_val[next_iarg_input]
            next_iarg_input += 1
            if isinstance(arg, ArrayBase):
                if not isinstance(in_val, SubArrayRef):
                    raise LoopyError(f"Call to '{callee.name}' in '{call_insn}'"
                                     f" expects a sub-array-ref for '{arg.name}'"
                                     f" (got {in_val}).")
            else:
                if isinstance(in_val, SubArrayRef):
                    raise LoopyError(f"Call to '{callee.name}' in '{call_insn}'"
                                     f" expects a value argument for '{arg.name}'"
                                     f" (got {in_val}).")
        if arg.is_output:
            if next_iarg_output not in arg_id_to_val:
                raise LoopyError(f"Call to '{callee.name}' in '{call_insn}' expects"
                                 f" a {-next_iarg_output}-th positional assignee"
                                 f" corresponding to '{arg.name}'in the callee.")

            out_val = arg_id_to_val[next_iarg_output]
            next_iarg_output -= 1
            assert isinstance(arg, ArrayBase)
            if not isinstance(out_val, SubArrayRef):
                raise LoopyError(f"Call to '{callee.name}' in '{call_insn}'"
                                 f" expects a sub-array-ref for '{arg.name}'"
                                 f" (got {out_val}).")

        if arg.is_input and arg.is_output:
            if not _are_sub_array_refs_equivalent(in_val, out_val, caller):
                raise LoopyError(f"Call to '{callee.name}' in '{call_insn}' expects"
                                 f" equivalent sub-array-refs for '{arg.name}'"
                                 f" (got {in_val}, {out_val}).")


def _validate_kernel_call_sites_inner(kernel, callables):
    from pymbolic.primitives import Call
    from loopy.kernel.function_interface import CallableKernel

    for insn in kernel.instructions:
        if (isinstance(insn, CallInstruction)
                and isinstance(insn.expression, Call)
                and isinstance(insn.expression.function, ResolvedFunction)):
            clbl = callables[insn.expression.function.name]
            if isinstance(clbl, CallableKernel):
                _validate_kernel_call_insn(kernel, insn, clbl.subkernel)
        elif isinstance(insn, (MultiAssignmentBase, CInstruction,
                               _DataObliviousInstruction)):
            pass
        else:
            raise NotImplementedError(type(insn))


def validate_kernel_call_sites(translation_unit):
    from loopy import LoopKernel

    for name in translation_unit.callables_table:
        clbl = translation_unit[name]
        if isinstance(clbl, LoopKernel):
            _validate_kernel_call_sites_inner(clbl, translation_unit.callables_table)


# }}}


def pre_codegen_entrypoint_checks(kernel, callables_table):
    logger.debug("pre-codegen entrypoint check %s: start" % kernel.name)

    kernel.target.pre_codegen_entrypoint_check(kernel, callables_table)
>>>>>>> b04cecfd

    logger.debug("pre-codegen entrypoint check %s: done" % kernel.name)


def pre_codegen_callable_checks(kernel, callables_table):
    logger.debug("pre-codegen callable check %s: start" % kernel.name)

    check_for_unused_hw_axes_in_insns(kernel, callables_table)
    check_that_atomic_ops_are_used_exactly_on_atomic_arrays(kernel)
    check_that_temporaries_are_defined_in_subkernels_where_used(kernel)
    check_that_all_insns_are_scheduled(kernel)
    kernel.target.pre_codegen_callable_check(kernel, callables_table)
    check_that_shapes_and_strides_are_arguments(kernel)

    logger.debug("pre-codegen callable check %s: done" % kernel.name)


def pre_codegen_checks(t_unit):
    from loopy.kernel.function_interface import CallableKernel

    try:
        for e in t_unit.entrypoints:
            pre_codegen_entrypoint_checks(t_unit[e], t_unit.callables_table)

        for name, clbl in t_unit.callables_table.items():
            if isinstance(clbl, CallableKernel):
                pre_codegen_callable_checks(clbl.subkernel, t_unit.callables_table)
    except Exception:
        print(75*"=")
        print("failing kernel during pre-codegen check:")
        print(75*"=")
        print(t_unit)
        print(75*"=")
        raise

# }}}


# {{{ sanity-check for implemented domains of each instruction

def check_implemented_domains(kernel, implemented_domains, code=None):
    from islpy import dim_type

    from islpy import align_two

    last_idomains = None
    last_insn_inames = None

    for insn_id, idomains in implemented_domains.items():
        insn = kernel.id_to_insn[insn_id]

        assert idomains

        insn_inames = insn.within_inames

        # {{{ if we've checked the same thing before, no need to check it again

        if last_idomains is not None and last_insn_inames is not None:
            if idomains == last_idomains and insn_inames == last_insn_inames:
                continue

        last_idomains = idomains
        last_insn_inames = insn_inames

        # }}}

        insn_impl_domain = idomains[0]
        for idomain in idomains[1:]:
            insn_impl_domain = insn_impl_domain | idomain
        assumption_non_param = isl.BasicSet.from_params(kernel.assumptions)
        assumptions, insn_impl_domain = align_two(
                assumption_non_param, insn_impl_domain)
        insn_impl_domain = (
                (insn_impl_domain & assumptions)
                .project_out_except(insn_inames, [dim_type.set]))

        from loopy.kernel.instruction import BarrierInstruction
        from loopy.kernel.data import LocalIndexTag
        if isinstance(insn, BarrierInstruction):
            # project out local-id-mapped inames, solves #94 on gitlab
            non_lid_inames = frozenset(iname for iname in insn_inames
                if not kernel.iname_tags_of_type(iname, LocalIndexTag))
            insn_impl_domain = insn_impl_domain.project_out_except(
                non_lid_inames, [dim_type.set])

        insn_domain = kernel.get_inames_domain(insn_inames)
        insn_parameters = frozenset(insn_domain.get_var_names(dim_type.param))
        assumptions, insn_domain = align_two(assumption_non_param, insn_domain)
        desired_domain = ((insn_domain & assumptions)
            .project_out_except(insn_inames, [dim_type.set])
            .project_out_except(insn_parameters, [dim_type.param]))

        if isinstance(insn, BarrierInstruction):
            # project out local-id-mapped inames, solves #94 on gitlab
            desired_domain = desired_domain.project_out_except(
                non_lid_inames, [dim_type.set])

        insn_impl_domain = (insn_impl_domain
                .project_out_except(insn_parameters, [dim_type.param]))
        insn_impl_domain, desired_domain = align_two(
                insn_impl_domain, desired_domain)

        if insn_impl_domain != desired_domain:
            i_minus_d = insn_impl_domain - desired_domain
            d_minus_i = desired_domain - insn_impl_domain

            parameter_inames = {
                    insn_domain.get_dim_name(dim_type.param, i)
                    for i in range(insn_impl_domain.dim(dim_type.param))}

            lines = []
            for bigger, smaller, diff_set, gist_domain in [
                    ("implemented", "desired", i_minus_d,
                        desired_domain.gist(insn_impl_domain)),
                    ("desired", "implemented", d_minus_i,
                        insn_impl_domain.gist(desired_domain))]:

                if diff_set.is_empty():
                    continue

                diff_set = diff_set.coalesce()
                pt = diff_set.sample_point()
                assert not pt.is_void()

                #pt_set = isl.Set.from_point(pt)
                #lines.append("point implemented: %s" % (pt_set <= insn_impl_domain))
                #lines.append("point desired: %s" % (pt_set <= desired_domain))

                iname_to_dim = pt.get_space().get_var_dict()
                point_axes = []
                for iname in insn_inames | parameter_inames:
                    tp, dim = iname_to_dim[iname]
                    point_axes.append("%s=%d" % (
                        iname, pt.get_coordinate_val(tp, dim).to_python()))

                lines.append(
                        "sample point in {} but not {}: {}".format(
                            bigger, smaller, ", ".join(point_axes)))
                lines.append(
                        "gist of constraints in {} but not {}: {}".format(
                            smaller, bigger, gist_domain))

            if code is not None:
                print(79*"-")
                print("CODE:")
                print(79*"-")
                from loopy.target.execution import get_highlighted_code
                print(get_highlighted_code(code))
                print(79*"-")

            raise LoopyError("sanity check failed--implemented and desired "
                    "domain for instruction '%s' do not match\n\n"
                    "implemented: %s\n\n"
                    "desired:%s\n\n%s"
                    % (insn_id, insn_impl_domain, desired_domain, "\n".join(lines)))

    # placate the assert at the call site
    return True

# }}}


# vim: foldmethod=marker<|MERGE_RESOLUTION|>--- conflicted
+++ resolved
@@ -23,17 +23,10 @@
 
 from islpy import dim_type
 import islpy as isl
-<<<<<<< HEAD
-from loopy.program import CallablesTable
-from loopy.symbolic import WalkMapper, CombineMapper, ResolvedFunction
-from loopy.diagnostic import LoopyError, WriteRaceConditionWarning, warn_with_kernel
-from loopy.type_inference import TypeInferenceMapper
-=======
 from loopy.symbolic import WalkMapper, CombineMapper, ResolvedFunction
 from loopy.diagnostic import (LoopyError, WriteRaceConditionWarning,
         warn_with_kernel)
 from loopy.type_inference import TypeReader
->>>>>>> b04cecfd
 from loopy.kernel.instruction import (MultiAssignmentBase, CallInstruction,
                                       CInstruction, _DataObliviousInstruction,
                                       NoOpInstruction)
@@ -41,10 +34,6 @@
 
 from collections import defaultdict
 
-from functools import reduce
-
-from loopy.kernel.instruction import (MultiAssignmentBase, CInstruction,
-        _DataObliviousInstruction)
 from functools import reduce
 
 import logging
@@ -103,22 +92,12 @@
                        ", ".join(deps-rule_allowed_identifiers)))
 
 
-<<<<<<< HEAD
-class UnscopedCallCollector(CombineMapper):
-    """
-    Collects all the unscoped calls within a kernel.
-
-    :returns:
-        An :class:`frozenset` of function names that are not scoped in
-        the kernel.
-=======
 class UnresolvedCallCollector(CombineMapper):
     """
     Collects all the unresolved calls within a kernel.
 
     :returns:
         A :class:`frozenset` of function names that are not resolved.
->>>>>>> b04cecfd
     """
 
     def combine(self, values):
@@ -126,21 +105,6 @@
         return reduce(operator.or_, values, frozenset())
 
     def map_call(self, expr):
-<<<<<<< HEAD
-        from pymbolic.primitives import CallWithKwargs
-        return self.rec(CallWithKwargs(
-            function=expr.function, parameters=expr.parameters,
-            kw_parameters={}))
-
-    def map_call_with_kwargs(self, expr):
-        if not isinstance(expr.function, ResolvedFunction):
-            return (frozenset([expr.function.name]) |
-                    self.combine((self.rec(child) for child in expr.parameters
-                        + tuple(expr.kw_parameters.values()))))
-        else:
-            return self.combine((self.rec(child) for child in
-                expr.parameters+tuple(expr.kw_parameters.values())))
-=======
         if not isinstance(expr.function, ResolvedFunction):
             return frozenset([expr.function.name]) | self.rec(expr.parameters)
         else:
@@ -149,7 +113,6 @@
     def map_call_with_kwargs(self, expr):
         # See: https://github.com/inducer/loopy/pull/323
         raise NotImplementedError
->>>>>>> b04cecfd
 
     def map_constant(self, expr):
         return frozenset()
@@ -161,36 +124,14 @@
 
 
 def check_functions_are_resolved(kernel):
-<<<<<<< HEAD
-    """ Checks if all the calls in the instruction expression have been scoped,
-    otherwise indicates to what all calls we await signature. Refer
-    :class:`loopy.symbolic.ResolvedFunction` for a detailed explanation of a
-    scoped function.
-    """
-
-=======
     """ Checks if all call nodes in the *kernel* expression have been
     resolved.
     """
->>>>>>> b04cecfd
     from loopy.symbolic import SubstitutionRuleExpander
     subst_expander = SubstitutionRuleExpander(kernel.substitutions)
 
     for insn in kernel.instructions:
         if isinstance(insn, MultiAssignmentBase):
-<<<<<<< HEAD
-            unscoped_calls = UnscopedCallCollector()(subst_expander(
-                insn.expression))
-            if unscoped_calls:
-                raise LoopyError("Unknown function '%s' obtained -- register a "
-                        "function or a kernel corresponding to it." %
-                        set(unscoped_calls).pop())
-        elif isinstance(insn, (CInstruction, _DataObliviousInstruction)):
-            pass
-        else:
-            raise NotImplementedError(
-                    "Unsupported instruction type %s." % type(insn).__name__)
-=======
             unresolved_calls = UnresolvedCallCollector()(subst_expander(insn
                                                                         .expression))
             if unresolved_calls:
@@ -201,7 +142,6 @@
             pass
         else:
             raise NotImplementedError(type(insn))
->>>>>>> b04cecfd
 
 # }}}
 
@@ -230,12 +170,9 @@
 
 
 def check_for_integer_subscript_indices(kernel, callables_table):
-<<<<<<< HEAD
-=======
     """
     Checks is every array access is of type :class:`int`.
     """
->>>>>>> b04cecfd
     from pymbolic.primitives import Subscript
     idx_int_checker = SubscriptIndicesIsIntChecker(kernel, callables_table)
     for insn in kernel.instructions:
@@ -331,19 +268,6 @@
                 raise LoopyError("unknown iname '%s' in loop priorities" % iname)
 
 
-def _get_all_unique_iname_tags(kernel):
-    """Returns an instance of :class:`set` of all the iname tags used in
-    *kernel* that inherit from :class:`loopy.kernel.data.UniqueTag`.
-    """
-    from loopy.kernel.data import UniqueTag
-    from itertools import chain
-    iname_tags = list(chain(*(kernel.iname_to_tags.get(iname, []) for iname in
-                              kernel.all_inames())))
-    return set(
-            tag for tag in iname_tags if
-            isinstance(tag, UniqueTag))
-
-
 def check_multiple_tags_allowed(kernel):
     """
     Checks if a multiple tags of an iname are compatible.
@@ -362,11 +286,6 @@
 
 
 def check_for_double_use_of_hw_axes(kernel, callables_table):
-<<<<<<< HEAD
-    from loopy.kernel.data import UniqueTag
-    from loopy.kernel.instruction import CallInstruction
-    from loopy.kernel.function_interface import CallableKernel
-=======
     """
     Check if any instruction of *kernel* is within multiple inames tagged with
     the same hw axis tag.
@@ -374,7 +293,6 @@
     from loopy.kernel.data import UniqueTag, GroupIndexTag, LocalIndexTag
     from loopy.kernel.instruction import CallInstruction
     from loopy.symbolic import ResolvedFunction
->>>>>>> b04cecfd
 
     for insn in kernel.instructions:
         insn_tag_keys = set()
@@ -394,21 +312,6 @@
 
                 insn_tag_keys.add(key)
 
-        # check usage of iname tags in the callee kernel
-        if isinstance(insn, CallInstruction):
-            in_knl_callable = callables_table[
-                    insn.expression.function.name]
-            if isinstance(in_knl_callable, CallableKernel):
-                # check for collision in iname_tag keys in the instruction
-                # due to the callee kernel
-                common_iname_tags = [tag for tag in
-                        _get_all_unique_iname_tags(in_knl_callable.subkernel)
-                        if tag.key in insn_tag_keys]
-                if common_iname_tags:
-                    raise LoopyError("instruction '%s' has multiple "
-                            "inames tagged '%s'" % (insn.id,
-                                common_iname_tags.pop()))
-
 
 def check_for_inactive_iname_access(kernel):
     """
@@ -423,10 +326,6 @@
                     "inames '%s' that the instruction does not depend on in "
                     "the kernel '%s'"
                     % (insn.id,
-<<<<<<< HEAD
-                        ", ".join(expression_inames -
-                            kernel.insn_inames(insn)), kernel.name))
-=======
                         ", ".join(expression_inames
                                   - insn.within_inames), kernel.name))
 
@@ -445,7 +344,6 @@
             "Unused inames during linearization will be prohibited in "
             "Loopy version 2021.X."
             % unused_inames)
->>>>>>> b04cecfd
 
 
 def _is_racing_iname_tag(tv, tag):
@@ -718,22 +616,12 @@
 # {{{ check_has_schedulable_iname_nesting
 
 def check_has_schedulable_iname_nesting(kernel):
-<<<<<<< HEAD
-    from loopy.transform.iname import (
-            has_schedulable_iname_nesting_for_single_kernel,
-            get_iname_duplication_options_for_single_kernel)
-    if not has_schedulable_iname_nesting_for_single_kernel(kernel):
-        import itertools as it
-        opt = get_iname_duplication_options_for_single_kernel(kernel)
-        opt_str = "\n".join("* Duplicate %s within instructions %s" % (i, w)
-=======
     from loopy.transform.iname import (has_schedulable_iname_nesting,
             get_iname_duplication_options)
     if not has_schedulable_iname_nesting(kernel):
         import itertools as it
         opt = get_iname_duplication_options(kernel)
         opt_str = "\n".join(f"* Duplicate {i} within instructions {w}"
->>>>>>> b04cecfd
                             for i, w in it.islice(opt, 3))
         raise LoopyError("Kernel does not have a schedulable iname nesting. "
                 "In order for there to exist a feasible loop nesting, you "
@@ -810,11 +698,7 @@
 
     for scc in sccs:
         if len(scc) != 1:
-<<<<<<< HEAD
-            raise DependencyCycleFound(', '.join(scc))
-=======
             raise DependencyCycleFound(", ".join(scc))
->>>>>>> b04cecfd
         order.append(scc[0])
 
     return order
@@ -830,15 +714,12 @@
     # where the tuple denotes a pair of instructions IDs, and the variable
     # names are the ones that necessitate a dependency.
     #
-<<<<<<< HEAD
-=======
     # This mapping describes all the pairs of instructions (involving at least
     # one write) that require ordering by way of a dependency.
     # This mapping is then "whittled down" to remove pairs that have
     # dependencies between them. E.g. a pair of writers will be contained in
     # the mapping in both directions.
     #
->>>>>>> b04cecfd
     # Note: This can be worst-case O(n^2) in the number of instructions.
     dep_reqs_to_vars = {}
 
@@ -855,80 +736,6 @@
                 *[rmap.get(eq_name, set()) for eq_name in eq_class])
         writers = set.union(
                 *[wmap.get(eq_name, set()) for eq_name in eq_class])
-<<<<<<< HEAD
-
-        for writer in writers:
-            required_deps = (readers | writers) - set([writer])
-            required_deps = set([req_dep
-                for req_dep in required_deps
-                if not declares_nosync_with(kernel, address_space, writer,
-                    req_dep)])
-
-            for req_dep in required_deps:
-                dep_reqs_to_vars.setdefault((writer, req_dep), set()).add(var)
-
-    # }}}
-
-    # depends_on: mapping from insn_ids to their dependencies
-    depends_on = dict((insn.id, set()) for insn in
-            kernel.instructions)
-    # rev_depends: mapping from insn_ids to their reverse deps.
-    rev_depends = dict((insn.id, set()) for insn in
-            kernel.instructions)
-
-    # {{{ populate rev_depends, depends_on
-
-    for insn in kernel.instructions:
-        depends_on[insn.id].update(insn.depends_on)
-        for dep in insn.depends_on:
-            rev_depends[dep].add(insn.id)
-
-    # }}}
-
-    # {{{ remove pairs from dep_reqs_to_vars for which dependencies exist
-
-    topological_order = _get_topological_order(kernel)
-
-    def discard_dep_reqs_in_order(dep_reqs_to_vars, edges, order):
-        """
-        Subtracts dependency requirements of insn_ids by all direct/indirect
-        predecessors of a directed graph of insn_ids as nodes and *edges* as
-        the connectivity.
-
-        :arg order: An instance of :class:`list` of instruction ids in which the
-            *edges* graph is to be traversed.
-        """
-        # predecessors: mapping from insn_id to its direct/indirect
-        # predecessors
-        predecessors = {}
-
-        for insn_id in order:
-            # insn_predecessors:insn_id's direct+indirect predecessors
-
-            # This set of predecessors is complete because we're
-            # traversing in topological order: No predecessor
-            # can occur after the instruction itself.
-            insn_predecessors = predecessors.pop(insn_id, set())
-
-            for pred in insn_predecessors:
-                dep_reqs_to_vars.pop(
-                    (insn_id, pred),
-                    # don't fail if pair doesn't exist
-                    None)
-
-            for successor in edges[insn_id]:
-                predecessors.setdefault(successor, set()).update(
-                        insn_predecessors | set([insn_id]))
-
-    # forward dep. graph traversal in reverse topological sort order
-    # (proceeds "end of program" -> "beginning of program")
-    discard_dep_reqs_in_order(dep_reqs_to_vars, depends_on,
-            topological_order[::-1])
-
-    # reverse dep. graph traversal in topological sort order
-    # (proceeds "beginning of program" -> "end of program")
-    discard_dep_reqs_in_order(dep_reqs_to_vars, rev_depends, topological_order)
-=======
 
         for writer in writers:
             required_deps = (readers | writers) - {writer}
@@ -1018,17 +825,12 @@
     # reverse dep. graph traversal in topological sort order
     # (proceeds "beginning of program" -> "end of program")
     satisfy_dep_reqs_in_order(dep_reqs_to_vars, rev_depends, topological_order)
->>>>>>> b04cecfd
 
     # }}}
 
     # {{{ handle dependency requirements that weren't satisfied
 
-<<<<<<< HEAD
-    for (writer_id, other_id), variables in six.iteritems(dep_reqs_to_vars):
-=======
     for (writer_id, other_id), variables in dep_reqs_to_vars.items():
->>>>>>> b04cecfd
         writer = kernel.id_to_insn[writer_id]
         other = kernel.id_to_insn[other_id]
 
@@ -1124,9 +926,6 @@
     try:
         logger.debug("%s: pre-schedule check: start" % kernel.name)
 
-<<<<<<< HEAD
-        check_for_integer_subscript_indices(kernel, callables_table)
-=======
         from loopy.kernel.data import auto
         if all(arg.dtype not in [None, auto] for arg in kernel.args) and (
                 all(tv.dtype not in [None, auto] for tv in
@@ -1139,7 +938,6 @@
         # check_sub_array_ref_inames_not_within_or_redn_inames should be done
         # before check_bounds. See: BatchedAccessMapMapper.map_sub_array_ref.
         check_sub_array_ref_inames_not_within_or_redn_inames(kernel)
->>>>>>> b04cecfd
         check_for_duplicate_insn_ids(kernel)
         check_for_orphaned_user_hardware_axes(kernel)
         check_for_double_use_of_hw_axes(kernel, callables_table)
@@ -1188,11 +986,7 @@
         _, past_end_i = gather_schedule_block(kernel.schedule, sched_index)
         group_size, local_size = kernel.get_grid_sizes_for_insn_ids_as_exprs(
                 get_insn_ids_for_block_at(kernel.schedule, sched_index),
-<<<<<<< HEAD
-                callables_table)
-=======
                 callables_table, return_dict=True)
->>>>>>> b04cecfd
 
         group_axes = set(group_size.keys())
         local_axes = set(local_size.keys())
@@ -1434,18 +1228,6 @@
 # }}}
 
 
-<<<<<<< HEAD
-def pre_codegen_checks(kernel, callables_table):
-    try:
-        logger.debug("pre-codegen check %s: start" % kernel.name)
-
-        check_for_unused_hw_axes_in_insns(kernel, callables_table)
-        check_that_atomic_ops_are_used_exactly_on_atomic_arrays(kernel)
-        check_that_temporaries_are_defined_in_subkernels_where_used(kernel)
-        check_that_all_insns_are_scheduled(kernel)
-        kernel.target.pre_codegen_check(kernel, callables_table)
-        check_that_shapes_and_strides_are_arguments(kernel)
-=======
 # {{{ validate_kernel_call_sites
 
 def _get_sub_array_ref_swept_range(kernel, sar):
@@ -1582,7 +1364,6 @@
     logger.debug("pre-codegen entrypoint check %s: start" % kernel.name)
 
     kernel.target.pre_codegen_entrypoint_check(kernel, callables_table)
->>>>>>> b04cecfd
 
     logger.debug("pre-codegen entrypoint check %s: done" % kernel.name)
 
