--- conflicted
+++ resolved
@@ -175,14 +175,10 @@
         return self.rec(expr.aggregate)
 
 
-<<<<<<< HEAD
 def check_for_integer_subscript_indices(kernel, callables_table):
-=======
-def check_for_integer_subscript_indices(kernel):
     """
     Checks is every array access is of type :class:`int`.
     """
->>>>>>> 9e7b697f
     from pymbolic.primitives import Subscript
     idx_int_checker = SubscriptIndicesIsIntChecker(kernel, callables_table)
     for insn in kernel.instructions:
@@ -287,15 +283,11 @@
                                  "tags: {}".format(iname, tags))
 
 
-<<<<<<< HEAD
 def check_for_double_use_of_hw_axes(kernel, callables_table):
-=======
-def check_for_double_use_of_hw_axes(kernel):
     """
     Check if any instruction of *kernel* is within multiple inames tagged with
     the same hw axis tag.
     """
->>>>>>> 9e7b697f
     from loopy.kernel.data import UniqueTag
     from loopy.kernel.instruction import CallInstruction
     from loopy.kernel.function_interface import CallableKernel
@@ -608,13 +600,8 @@
             get_iname_duplication_options_for_single_kernel)
     if not has_schedulable_iname_nesting_for_single_kernel(kernel):
         import itertools as it
-<<<<<<< HEAD
         opt = get_iname_duplication_options_for_single_kernel(kernel)
-        opt_str = "\n".join("* Duplicate %s within instructions %s" % (i, w)
-=======
-        opt = get_iname_duplication_options(kernel)
         opt_str = "\n".join(f"* Duplicate {i} within instructions {w}"
->>>>>>> 9e7b697f
                             for i, w in it.islice(opt, 3))
         raise LoopyError("Kernel does not have a schedulable iname nesting. "
                 "In order for there to exist a feasible loop nesting, you "
@@ -875,32 +862,6 @@
     if kernel.options.enforce_variable_access_ordered == "no_check":
         return
 
-<<<<<<< HEAD
-    if kernel.options.enforce_variable_access_ordered:
-        try:
-            _check_variable_access_ordered_inner(kernel)
-        except RuntimeError as e:
-            if isinstance(e.args[0], str) and (
-                    e.args[0].startswith('maximum recursion depth exceeded')):
-                from loopy.diagnostic import warn_with_kernel
-                warn_with_kernel(kernel, "recursion_error_reached_in_check", str(e))
-            else:
-                raise e
-    else:
-        from loopy.diagnostic import VariableAccessNotOrdered
-        try:
-            _check_variable_access_ordered_inner(kernel)
-        except VariableAccessNotOrdered as e:
-            from loopy.diagnostic import warn_with_kernel
-            warn_with_kernel(kernel, "variable_access_ordered", str(e))
-        except RuntimeError as e:
-            if isinstance(e.args[0], str) and (
-                    e.args[0].startswith('maximum recursion depth exceeded')):
-                from loopy.diagnostic import warn_with_kernel
-                warn_with_kernel(kernel, "recursion_error_reached_in_check", str(e))
-            else:
-                raise e
-=======
     from pytools import ProcessLogger
     with ProcessLogger(logger, "%s: check variable access ordered" % kernel.name):
         if kernel.options.enforce_variable_access_ordered:
@@ -912,7 +873,6 @@
             except VariableAccessNotOrdered as e:
                 from loopy.diagnostic import warn_with_kernel
                 warn_with_kernel(kernel, "variable_access_ordered", str(e))
->>>>>>> 9e7b697f
 
 # }}}
 
@@ -955,10 +915,6 @@
 
 # {{{ check for unused hw axes
 
-<<<<<<< HEAD
-def _check_for_unused_hw_axes_in_kernel_chunk(kernel, callables_table,
-        sched_index=None):
-=======
 # {{{ find boostable insn ids
 
 def _find_boostable_insn_ids(kernel):
@@ -1020,8 +976,8 @@
 # }}}
 
 
-def _check_for_unused_hw_axes_in_kernel_chunk(kernel, sched_index=None):
->>>>>>> 9e7b697f
+def _check_for_unused_hw_axes_in_kernel_chunk(kernel, callables_table,
+        sched_index=None):
     from loopy.schedule import (CallKernel, RunInstruction,
             Barrier, EnterLoop, LeaveLoop, ReturnFromKernel,
             get_insn_ids_for_block_at, gather_schedule_block)
