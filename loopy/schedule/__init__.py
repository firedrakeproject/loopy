__copyright__ = "Copyright (C) 2012 Andreas Kloeckner"

__license__ = """
Permission is hereby granted, free of charge, to any person obtaining a copy
of this software and associated documentation files (the "Software"), to deal
in the Software without restriction, including without limitation the rights
to use, copy, modify, merge, publish, distribute, sublicense, and/or sell
copies of the Software, and to permit persons to whom the Software is
furnished to do so, subject to the following conditions:

The above copyright notice and this permission notice shall be included in
all copies or substantial portions of the Software.

THE SOFTWARE IS PROVIDED "AS IS", WITHOUT WARRANTY OF ANY KIND, EXPRESS OR
IMPLIED, INCLUDING BUT NOT LIMITED TO THE WARRANTIES OF MERCHANTABILITY,
FITNESS FOR A PARTICULAR PURPOSE AND NONINFRINGEMENT. IN NO EVENT SHALL THE
AUTHORS OR COPYRIGHT HOLDERS BE LIABLE FOR ANY CLAIM, DAMAGES OR OTHER
LIABILITY, WHETHER IN AN ACTION OF CONTRACT, TORT OR OTHERWISE, ARISING FROM,
OUT OF OR IN CONNECTION WITH THE SOFTWARE OR THE USE OR OTHER DEALINGS IN
THE SOFTWARE.
"""


from pytools import ImmutableRecord
import sys
import islpy as isl
from loopy.diagnostic import warn_with_kernel, LoopyError  # noqa

from pytools import MinRecursionLimit, ProcessLogger

from pytools.persistent_dict import WriteOncePersistentDict
from loopy.tools import LoopyKeyBuilder
from loopy.version import DATA_MODEL_VERSION

import logging
logger = logging.getLogger(__name__)


__doc__ = """
.. currentmodule:: loopy.schedule

.. autoclass:: ScheduleItem
.. autoclass:: BeginBlockItem
.. autoclass:: EndBlockItem
.. autoclass:: CallKernel
.. autoclass:: Barrier
.. autoclass:: RunInstruction

.. autoclass:: MinRecursionLimitForScheduling
"""


# {{{ schedule items

class ScheduleItem(ImmutableRecord):
    __slots__ = []

    def update_persistent_hash(self, key_hash, key_builder):
        """Custom hash computation function for use with
        :class:`pytools.persistent_dict.PersistentDict`.
        """
        for field_name in self.hash_fields:
            key_builder.rec(key_hash, getattr(self, field_name))


class BeginBlockItem(ScheduleItem):
    pass


class EndBlockItem(ScheduleItem):
    pass


class EnterLoop(BeginBlockItem):
    hash_fields = __slots__ = ["iname"]


class LeaveLoop(EndBlockItem):
    hash_fields = __slots__ = ["iname"]


class RunInstruction(ScheduleItem):
    hash_fields = __slots__ = ["insn_id"]


class CallKernel(BeginBlockItem):
    hash_fields = __slots__ = ["kernel_name", "extra_args", "extra_inames"]


class ReturnFromKernel(EndBlockItem):
    hash_fields = __slots__ = ["kernel_name"]


class Barrier(ScheduleItem):
    """
    .. attribute:: comment

        A plain-text comment explaining why the barrier was inserted.

    .. attribute:: synchronization_kind

        ``"local"`` or ``"global"``

    .. attribute:: mem_kind

        ``"local"`` or ``"global"``

    .. attribute:: originating_insn_id
    """

    hash_fields = ["comment", "synchronization_kind", "mem_kind"]
    __slots__ = hash_fields + ["originating_insn_id"]

# }}}


# {{{ schedule utilities

def gather_schedule_block(schedule, start_idx):
    assert isinstance(schedule[start_idx], BeginBlockItem)
    level = 0

    i = start_idx
    while i < len(schedule):
        if isinstance(schedule[i], BeginBlockItem):
            level += 1
        elif isinstance(schedule[i], EndBlockItem):
            level -= 1

            if level == 0:
                return schedule[start_idx:i+1], i+1

        i += 1

    assert False


def generate_sub_sched_items(schedule, start_idx):
    if not isinstance(schedule[start_idx], BeginBlockItem):
        yield start_idx, schedule[start_idx]

    level = 0
    i = start_idx
    while i < len(schedule):
        sched_item = schedule[i]
        if isinstance(sched_item, BeginBlockItem):
            level += 1

        elif isinstance(sched_item, EndBlockItem):
            level -= 1

        else:
            yield i, sched_item

        if level == 0:
            return

        i += 1

    assert False


def get_insn_ids_for_block_at(schedule, start_idx):
    return frozenset(
            sub_sched_item.insn_id
            for i, sub_sched_item in generate_sub_sched_items(
                schedule, start_idx)
            if isinstance(sub_sched_item, RunInstruction))


def find_used_inames_within(kernel, sched_index):
    sched_item = kernel.schedule[sched_index]

    if isinstance(sched_item, BeginBlockItem):
        loop_contents, _ = gather_schedule_block(
                kernel.schedule, sched_index)
        run_insns = [subsched_item
                for subsched_item in loop_contents
                if isinstance(subsched_item, RunInstruction)]
    elif isinstance(sched_item, RunInstruction):
        run_insns = [sched_item]
    else:
        return set()

    result = set()
    for sched_item in run_insns:
        result.update(kernel.insn_inames(sched_item.insn_id))

    return result


def find_loop_nest_with_map(kernel):
    """Returns a dictionary mapping inames to other inames that are
    always nested with them.
    """
    result = {}

    from loopy.kernel.data import ConcurrentTag, IlpBaseTag

    all_nonpar_inames = {
            iname for iname in kernel.all_inames()
            if not kernel.iname_tags_of_type(iname,
                    (ConcurrentTag, IlpBaseTag))}

    iname_to_insns = kernel.iname_to_insns()

    for iname in all_nonpar_inames:
        result[iname] = {other_iname
            for insn in iname_to_insns[iname]
            for other_iname in kernel.insn_inames(insn) & all_nonpar_inames}

    return result


def find_loop_nest_around_map(kernel):
    """Returns a dictionary mapping inames to other inames that are
    always nested around them.
    """
    result = {}

    all_inames = kernel.all_inames()

    iname_to_insns = kernel.iname_to_insns()

    # examine pairs of all inames--O(n**2), I know.
    from loopy.kernel.data import IlpBaseTag
    for inner_iname in all_inames:
        result[inner_iname] = set()
        for outer_iname in all_inames:
            if inner_iname == outer_iname:
                continue

            if kernel.iname_tags_of_type(outer_iname, IlpBaseTag):
                # ILP tags are special because they are parallel tags
                # and therefore 'in principle' nest around everything.
                # But they're realized by the scheduler as a loop
                # at the innermost level, so we'll cut them some
                # slack here.
                continue

            if iname_to_insns[inner_iname] < iname_to_insns[outer_iname]:
                result[inner_iname].add(outer_iname)

    for dom_idx, dom in enumerate(kernel.domains):
        for outer_iname in dom.get_var_names(isl.dim_type.param):
            if outer_iname not in all_inames:
                continue

            for inner_iname in dom.get_var_names(isl.dim_type.set):
                result[inner_iname].add(outer_iname)

    return result


def find_loop_insn_dep_map(kernel, loop_nest_with_map, loop_nest_around_map):
    """Returns a dictionary mapping inames to other instruction ids that need to
    be scheduled before the iname should be eligible for scheduling.
    """

    result = {}

    from loopy.kernel.data import ConcurrentTag, IlpBaseTag
    for insn in kernel.instructions:
        for iname in kernel.insn_inames(insn):
            if kernel.iname_tags_of_type(iname, ConcurrentTag):
                continue

            iname_dep = result.setdefault(iname, set())

            for dep_insn_id in insn.depends_on:
                if dep_insn_id in iname_dep:
                    # already depending, nothing to check
                    continue

                dep_insn = kernel.id_to_insn[dep_insn_id]
                dep_insn_inames = dep_insn.within_inames

                if iname in dep_insn_inames:
                    # Nothing to be learned, dependency is in loop over iname
                    # already.
                    continue

                # To make sure dep_insn belongs outside of iname, we must prove
                # that all inames that dep_insn will be executed in nest
                # outside of the loop over *iname*. (i.e. nested around, or
                # before).

                may_add_to_loop_dep_map = True
                for dep_insn_iname in dep_insn_inames:
                    if dep_insn_iname in loop_nest_around_map[iname]:
                        # dep_insn_iname is guaranteed to nest outside of iname
                        # -> safe.
                        continue

                    if kernel.iname_tags_of_type(dep_insn_iname,
                                (ConcurrentTag, IlpBaseTag)):
                        # Parallel tags don't really nest, so we'll disregard
                        # them here.
                        continue

                    if dep_insn_iname not in loop_nest_with_map.get(iname, []):
                        # dep_insn_iname does not nest with iname, so its nest
                        # must occur outside.
                        continue

                    may_add_to_loop_dep_map = False
                    break

                if not may_add_to_loop_dep_map:
                    continue

                logger.debug("{knl}: loop dependency map: iname '{iname}' "
                        "depends on '{dep_insn}' via '{insn}'"
                        .format(
                            knl=kernel.name,
                            iname=iname,
                            dep_insn=dep_insn_id,
                            insn=insn.id))

                iname_dep.add(dep_insn_id)

    return result


def group_insn_counts(kernel):
    result = {}

    for insn in kernel.instructions:
        for grp in insn.groups:
            result[grp] = result.get(grp, 0) + 1

    return result


def gen_dependencies_except(kernel, insn_id, except_insn_ids):
    insn = kernel.id_to_insn[insn_id]
    for dep_id in insn.depends_on:

        if dep_id in except_insn_ids:
            continue

        yield dep_id

        yield from gen_dependencies_except(kernel, dep_id, except_insn_ids)


def get_priority_tiers(wanted, priorities):
    # Get highest priority tier candidates: These are the first inames
    # of all the given priority constraints
    candidates = set()
    for prio in priorities:
        for p in prio:
            if p in wanted:
                candidates.add(p)
                break

    # Now shrink this set by removing those inames that are prohibited
    # by other constraints
    bad_candidates = []
    for c1 in candidates:
        for c2 in candidates:
            for prio in priorities:
                try:
                    if prio.index(c1) < prio.index(c2):
                        bad_candidates.append(c2)
                except ValueError:
                    # A ValueError in tuple.index just states that one of
                    # the candidates is not present in the priority constraint
                    pass
    candidates = candidates - set(bad_candidates)

    if candidates:
        # We found a valid priority tier
        yield candidates
    else:
        # If we did not, stop the generator
        return

    # Now reduce the input data for recursion
    priorities = frozenset([tuple(i for i in prio if i not in candidates)
                            for prio in priorities
                            ]) - frozenset([()])
    wanted = wanted - candidates

    # Yield recursively
    yield from get_priority_tiers(wanted, priorities)


def sched_item_to_insn_id(sched_item):
    # Helper for use in generator expressions, i.e.
    # (... for insn_id in sched_item_to_insn_id(item) ...)
    if isinstance(sched_item, RunInstruction):
        yield sched_item.insn_id
    elif isinstance(sched_item, Barrier):
        if (hasattr(sched_item, "originating_insn_id")
                and sched_item.originating_insn_id is not None):
            yield sched_item.originating_insn_id

# }}}


# {{{ debug help

def format_insn_id(kernel, insn_id):
    Fore = kernel.options._fore  # noqa
    Style = kernel.options._style  # noqa
    return Fore.GREEN + insn_id + Style.RESET_ALL


def format_insn(kernel, insn_id):
    insn = kernel.id_to_insn[insn_id]
    Fore = kernel.options._fore  # noqa
    Style = kernel.options._style  # noqa
    from loopy.kernel.instruction import (
            MultiAssignmentBase, NoOpInstruction, BarrierInstruction)
    if isinstance(insn, MultiAssignmentBase):
        return "{}{}{} = {}{}{}  {{id={}}}".format(
            Fore.CYAN, ", ".join(str(a) for a in insn.assignees), Style.RESET_ALL,
            Fore.MAGENTA, str(insn.expression), Style.RESET_ALL,
            format_insn_id(kernel, insn_id))
    elif isinstance(insn, BarrierInstruction):
        mem_kind = ""
        if insn.synchronization_kind == "local":
            mem_kind = "{mem_kind=%s}" % insn.mem_kind

        return "[{}] {}... {}barrier{}{}".format(
                format_insn_id(kernel, insn_id),
                Fore.MAGENTA, insn.synchronization_kind[0], mem_kind,
                Style.RESET_ALL)
    elif isinstance(insn, NoOpInstruction):
        return "[{}] {}... nop{}".format(
                format_insn_id(kernel, insn_id),
                Fore.MAGENTA, Style.RESET_ALL)
    else:
        return "[{}] {}{}{}".format(
                format_insn_id(kernel, insn_id),
                Fore.CYAN, str(insn), Style.RESET_ALL)


def dump_schedule(kernel, schedule):
    lines = []
    indent = ""

    from loopy.kernel.data import MultiAssignmentBase
    for sched_item in schedule:
        if isinstance(sched_item, EnterLoop):
            lines.append(indent + "for %s" % sched_item.iname)
            indent += "    "
        elif isinstance(sched_item, LeaveLoop):
            indent = indent[:-4]
            lines.append(indent + "end %s" % sched_item.iname)
        elif isinstance(sched_item, CallKernel):
            lines.append(indent +
                         "CALL KERNEL {}(extra_args={}, extra_inames={})".format(
                             sched_item.kernel_name,
                             sched_item.extra_args,
                             sched_item.extra_inames))
            indent += "    "
        elif isinstance(sched_item, ReturnFromKernel):
            indent = indent[:-4]
            lines.append(indent + "RETURN FROM KERNEL %s" % sched_item.kernel_name)
        elif isinstance(sched_item, RunInstruction):
            insn = kernel.id_to_insn[sched_item.insn_id]
            if isinstance(insn, MultiAssignmentBase):
                insn_str = format_insn(kernel, sched_item.insn_id)
            else:
                insn_str = sched_item.insn_id
            lines.append(indent + insn_str)
        elif isinstance(sched_item, Barrier):
            lines.append(indent + "... %sbarrier" %
                         sched_item.synchronization_kind[0])
        else:
            assert False

    return "\n".join(
            "% 4d: %s" % (i, line)
            for i, line in enumerate(lines))


class ScheduleDebugger:
    def __init__(self, debug_length=None, interactive=True):
        self.longest_rejected_schedule = []
        self.success_counter = 0
        self.dead_end_counter = 0
        self.debug_length = debug_length
        self.interactive = interactive

        self.elapsed_store = 0
        self.start()
        self.wrote_status = 0

        self.update()

    def update(self):
        if (
                (self.success_counter + self.dead_end_counter) % 50 == 0
                and self.elapsed_time() > 10
                ):
            sys.stdout.write("\rscheduling... %d successes, "
                    "%d dead ends (longest %d)" % (
                        self.success_counter,
                        self.dead_end_counter,
                        len(self.longest_rejected_schedule)))
            sys.stdout.flush()
            self.wrote_status = 2

    def log_success(self, schedule):
        self.success_counter += 1
        self.update()

    def log_dead_end(self, schedule):
        if len(schedule) > len(self.longest_rejected_schedule):
            self.longest_rejected_schedule = schedule
        self.dead_end_counter += 1
        self.update()

    def done_scheduling(self):
        if self.wrote_status:
            sys.stdout.write("\rscheduler finished"+40*" "+"\n")
            sys.stdout.flush()

    def elapsed_time(self):
        from time import time
        return self.elapsed_store + time() - self.start_time

    def stop(self):
        if self.wrote_status == 2:
            sys.stdout.write("\r"+80*" "+"\n")
            self.wrote_status = 1

        from time import time
        self.elapsed_store += time()-self.start_time

    def start(self):
        from time import time
        self.start_time = time()


class ScheduleDebugInput(Exception):
    pass

# }}}


# {{{ scheduler state

class SchedulerState(ImmutableRecord):
    """
    .. attribute:: kernel

    .. attribute:: loop_nest_around_map

    .. attribute:: breakable_inames

    .. attribute:: ilp_inames

    .. attribute:: vec_inames

    .. attribute:: parallel_inames

        *Note:* ``ilp`` and ``vec`` are not 'parallel' for the purposes of the
        scheduler.  See :attr:`ilp_inames`, :attr:`vec_inames`.

    .. rubric:: Time-varying scheduler state

    .. attribute:: insn_ids_to_try

        :class:`list` of unscheduled instruction ids in a decreasing priority
        order.

    .. attribute:: active_inames

        A tuple of active inames.

    .. attribute:: entered_inames

        A :class:`frozenset` of all inames ever entered.

    .. attribute:: enclosing_subkernel_inames

        The inames of the last entered subkernel

    .. attribute:: schedule

    .. attribute:: scheduled_insn_ids

    .. attribute:: unscheduled_insn_ids

    .. attribute:: preschedule

        A sequence of schedule items that must be inserted into the
        schedule, maintaining the same relative ordering. Newly scheduled
        items may interleave this sequence.

    .. attribute:: prescheduled_insn_ids

        A :class:`frozenset` of any instruction that started prescheduled

    .. attribute:: prescheduled_inames

        A :class:`frozenset` of any iname that started prescheduled

    .. attribute:: may_schedule_global_barriers

        Whether global barrier scheduling is allowed

    .. attribute:: within_subkernel

        Whether the scheduler is inside a subkernel

    .. attribute:: group_insn_counts

        A mapping from instruction group names to the number of instructions
        contained in them.

    .. attribute:: active_group_counts

        A mapping from instruction group names to the number of instructions
        in them that are left to schedule. If a group name occurs in this
        mapping, that group is considered active.

    .. attribute:: insns_in_topologically_sorted_order

<<<<<<< HEAD
        A list of loopy :class:`Instruction` objects in topologically sorted order
=======
        A list of loopy :class:`Instruction` objects in topologically sorted
        order with instruction priorities as tie breaker.
>>>>>>> b04cecfd
    """

    @property
    def last_entered_loop(self):
        if self.active_inames:
            return self.active_inames[-1]
        else:
            return None

# }}}


def get_insns_in_topologically_sorted_order(kernel):
    from pytools.graph import compute_topological_order

    rev_dep_map = {insn.id: set() for insn in kernel.instructions}
    for insn in kernel.instructions:
        for dep in insn.depends_on:
            rev_dep_map[dep].add(insn.id)

<<<<<<< HEAD
    def key(insn_id):
        # negative of insn.priority because
        # pytools.graph.compute_topological_order schedules the nodes with
        # lower 'key' in case of a tie.
        return (-kernel.id_to_insn[insn_id].priority, insn.id)
=======
    # For breaking ties, we compare the features of an intruction
    # so that instructions with the same set of features are lumped
    # together. This helps in :method:`schedule_as_many_run_insns_as_possible`
    # which bails after 5 insns that don't have the same feature.
    #
    # Instead of returning these features as a key, we assign an id to
    # each set of features to avoid comparing them which can be expensive.
    insn_id_to_feature_id = {}
    insn_features = {}
    for insn in kernel.instructions:
        feature = (insn.within_inames, insn.groups, insn.conflicts_with_groups)
        if feature not in insn_features:
            feature_id = len(insn_features)
            insn_features[feature] = feature_id
        else:
            feature_id = insn_features[feature]
        insn_id_to_feature_id[insn.id] = feature_id

    def key(insn_id):
        # negative of insn.priority because
        # pytools.graph.compute_topological_order schedules the nodes with
        # lower 'key' first in case of a tie.
        return (-kernel.id_to_insn[insn_id].priority,
                insn_id_to_feature_id[insn_id], insn_id)
>>>>>>> b04cecfd

    ids = compute_topological_order(rev_dep_map, key=key)
    return [kernel.id_to_insn[insn_id] for insn_id in ids]


# {{{ schedule_as_many_run_insns_as_possible

def schedule_as_many_run_insns_as_possible(sched_state, template_insn):
    """
    Returns an instance of :class:`loopy.schedule.SchedulerState`, by appending
    all reachable instructions that are similar to *template_insn*. We define
    two instructions to be similar if:

<<<<<<< HEAD
    * Both have the same type.
=======
>>>>>>> b04cecfd
    * Both are within the same set of non-parallel inames.
    * Both belong to the same groups.
    * Both conflict with the same groups.
    """

    # {{{ bail when implementation is unsupported

    next_preschedule_item = (
        sched_state.preschedule[0]
        if sched_state.preschedule
        else None)

    if isinstance(next_preschedule_item, (CallKernel, ReturnFromKernel,
            Barrier, EnterLoop, LeaveLoop)):
        return sched_state

    if not sched_state.within_subkernel:
        # cannot schedule RunInstructions when not in subkernel
        return sched_state

    # }}}

    preschedule = sched_state.preschedule[:]
    have_inames = template_insn.within_inames - sched_state.parallel_inames
    toposorted_insns = sched_state.insns_in_topologically_sorted_order

    # {{{ helpers

    def next_preschedule_insn_id():
        return (next(iter(sched_item_to_insn_id(preschedule[0])), None)
                if sched_state.preschedule
                else None)

    def is_similar_to_template(insn):
<<<<<<< HEAD
        if type(insn) != type(template_insn):
            return False
        if ((insn.within_inames - sched_state.parallel_inames)
                != have_inames):
=======
        if ((insn.within_inames - sched_state.parallel_inames)
                != have_inames):
            # sched_state.parallel_inames contains inames for which no
            # EnterLoop/LeaveLoop nodes occur.
            # FIXME: Should really rename that
>>>>>>> b04cecfd
            return False
        if insn.groups != template_insn.groups:
            return False
        if insn.conflicts_with_groups != template_insn.conflicts_with_groups:
            return False

        return True

    # }}}

    # select the top instructions in toposorted_insns only which have active
    # inames corresponding to those of sched_state
    newly_scheduled_insn_ids = []
    ignored_unscheduled_insn_ids = set()

<<<<<<< HEAD
    # new_toposorted_insns: unscheduled insns in a topologically sorted order
    new_toposorted_insns = []

    for insn in toposorted_insns:
        if insn.id in sched_state.scheduled_insn_ids:
            continue
=======
    # left_over_toposorted_insns: unscheduled insns in a topologically sorted order
    left_over_toposorted_insns = []

    for i, insn in enumerate(toposorted_insns):
        assert insn.id not in sched_state.scheduled_insn_ids

>>>>>>> b04cecfd
        if is_similar_to_template(insn):
            # check reachability
            if not (insn.depends_on & ignored_unscheduled_insn_ids):
                if insn.id in sched_state.prescheduled_insn_ids:
                    if next_preschedule_insn_id() == insn.id:
                        preschedule.pop(0)
                        newly_scheduled_insn_ids.append(insn.id)
                        continue
                else:
                    newly_scheduled_insn_ids.append(insn.id)
                    continue

<<<<<<< HEAD
        new_toposorted_insns.append(insn)
        ignored_unscheduled_insn_ids.add(insn.id)

=======
        left_over_toposorted_insns.append(insn)
        ignored_unscheduled_insn_ids.add(insn.id)

        # HEURISTIC: To avoid quadratic operation complexity we bail out of
        # adding new instructions by restricting the number of ignore
        # unscheduled insns ids to 5.
        # TODO: Find a stronger solution which would answer in O(1) time and
        # O(N) space complexity when "no further instructions can be
        # scheduled" i.e. when either:
        # - No similar instructions are present in toposorted_insns.
        # - No instruction in toposorted_insns is reachable due to instructions
        #   that were ignored.
        if len(ignored_unscheduled_insn_ids) > 5:
            left_over_toposorted_insns.extend(toposorted_insns[i+1:])
            break

>>>>>>> b04cecfd
    sched_items = tuple(RunInstruction(insn_id=insn_id) for insn_id in
            newly_scheduled_insn_ids)

    updated_schedule = sched_state.schedule + sched_items
    updated_scheduled_insn_ids = (sched_state.scheduled_insn_ids
            | frozenset(newly_scheduled_insn_ids))
    updated_unscheduled_insn_ids = (
            sched_state.unscheduled_insn_ids
            - frozenset(newly_scheduled_insn_ids))
    new_insn_ids_to_try = (None if newly_scheduled_insn_ids
            else sched_state.insn_ids_to_try)

    new_active_group_counts = sched_state.active_group_counts.copy()
    if newly_scheduled_insn_ids:
        # all the newly scheduled insns belong to the same groups as
        # template_insn
        for grp in template_insn.groups:
            new_active_group_counts[grp] -= len(newly_scheduled_insn_ids)
            if new_active_group_counts[grp] == 0:
                new_active_group_counts.pop(grp)

    return sched_state.copy(
            schedule=updated_schedule,
            scheduled_insn_ids=updated_scheduled_insn_ids,
            unscheduled_insn_ids=updated_unscheduled_insn_ids,
            preschedule=preschedule,
            insn_ids_to_try=new_insn_ids_to_try,
            active_group_counts=new_active_group_counts,
<<<<<<< HEAD
            toposorted_insns=new_toposorted_insns
=======
            insns_in_topologically_sorted_order=left_over_toposorted_insns
>>>>>>> b04cecfd
            )

# }}}


# {{{ scheduling algorithm

def generate_loop_schedules_internal(
        sched_state, debug=None):
    # allow_insn is set to False initially and after entering each loop
    # to give loops containing high-priority instructions a chance.
    kernel = sched_state.kernel
    Fore = kernel.options._fore  # noqa
    Style = kernel.options._style  # noqa

    active_inames_set = frozenset(sched_state.active_inames)

    next_preschedule_item = (
        sched_state.preschedule[0]
        if sched_state.preschedule
        else None)

    # {{{ decide about debug mode

    debug_mode = False

    if debug is not None:
        if (debug.debug_length is not None
                and len(sched_state.schedule) >= debug.debug_length):
            debug_mode = True

    if debug_mode:
        if debug.wrote_status == 2:
            print()
        print(75*"=")
        print("KERNEL:")
        print(kernel.stringify(with_dependencies=True))
        print(75*"=")
        print("CURRENT SCHEDULE:")
        print(dump_schedule(sched_state.kernel, sched_state.schedule))
        if sched_state.preschedule:
            print(75*"=")
            print("PRESCHEDULED ITEMS AWAITING SCHEDULING:")
            print(dump_schedule(sched_state.kernel, sched_state.preschedule))
        print(75*"=")
        print("LOOP NEST MAP (inner: outer):")
        for iname, val in sched_state.loop_nest_around_map.items():
            print("{} : {}".format(iname, ", ".join(val)))
        print(75*"=")

        if debug.debug_length == len(debug.longest_rejected_schedule):
            print("WHY IS THIS A DEAD-END SCHEDULE?")

    #if len(schedule) == 2:
        #from pudb import set_trace; set_trace()

    # }}}

    # {{{ see if we have reached the start/end of kernel in the preschedule

    if isinstance(next_preschedule_item, CallKernel):
        assert sched_state.within_subkernel is False
        yield from generate_loop_schedules_internal(
                sched_state.copy(
                    schedule=sched_state.schedule + (next_preschedule_item,),
                    preschedule=sched_state.preschedule[1:],
                    within_subkernel=True,
                    may_schedule_global_barriers=False,
                    enclosing_subkernel_inames=sched_state.active_inames),
<<<<<<< HEAD
                debug=debug):
            yield result
=======
                debug=debug)
>>>>>>> b04cecfd

    if isinstance(next_preschedule_item, ReturnFromKernel):
        assert sched_state.within_subkernel is True
        # Make sure all subkernel inames have finished.
        if sched_state.active_inames == sched_state.enclosing_subkernel_inames:
            yield from generate_loop_schedules_internal(
                    sched_state.copy(
                        schedule=sched_state.schedule + (next_preschedule_item,),
                        preschedule=sched_state.preschedule[1:],
                        within_subkernel=False,
                        may_schedule_global_barriers=True),
<<<<<<< HEAD
                    debug=debug):
                yield result
=======
                    debug=debug)
>>>>>>> b04cecfd

    # }}}

    # {{{ see if there are pending barriers in the preschedule

    # Barriers that do not have an originating instruction are handled here.
    # (These are automatically inserted by insert_barriers().) Barriers with
    # originating instructions are handled as part of normal instruction
    # scheduling below.
    if (
            isinstance(next_preschedule_item, Barrier)
            and next_preschedule_item.originating_insn_id is None):
        yield from generate_loop_schedules_internal(
                    sched_state.copy(
                        schedule=sched_state.schedule + (next_preschedule_item,),
                        preschedule=sched_state.preschedule[1:]),
<<<<<<< HEAD
                    debug=debug):
            yield result
=======
                    debug=debug)
>>>>>>> b04cecfd

    # }}}

    # {{{ see if any insns are ready to be scheduled now

    # Also take note of insns that have a chance of being schedulable inside
    # the current loop nest, in this set:

    reachable_insn_ids = set()
    active_groups = frozenset(sched_state.active_group_counts)

    def insn_sort_key(insn_id):
        insn = kernel.id_to_insn[insn_id]

        # Sort by insn.id as a last criterion to achieve deterministic
        # schedule generation order.
        return (insn.priority, len(active_groups & insn.groups), insn.id)

    # Use previous instruction sorting result if it is available
    if sched_state.insn_ids_to_try is None:
        insn_ids_to_try = sorted(
                # Non-prescheduled instructions go first.
                sched_state.unscheduled_insn_ids - sched_state.prescheduled_insn_ids,
                key=insn_sort_key, reverse=True)
    else:
        insn_ids_to_try = sched_state.insn_ids_to_try

    insn_ids_to_try.extend(
        insn_id
        for item in sched_state.preschedule
        for insn_id in sched_item_to_insn_id(item))

    for insn_id in insn_ids_to_try:
        insn = kernel.id_to_insn[insn_id]

        is_ready = insn.depends_on <= sched_state.scheduled_insn_ids

        if not is_ready:
            continue

        want = insn.within_inames - sched_state.parallel_inames
        have = active_inames_set - sched_state.parallel_inames

        if want != have:
            is_ready = False

            if debug_mode:
                if want-have:
                    print("instruction '%s' is missing inames '%s'"
                            % (format_insn(kernel, insn.id), ",".join(want-have)))
                if have-want:
                    print("instruction '%s' won't work under inames '%s'"
                            % (format_insn(kernel, insn.id), ",".join(have-want)))

        # {{{ check if scheduling this insn is compatible with preschedule

        if insn_id in sched_state.prescheduled_insn_ids:
            if isinstance(next_preschedule_item, RunInstruction):
                next_preschedule_insn_id = next_preschedule_item.insn_id
            elif isinstance(next_preschedule_item, Barrier):
                assert next_preschedule_item.originating_insn_id is not None
                next_preschedule_insn_id = next_preschedule_item.originating_insn_id
            else:
                next_preschedule_insn_id = None

            if next_preschedule_insn_id != insn_id:
                if debug_mode:
                    print("can't schedule '%s' because another preschedule "
                          "instruction precedes it" % format_insn(kernel, insn.id))
                is_ready = False

        # }}}

        # {{{ check if scheduler state allows insn scheduling

        from loopy.kernel.instruction import BarrierInstruction
        if isinstance(insn, BarrierInstruction) and \
                insn.synchronization_kind == "global":
            if not sched_state.may_schedule_global_barriers:
                if debug_mode:
                    print("can't schedule '%s' because global barriers are "
                          "not currently allowed" % format_insn(kernel, insn.id))
                is_ready = False
        else:
            if not sched_state.within_subkernel:
                if debug_mode:
                    print("can't schedule '%s' because not within subkernel"
                          % format_insn(kernel, insn.id))
                is_ready = False

        # }}}

        # {{{ determine group-based readiness

        if insn.conflicts_with_groups & active_groups:
            is_ready = False

            if debug_mode:
                print("instruction '%s' conflicts with active group(s) '%s'"
                        % (insn.id, ",".join(
                            active_groups & insn.conflicts_with_groups)))

        # }}}

        # {{{ determine reachability

        if (not is_ready and have <= want):
            reachable_insn_ids.add(insn_id)

        # }}}

        if is_ready and debug_mode:
            print("ready to schedule '%s'" % format_insn(kernel, insn.id))

        if is_ready and not debug_mode:
            iid_set = frozenset([insn.id])

            # {{{ update active group counts for added instruction

            if insn.groups:
                new_active_group_counts = sched_state.active_group_counts.copy()

                for grp in insn.groups:
                    if grp in new_active_group_counts:
                        new_active_group_counts[grp] -= 1
                        if new_active_group_counts[grp] == 0:
                            del new_active_group_counts[grp]

                    else:
                        new_active_group_counts[grp] = (
                                sched_state.group_insn_counts[grp] - 1)
            else:
                new_active_group_counts = sched_state.active_group_counts

            # }}}

            # {{{ update instruction_ids_to_try/toposorted_insns

            new_insn_ids_to_try = list(insn_ids_to_try)
            new_insn_ids_to_try.remove(insn.id)

            # invalidate instruction_ids_to_try when active group changes
            if set(new_active_group_counts.keys()) != set(
                    sched_state.active_group_counts.keys()):
                new_insn_ids_to_try = None

            # explicitly use id to compare to avoid performance issues like #199
            new_toposorted_insns = [x for x in
                sched_state.insns_in_topologically_sorted_order if x.id != insn.id]

<<<<<<< HEAD
=======
            # }}}

>>>>>>> b04cecfd
            new_sched_state = sched_state.copy(
                    scheduled_insn_ids=sched_state.scheduled_insn_ids | iid_set,
                    unscheduled_insn_ids=sched_state.unscheduled_insn_ids - iid_set,
                    insn_ids_to_try=new_insn_ids_to_try,
                    schedule=(
                        sched_state.schedule + (RunInstruction(insn_id=insn.id),)),
                    preschedule=(
                        sched_state.preschedule
                        if insn_id not in sched_state.prescheduled_insn_ids
                        else sched_state.preschedule[1:]),
                    active_group_counts=new_active_group_counts,
<<<<<<< HEAD
=======
                    insns_in_topologically_sorted_order=new_toposorted_insns,
>>>>>>> b04cecfd
                    )

            new_sched_state = schedule_as_many_run_insns_as_possible(new_sched_state,
                    insn)

            # Don't be eager about entering/leaving loops--if progress has been
            # made, revert to top of scheduler and see if more progress can be
            # made.
            for sub_sched in generate_loop_schedules_internal(
<<<<<<< HEAD
                    new_sched_state, debug=debug):
=======
                    new_sched_state,
                    debug=debug):
>>>>>>> b04cecfd
                yield sub_sched

            if not sched_state.group_insn_counts:
                # No groups: We won't need to backtrack on scheduling
                # instructions.
                return

    # }}}

    # {{{ see if we're ready to leave the innermost loop

    last_entered_loop = sched_state.last_entered_loop

    if last_entered_loop is not None:
        can_leave = True

        if (
                last_entered_loop in sched_state.prescheduled_inames
                and not (
                    isinstance(next_preschedule_item, LeaveLoop)
                    and next_preschedule_item.iname == last_entered_loop)):
            # A prescheduled loop can only be left if the preschedule agrees.
            if debug_mode:
                print("cannot leave '%s' because of preschedule constraints"
                      % last_entered_loop)
            can_leave = False
        elif last_entered_loop not in sched_state.breakable_inames:
            # If the iname is not breakable, then check that we've
            # scheduled all the instructions that require it.

            for insn_id in sched_state.unscheduled_insn_ids:
                insn = kernel.id_to_insn[insn_id]
                if last_entered_loop in insn.within_inames:
                    if debug_mode:
                        print("cannot leave '%s' because '%s' still depends on it"
                                % (last_entered_loop, format_insn(kernel, insn.id)))

                        # check if there's a dependency of insn that needs to be
                        # outside of last_entered_loop.
                        for subdep_id in gen_dependencies_except(kernel, insn_id,
                                sched_state.scheduled_insn_ids):
                            want = (kernel.insn_inames(subdep_id)
                                    - sched_state.parallel_inames)
                            if (
                                    last_entered_loop not in want):
                                print(
                                    "%(warn)swarning:%(reset_all)s '%(iname)s', "
                                    "which the schedule is "
                                    "currently stuck inside of, seems mis-nested. "
                                    "'%(subdep)s' must occur " "before '%(dep)s', "
                                    "but '%(subdep)s must be outside "
                                    "'%(iname)s', whereas '%(dep)s' must be back "
                                    "in it.%(reset_all)s\n"
                                    "  %(subdep_i)s\n"
                                    "  %(dep_i)s"
                                    % {
                                        "warn": Fore.RED + Style.BRIGHT,
                                        "reset_all": Style.RESET_ALL,
                                        "iname": last_entered_loop,
                                        "subdep": format_insn_id(kernel, subdep_id),
                                        "dep": format_insn_id(kernel, insn_id),
                                        "subdep_i": format_insn(kernel, subdep_id),
                                        "dep_i": format_insn(kernel, insn_id),
                                        })

                    can_leave = False
                    break

        if can_leave:
            can_leave = False

            # We may only leave this loop if we've scheduled an instruction
            # since entering it.

            seen_an_insn = False
            ignore_count = 0
            for sched_item in sched_state.schedule[::-1]:
                if isinstance(sched_item, RunInstruction):
                    seen_an_insn = True
                elif isinstance(sched_item, LeaveLoop):
                    ignore_count += 1
                elif isinstance(sched_item, EnterLoop):
                    if ignore_count:
                        ignore_count -= 1
                    else:
                        assert sched_item.iname == last_entered_loop
                        if seen_an_insn:
                            can_leave = True
                        break

            if can_leave and not debug_mode:

                for sub_sched in generate_loop_schedules_internal(
                        sched_state.copy(
                            schedule=(
                                sched_state.schedule
                                + (LeaveLoop(iname=last_entered_loop),)),
                            active_inames=sched_state.active_inames[:-1],
                            insn_ids_to_try=insn_ids_to_try,
                            preschedule=(
                                sched_state.preschedule
                                if last_entered_loop
                                not in sched_state.prescheduled_inames
                                else sched_state.preschedule[1:]),
                        ),
                        debug=debug):
                    yield sub_sched

                return

    # }}}

    # {{{ see if any loop can be entered now

    # Find inames that are being referenced by as yet unscheduled instructions.
    needed_inames = set()
    for insn_id in sched_state.unscheduled_insn_ids:
        needed_inames.update(kernel.insn_inames(insn_id))

    needed_inames = (needed_inames
            # There's no notion of 'entering' a parallel loop
            - sched_state.parallel_inames

            # Don't reenter a loop we're already in.
            - active_inames_set)

    if debug_mode:
        print(75*"-")
        print("inames still needed :", ",".join(needed_inames))
        print("active inames :", ",".join(sched_state.active_inames))
        print("inames entered so far :", ",".join(sched_state.entered_inames))
        print("reachable insns:", ",".join(reachable_insn_ids))
        print("active groups (with insn counts):", ",".join(
            "%s: %d" % (grp, c)
            for grp, c in sched_state.active_group_counts.items()))
        print(75*"-")

    if needed_inames:
        iname_to_usefulness = {}

        for iname in needed_inames:

            # {{{ check if scheduling this iname now is allowed/plausible

            if (
                    iname in sched_state.prescheduled_inames
                    and not (
                        isinstance(next_preschedule_item, EnterLoop)
                        and next_preschedule_item.iname == iname)):
                if debug_mode:
                    print("scheduling %s prohibited by preschedule constraints"
                          % iname)
                continue

            currently_accessible_inames = (
                    active_inames_set | sched_state.parallel_inames)
            if (
                    not sched_state.loop_nest_around_map[iname]
                    <= currently_accessible_inames):
                if debug_mode:
                    print("scheduling %s prohibited by loop nest-around map" % iname)
                continue

            if (
                    not sched_state.loop_insn_dep_map.get(iname, set())
                    <= sched_state.scheduled_insn_ids):
                if debug_mode:
                    print(
                            "scheduling {iname} prohibited by loop dependency map "
                            "(needs '{needed_insns})'"
                            .format(
                                iname=iname,
                                needed_insns=", ".join(
                                    sched_state.loop_insn_dep_map.get(iname, set())
                                    -
                                    sched_state.scheduled_insn_ids)))

                continue

            iname_home_domain = kernel.domains[kernel.get_home_domain_index(iname)]
            from islpy import dim_type
            iname_home_domain_params = set(
                    iname_home_domain.get_var_names(dim_type.param))

            # The previous check should have ensured this is true, because
            # the loop_nest_around_map takes the domain dependency graph into
            # consideration.
            assert (iname_home_domain_params & kernel.all_inames()
                    <= currently_accessible_inames)

            # Check if any parameters are temporary variables, and if so, if their
            # writes have already been scheduled.

            data_dep_written = True
            for domain_par in (
                    iname_home_domain_params
                    &
                    set(kernel.temporary_variables)):
                writer_insn, = kernel.writer_map()[domain_par]
                if writer_insn not in sched_state.scheduled_insn_ids:
                    data_dep_written = False
                    if debug_mode:
                        print("iname '%s' not scheduled because domain "
                                "parameter '%s' is not yet available"
                                % (iname, domain_par))
                    break

            if not data_dep_written:
                continue

            # }}}

            # {{{ determine if that gets us closer to being able to schedule an insn

            usefulness = None  # highest insn priority enabled by iname

            hypothetically_active_loops = active_inames_set | {iname}
            for insn_id in reachable_insn_ids:
                insn = kernel.id_to_insn[insn_id]

<<<<<<< HEAD
                want = kernel.insn_inames(insn)
=======
                want = insn.within_inames
>>>>>>> b04cecfd

                if hypothetically_active_loops <= want:
                    if usefulness is None:
                        usefulness = insn.priority
                    else:
                        usefulness = max(usefulness, insn.priority)

            if usefulness is None:
                if debug_mode:
                    print("iname '%s' deemed not useful" % iname)
                continue

            iname_to_usefulness[iname] = usefulness

            # }}}

        # {{{ tier building

        # Build priority tiers. If a schedule is found in the first tier, then
        # loops in the second are not even tried (and so on).
        loop_priority_set = set().union(*[set(prio)
                                          for prio in
                                          sched_state.kernel.loop_priority])
        useful_loops_set = set(iname_to_usefulness.keys())
        useful_and_desired = useful_loops_set & loop_priority_set

        if useful_and_desired:
            wanted = (
                useful_and_desired
                - sched_state.ilp_inames
                - sched_state.vec_inames
                )
            priority_tiers = [t for t in
                              get_priority_tiers(wanted,
                                                 sched_state.kernel.loop_priority
                                                 )
                              ]

            # Update the loop priority set, because some constraints may have
            # have been contradictary.
            loop_priority_set = set().union(*[set(t) for t in priority_tiers])

            priority_tiers.append(
                    useful_loops_set
                    - loop_priority_set
                    - sched_state.ilp_inames
                    - sched_state.vec_inames
                    )
        else:
            priority_tiers = [
                    useful_loops_set
                    - sched_state.ilp_inames
                    - sched_state.vec_inames
                    ]

        # vectorization must be the absolute innermost loop
        priority_tiers.extend([
            [iname]
            for iname in sched_state.ilp_inames
            if iname in useful_loops_set
            ])

        priority_tiers.extend([
            [iname]
            for iname in sched_state.vec_inames
            if iname in useful_loops_set
            ])

        # }}}

        if debug_mode:
            print("useful inames: %s" % ",".join(useful_loops_set))
        else:
            for tier in priority_tiers:
                found_viable_schedule = False

                for iname in sorted(tier,
                        key=lambda iname: (
                            iname_to_usefulness.get(iname, 0),
                            # Sort by iname to achieve deterministic
                            # ordering of generated schedules.
                            iname),
                        reverse=True):

                    for sub_sched in generate_loop_schedules_internal(
                            sched_state.copy(
                                schedule=(
                                    sched_state.schedule
                                    + (EnterLoop(iname=iname),)),
                                active_inames=(
                                    sched_state.active_inames + (iname,)),
                                entered_inames=(
                                    sched_state.entered_inames
                                    | frozenset((iname,))),
                                insn_ids_to_try=insn_ids_to_try,
                                preschedule=(
                                    sched_state.preschedule
                                    if iname not in sched_state.prescheduled_inames
                                    else sched_state.preschedule[1:]),
                                ),
                            debug=debug):
                        found_viable_schedule = True
                        yield sub_sched

                if found_viable_schedule:
                    return

    # }}}

    if debug_mode:
        print(75*"=")
        inp = input("Hit Enter for next schedule, "
                "or enter a number to examine schedules of a "
                "different length:")
        if inp:
            raise ScheduleDebugInput(inp)

    if (
            not sched_state.active_inames
            and not sched_state.unscheduled_insn_ids
            and not sched_state.preschedule):
        # if done, yield result
        debug.log_success(sched_state.schedule)

        yield sched_state.schedule

    else:
        if debug is not None:
            debug.log_dead_end(sched_state.schedule)

# }}}


# {{{ convert barrier instructions to proper barriers

def convert_barrier_instructions_to_barriers(kernel, schedule):
    from loopy.kernel.instruction import BarrierInstruction

    result = []
    for sched_item in schedule:
        if isinstance(sched_item, RunInstruction):
            insn = kernel.id_to_insn[sched_item.insn_id]
            if isinstance(insn, BarrierInstruction):
                result.append(Barrier(
                    synchronization_kind=insn.synchronization_kind,
                    mem_kind=insn.mem_kind,
                    originating_insn_id=insn.id,
                    comment="Barrier inserted due to %s" % insn.id))
                continue

        result.append(sched_item)

    return result

# }}}


# {{{ barrier insertion/verification

class DependencyRecord(ImmutableRecord):
    """
    .. attribute:: source

        A :class:`loopy.InstructionBase` instance.

    .. attribute:: target

        A :class:`loopy.InstructionBase` instance.

    .. attribute:: dep_descr

        A string containing a phrase describing the dependency. The variables
        '{src}' and '{tgt}' will be replaced by their respective instruction IDs.

    .. attribute:: variable

        A string, the name of the variable that caused the dependency to arise.

    .. attribute:: var_kind

        "global" or "local"
    """

    def __init__(self, source, target, dep_descr, variable, var_kind):
        ImmutableRecord.__init__(self,
                source=source,
                target=target,
                dep_descr=dep_descr,
                variable=variable,
                var_kind=var_kind)


class DependencyTracker:
    """
    A utility to help track dependencies between originating from a set
    of sources (as defined by :meth:`add_source`. For each target,
    dependencies can then be obtained using :meth:`gen_dependencies_with_target_at`.

    .. automethod:: add_source
    .. automethod:: gen_dependencies_with_target_at
    """

    def __init__(self, kernel, var_kind, reverse):
        """
        :arg var_kind: "global" or "local", the kind of variable based on which
            barrier-needing dependencies should be found.
        :arg reverse:
            In straight-line code, this  only tracks 'b depends on
            a'-type 'forward' dependencies. But a loop of the type::

                for i in range(10):
                    A
                    B

            effectively glues multiple copies of 'A;B' one after the other::

                A
                B
                A
                B
                ...

            Now, if B depends on (i.e. is required to be textually before) A in a
            way requiring a barrier, then we will assume that the reverse
            dependency exists as well, i.e. a barrier between the tail end of
            execution of B and the next beginning of A is also needed.

            Setting *reverse* to *True* tracks these reverse (instead of forward)
            dependencies.
        """
        self.kernel = kernel
        self.reverse = reverse
        self.var_kind = var_kind

        from loopy.symbolic import AccessRangeOverlapChecker
        self.overlap_checker = AccessRangeOverlapChecker(kernel)

        if var_kind == "local":
            self.relevant_vars = kernel.local_var_names()
        elif var_kind == "global":
            self.relevant_vars = kernel.global_var_names()
        else:
            raise ValueError("unknown 'var_kind': %s" % var_kind)

        from collections import defaultdict
        self.base_writer_map = defaultdict(set)
        self.base_access_map = defaultdict(set)
        self.temp_to_base_storage = kernel.get_temporary_to_base_storage_map()

    def map_to_base_storage(self, var_names):
        result = set(var_names)

        for name in var_names:
            bs = self.temp_to_base_storage.get(name)
            if bs is not None:
                result.add(bs)

        return result

    def discard_all_sources(self):
        self.base_writer_map.clear()
        self.base_access_map.clear()

    # Anything with 'base' in the name in this class contains names normalized
    # to their 'base_storage'.

    def add_source(self, source):
        """
        Specify that an instruction used as the source (depended-upon
        part) of a dependency edge is of interest to this tracker.
        """
        # If source is an insn ID, look up the actual instruction.
        source = self.kernel.id_to_insn.get(source, source)

        for written in self.map_to_base_storage(
                set(source.assignee_var_names()) & self.relevant_vars):
            self.base_writer_map[written].add(source.id)

        for read in self.map_to_base_storage(
                source.dependency_names() & self.relevant_vars):
            self.base_access_map[read].add(source.id)

    def gen_dependencies_with_target_at(self, target):
        """
        Generate :class:`DependencyRecord` instances for dependencies edges
        whose target is the given instruction.

        :arg target: The ID of the instruction for which dependencies
            with conflicting var access should be found.
        """
        # If target is an insn ID, look up the actual instruction.
        target = self.kernel.id_to_insn.get(target, target)

        for (
                tgt_dir, src_dir, src_base_var_to_accessor_map
                ) in [
                ("any", "w", self.base_writer_map),
                ("w", "any", self.base_access_map),
                ]:

            yield from self.get_conflicting_accesses(
                    target, tgt_dir, src_dir, src_base_var_to_accessor_map)

    def get_conflicting_accesses(self, target, tgt_dir, src_dir,
            src_base_var_to_accessor_map):

        def get_written_names(insn):
            return set(insn.assignee_var_names()) & self.relevant_vars

        def get_accessed_names(insn):
            return insn.dependency_names() & self.relevant_vars

        dir_to_getter = {"w": get_written_names, "any": get_accessed_names}

        def filter_var_set_for_base_storage(var_name_set, base_storage_name):
            return {
                    name
                    for name in var_name_set
                    if (self.temp_to_base_storage.get(name, name)
                        == base_storage_name)}

        tgt_accessed_vars = dir_to_getter[tgt_dir](target)
        tgt_accessed_vars_base = self.map_to_base_storage(tgt_accessed_vars)

        for race_var_base in sorted(tgt_accessed_vars_base):
            for source_id in sorted(
                    src_base_var_to_accessor_map[race_var_base]):

                # {{{ no barrier if nosync

                if (not self.reverse and source_id in
                        self.kernel.get_nosync_set(target.id, scope=self.var_kind)):
                    continue
                if (self.reverse and target.id in
                        self.kernel.get_nosync_set(source_id, scope=self.var_kind)):
                    continue

                # }}}

                dep_descr = self.describe_dependency(source_id, target)
                if dep_descr is None:
                    continue

                source = self.kernel.id_to_insn[source_id]
                src_race_vars = filter_var_set_for_base_storage(
                        dir_to_getter[src_dir](source), race_var_base)
                tgt_race_vars = filter_var_set_for_base_storage(
                        tgt_accessed_vars, race_var_base)

                race_var = race_var_base

                # Only one (non-base_storage) race variable name: Data is not
                # being passed between aliases, so we may look at indices.
                if src_race_vars == tgt_race_vars and len(src_race_vars) == 1:
                    race_var, = src_race_vars

                    if not (
                        self.overlap_checker.do_access_ranges_overlap_conservative(
                                target.id, tgt_dir, source_id, src_dir, race_var)):
                        continue

                yield DependencyRecord(
                        source=source,
                        target=target,
                        dep_descr=dep_descr,
                        variable=race_var,
                        var_kind=self.var_kind)

    def describe_dependency(self, source_id, target):
        dep_descr = None

        source = self.kernel.id_to_insn[source_id]

        if self.reverse:
            source, target = target, source

        target_deps = self.kernel.recursive_insn_dep_map()[target.id]
        if source.id in target_deps:
            if self.reverse:
                dep_descr = "{tgt} rev-depends on {src}"
            else:
                dep_descr = "{tgt} depends on {src}"

        grps = source.groups & target.conflicts_with_groups
        if not grps:
            grps = target.groups & source.conflicts_with_groups

        if grps:
            dep_descr = "{src} conflicts with {tgt} (via '%s')" % ", ".join(grps)

        return dep_descr


def barrier_kind_more_or_equally_global(kind1, kind2):
    return (kind1 == kind2) or (kind1 == "global" and kind2 == "local")


def insn_ids_reaching_end_without_intervening_barrier(schedule, kind):
    return _insn_ids_reaching_end(schedule, kind, reverse=False)


def insn_ids_reachable_from_start_without_intervening_barrier(schedule, kind):
    return _insn_ids_reaching_end(schedule, kind, reverse=True)


def _insn_ids_reaching_end(schedule, kind, reverse):
    if reverse:
        schedule = reversed(schedule)
        enter_scope_item_kind = LeaveLoop
        leave_scope_item_kind = EnterLoop
    else:
        enter_scope_item_kind = EnterLoop
        leave_scope_item_kind = LeaveLoop

    insn_ids_alive_at_scope = [set()]

    for sched_item in schedule:
        if isinstance(sched_item, enter_scope_item_kind):
            insn_ids_alive_at_scope.append(set())
        elif isinstance(sched_item, leave_scope_item_kind):
            innermost_scope = insn_ids_alive_at_scope.pop()
            # Instructions in deeper scopes are alive but could be killed by
            # barriers at a shallower level, e.g.:
            #
            # for i
            #     insn0
            # end
            # barrier()   <= kills insn0
            #
            # Hence we merge this scope into the parent scope.
            insn_ids_alive_at_scope[-1].update(innermost_scope)
        elif isinstance(sched_item, Barrier):
            # This barrier kills only the instruction ids that are alive at
            # the current scope (or deeper). Without further analysis, we
            # can't assume that instructions at shallower scope can be
            # killed by deeper barriers, since loops might be empty, e.g.:
            #
            # insn0          <= isn't killed by barrier (i loop could be empty)
            # for i
            #     insn1      <= is killed by barrier
            #     for j
            #         insn2  <= is killed by barrier
            #     end
            #     barrier()
            # end
            if barrier_kind_more_or_equally_global(
                    sched_item.synchronization_kind, kind):
                insn_ids_alive_at_scope[-1].clear()
        else:
            insn_ids_alive_at_scope[-1] |= {
                    insn_id for insn_id in sched_item_to_insn_id(sched_item)}

    assert len(insn_ids_alive_at_scope) == 1
    return insn_ids_alive_at_scope[-1]


def append_barrier_or_raise_error(kernel_name, schedule, dep, verify_only):
    if verify_only:
        from loopy.diagnostic import MissingBarrierError
        raise MissingBarrierError(
                "%s: Dependency '%s' (for variable '%s') "
                "requires synchronization "
                "by a %s barrier (add a 'no_sync_with' "
                "instruction option to state that no "
                "synchronization is needed)"
                % (
                    kernel_name,
                    dep.dep_descr.format(
                        tgt=dep.target.id, src=dep.source.id),
                    dep.variable,
                    dep.var_kind))
    else:
        comment = "for {} ({})".format(
                dep.variable, dep.dep_descr.format(
                    tgt=dep.target.id, src=dep.source.id))
        schedule.append(Barrier(
            comment=comment,
            synchronization_kind=dep.var_kind,
            mem_kind=dep.var_kind,
            originating_insn_id=None))


def insert_barriers(kernel, schedule, synchronization_kind, verify_only, level=0):
    """
    :arg synchronization_kind: "local" or "global".
        The :attr:`Barrier.synchronization_kind` to be inserted. Generally, this
        function will be called once for each kind of barrier at the top level, where
        more global barriers should be inserted first.
    :arg verify_only: do not insert barriers, only complain if they are
        missing.
    :arg level: the current level of loop nesting, 0 for outermost.
    """

    # {{{ insert barriers at outermost scheduling level

    def insert_barriers_at_outer_level(schedule, reverse=False):
        dep_tracker = DependencyTracker(kernel, var_kind=synchronization_kind,
                                        reverse=reverse)

        if reverse:
            # Populate the dependency tracker with sources from the tail end of
            # the schedule block.
            for insn_id in (
                    insn_ids_reaching_end_without_intervening_barrier(
                        schedule, synchronization_kind)):
                dep_tracker.add_source(insn_id)

        result = []

        i = 0
        while i < len(schedule):
            sched_item = schedule[i]

            if isinstance(sched_item, EnterLoop):
                subloop, new_i = gather_schedule_block(schedule, i)

                loop_head = (
                    insn_ids_reachable_from_start_without_intervening_barrier(
                        subloop, synchronization_kind))

                loop_tail = (
                    insn_ids_reaching_end_without_intervening_barrier(
                        subloop, synchronization_kind))

                # Checks if a barrier is needed before the loop. This handles
                # dependencies with targets that can be reached without an
                # intervening barrier from the start of the loop:
                #
                # a[x] = ...      <= source
                # for i
                #     ... = a[y]  <= target
                #     barrier()
                #     ...
                from itertools import chain
                for dep in chain.from_iterable(
                        dep_tracker.gen_dependencies_with_target_at(insn)
                        for insn in loop_head):
                    append_barrier_or_raise_error(
                            kernel.name, result, dep, verify_only)
                    # This barrier gets inserted outside the loop, hence it is
                    # executed unconditionally and so kills all sources before
                    # the loop.
                    dep_tracker.discard_all_sources()
                    break

                result.extend(subloop)

                # Handle dependencies with sources not killed inside the loop:
                #
                # for i
                #     ...
                #     barrier()
                #     b[i] = ...  <= source
                # end for
                # ... = f(b)      <= target
                for item in loop_tail:
                    dep_tracker.add_source(item)

                i = new_i

            elif isinstance(sched_item, Barrier):
                result.append(sched_item)
                if barrier_kind_more_or_equally_global(
                        sched_item.synchronization_kind, synchronization_kind):
                    dep_tracker.discard_all_sources()
                i += 1

            elif isinstance(sched_item, RunInstruction):
                for dep in dep_tracker.gen_dependencies_with_target_at(
                        sched_item.insn_id):
                    append_barrier_or_raise_error(
                            kernel.name, result, dep, verify_only)
                    dep_tracker.discard_all_sources()
                    break
                result.append(sched_item)
                dep_tracker.add_source(sched_item.insn_id)
                i += 1

            elif isinstance(sched_item, (CallKernel, ReturnFromKernel)):
                result.append(sched_item)
                i += 1

            else:
                raise ValueError("unexpected schedule item type '%s'"
                        % type(sched_item).__name__)

        return result

    # }}}

    # {{{ recursively insert barriers in loops

    result = []
    i = 0
    while i < len(schedule):
        sched_item = schedule[i]

        if isinstance(sched_item, EnterLoop):
            subloop, new_i = gather_schedule_block(schedule, i)
            new_subloop = insert_barriers(
                    kernel, subloop[1:-1], synchronization_kind, verify_only,
                    level + 1)
            result.append(subloop[0])
            result.extend(new_subloop)
            result.append(subloop[-1])
            i = new_i

        elif isinstance(sched_item,
                (Barrier, RunInstruction, CallKernel, ReturnFromKernel)):
            result.append(sched_item)
            i += 1

        else:
            raise ValueError("unexpected schedule item type '%s'"
                    % type(sched_item).__name__)

    # }}}

    result = insert_barriers_at_outer_level(result)

    # When level = 0 there is no loop.
    if level != 0:
        result = insert_barriers_at_outer_level(result, reverse=True)

    return result

# }}}


class MinRecursionLimitForScheduling(MinRecursionLimit):
    def __init__(self, kernel):
        MinRecursionLimit.__init__(self,
                len(kernel.instructions) * 2 + len(kernel.all_inames()) * 4)


# {{{ main scheduling entrypoint

def generate_loop_schedules(kernel, callables_table, debug_args={}):
    """
    .. warning::

        This function needs to be called inside (another layer) of a
        :class:`loopy.schedule.MinRecursionLimitForScheduling` context manager,
        and the context manager needs to end *after* the last reference to the
        generators has gone out of scope. Otherwise, the high-recursion-limit
        generator chain may not be successfully garbage-collected and cause an
        internal error in the Python runtime.
    """

    with MinRecursionLimitForScheduling(kernel):
<<<<<<< HEAD
        for sched in generate_loop_schedules_inner(kernel,
                callables_table, debug_args=debug_args):
            yield sched
=======
        yield from generate_loop_schedules_inner(kernel,
                callables_table, debug_args=debug_args)
>>>>>>> b04cecfd


def generate_loop_schedules_inner(kernel, callables_table, debug_args={}):
    from loopy.kernel import KernelState
    if kernel.state not in (KernelState.PREPROCESSED, KernelState.LINEARIZED):
        raise LoopyError("cannot schedule a kernel that has not been "
                "preprocessed")

    from loopy.check import pre_schedule_checks
    pre_schedule_checks(kernel, callables_table)

    schedule_count = 0

    debug = ScheduleDebugger(**debug_args)

    preschedule = kernel.schedule if kernel.state == KernelState.LINEARIZED else ()

    prescheduled_inames = {
            insn.iname
            for insn in preschedule
            if isinstance(insn, EnterLoop)}

    prescheduled_insn_ids = {
        insn_id
        for item in preschedule
        for insn_id in sched_item_to_insn_id(item)}

    from loopy.kernel.data import (IlpBaseTag, ConcurrentTag, VectorizeTag,
                                   filter_iname_tags_by_type)
    ilp_inames = {
            name
            for name, iname in kernel.inames.items()
            if filter_iname_tags_by_type(iname.tags, IlpBaseTag)}
    vec_inames = {
            name
            for name, iname in kernel.inames.items()
            if filter_iname_tags_by_type(iname.tags, VectorizeTag)}
    parallel_inames = {
            name
            for name, iname in kernel.inames.items()
            if filter_iname_tags_by_type(iname.tags, ConcurrentTag)}

    loop_nest_with_map = find_loop_nest_with_map(kernel)
    loop_nest_around_map = find_loop_nest_around_map(kernel)
    sched_state = SchedulerState(
            kernel=kernel,
            loop_nest_around_map=loop_nest_around_map,
            loop_insn_dep_map=find_loop_insn_dep_map(
                kernel,
                loop_nest_with_map=loop_nest_with_map,
                loop_nest_around_map=loop_nest_around_map),
            breakable_inames=ilp_inames,
            ilp_inames=ilp_inames,
            vec_inames=vec_inames,

            prescheduled_inames=prescheduled_inames,
            prescheduled_insn_ids=prescheduled_insn_ids,

            # time-varying part
            active_inames=(),
            entered_inames=frozenset(),
            enclosing_subkernel_inames=(),

            schedule=(),

            unscheduled_insn_ids={insn.id for insn in kernel.instructions},
            scheduled_insn_ids=frozenset(),
            within_subkernel=kernel.state != KernelState.LINEARIZED,
            may_schedule_global_barriers=True,

            preschedule=preschedule,
            insn_ids_to_try=None,

            # ilp and vec are not parallel for the purposes of the scheduler
            parallel_inames=parallel_inames - ilp_inames - vec_inames,

            group_insn_counts=group_insn_counts(kernel),
            active_group_counts={},

            insns_in_topologically_sorted_order=(
                get_insns_in_topologically_sorted_order(kernel)),
    )

    schedule_gen_kwargs = {}

    def print_longest_dead_end():
        if debug.interactive:
            print("Loopy will now show you the scheduler state at the point")
            print("where the longest (dead-end) schedule was generated, in the")
            print("the hope that some of this makes sense and helps you find")
            print("the issue.")
            print()
            print("To disable this interactive behavior, pass")
            print("  debug_args=dict(interactive=False)")
            print("to generate_loop_schedules().")
            print(75*"-")
            input("Enter:")
            print()
            print()

            debug.debug_length = len(debug.longest_rejected_schedule)
            while True:
                try:
                    for _ in generate_loop_schedules_internal(
                            sched_state, debug=debug, **schedule_gen_kwargs):
                        pass

                except ScheduleDebugInput as e:
                    debug.debug_length = int(str(e))
                    continue

                break

    try:
        for gen_sched in generate_loop_schedules_internal(
                sched_state, debug=debug, **schedule_gen_kwargs):
            debug.stop()

            gen_sched = convert_barrier_instructions_to_barriers(
                    kernel, gen_sched)

<<<<<<< HEAD
            gsize, lsize = (
                    kernel.get_grid_size_upper_bounds(callables_table))
=======
            gsize, lsize = kernel.get_grid_size_upper_bounds(callables_table,
                                                             return_dict=True)
>>>>>>> b04cecfd

            if (gsize or lsize):
                if not kernel.options.disable_global_barriers:
                    logger.debug("%s: barrier insertion: global" % kernel.name)
                    gen_sched = insert_barriers(kernel, gen_sched,
                            synchronization_kind="global", verify_only=True)

                logger.debug("%s: barrier insertion: local" % kernel.name)
                gen_sched = insert_barriers(kernel, gen_sched,
                    synchronization_kind="local", verify_only=False)
                logger.debug("%s: barrier insertion: done" % kernel.name)

            new_kernel = kernel.copy(
                    schedule=gen_sched,
                    state=KernelState.LINEARIZED)

            from loopy.schedule.device_mapping import \
                    map_schedule_onto_host_or_device
            if kernel.state != KernelState.LINEARIZED:
                # Device mapper only gets run once.
                new_kernel = map_schedule_onto_host_or_device(new_kernel)

            from loopy.schedule.tools import add_extra_args_to_schedule
            new_kernel = add_extra_args_to_schedule(new_kernel)
            yield new_kernel

            debug.start()

            schedule_count += 1

    except KeyboardInterrupt:
        print()
        print(75*"-")
        print("Interrupted during scheduling")
        print(75*"-")
        print_longest_dead_end()
        raise

    debug.done_scheduling()
    if not schedule_count:
        print(75*"-")
        print("ERROR: Sorry--loopy did not find a schedule for your kernel.")
        print(75*"-")
        print_longest_dead_end()
        raise RuntimeError("no valid schedules found")

    logger.info("%s: schedule done" % kernel.name)

# }}}


schedule_cache = WriteOncePersistentDict(
        "loopy-schedule-cache-v4-"+DATA_MODEL_VERSION,
        key_builder=LoopyKeyBuilder())


def _get_one_scheduled_kernel_inner(kernel, callables_table):
    # This helper function exists to ensure that the generator chain is fully
    # out of scope after the function returns. This allows it to be
    # garbage-collected in the exit handler of the
    # MinRecursionLimitForScheduling context manager in the surrounding
    # function, because it possilby cannot be safely collected with a lower
    # recursion limit without crashing the Python runtime.
    #
    # See https://gitlab.tiker.net/inducer/sumpy/issues/31 for context.

    return next(iter(generate_loop_schedules(kernel, callables_table)))
<<<<<<< HEAD


def get_one_scheduled_kernel(kernel, callables_table):
=======


def get_one_scheduled_kernel(kernel, callables_table):
    warn_with_kernel(
        kernel, "get_one_scheduled_kernel_deprecated",
        "get_one_scheduled_kernel is deprecated. "
        "Use get_one_linearized_kernel instead.",
        DeprecationWarning, stacklevel=2)
    return get_one_linearized_kernel(kernel, callables_table)


def get_one_linearized_kernel(kernel, callables_table):
>>>>>>> b04cecfd
    from loopy import CACHING_ENABLED

    sched_cache_key = kernel
    from_cache = False

    if CACHING_ENABLED:
        try:
            result = schedule_cache[sched_cache_key]

            logger.debug("%s: schedule cache hit" % kernel.name)
            from_cache = True
        except KeyError:
            pass

    if not from_cache:
        with ProcessLogger(logger, "%s: schedule" % kernel.name):
            with MinRecursionLimitForScheduling(kernel):
                result = _get_one_scheduled_kernel_inner(kernel,
                        callables_table)

    if CACHING_ENABLED and not from_cache:
        schedule_cache.store_if_not_present(sched_cache_key, result)

    return result


# vim: foldmethod=marker<|MERGE_RESOLUTION|>--- conflicted
+++ resolved
@@ -621,12 +621,8 @@
 
     .. attribute:: insns_in_topologically_sorted_order
 
-<<<<<<< HEAD
-        A list of loopy :class:`Instruction` objects in topologically sorted order
-=======
         A list of loopy :class:`Instruction` objects in topologically sorted
         order with instruction priorities as tie breaker.
->>>>>>> b04cecfd
     """
 
     @property
@@ -647,13 +643,6 @@
         for dep in insn.depends_on:
             rev_dep_map[dep].add(insn.id)
 
-<<<<<<< HEAD
-    def key(insn_id):
-        # negative of insn.priority because
-        # pytools.graph.compute_topological_order schedules the nodes with
-        # lower 'key' in case of a tie.
-        return (-kernel.id_to_insn[insn_id].priority, insn.id)
-=======
     # For breaking ties, we compare the features of an intruction
     # so that instructions with the same set of features are lumped
     # together. This helps in :method:`schedule_as_many_run_insns_as_possible`
@@ -678,7 +667,6 @@
         # lower 'key' first in case of a tie.
         return (-kernel.id_to_insn[insn_id].priority,
                 insn_id_to_feature_id[insn_id], insn_id)
->>>>>>> b04cecfd
 
     ids = compute_topological_order(rev_dep_map, key=key)
     return [kernel.id_to_insn[insn_id] for insn_id in ids]
@@ -692,10 +680,6 @@
     all reachable instructions that are similar to *template_insn*. We define
     two instructions to be similar if:
 
-<<<<<<< HEAD
-    * Both have the same type.
-=======
->>>>>>> b04cecfd
     * Both are within the same set of non-parallel inames.
     * Both belong to the same groups.
     * Both conflict with the same groups.
@@ -730,18 +714,11 @@
                 else None)
 
     def is_similar_to_template(insn):
-<<<<<<< HEAD
-        if type(insn) != type(template_insn):
-            return False
-        if ((insn.within_inames - sched_state.parallel_inames)
-                != have_inames):
-=======
         if ((insn.within_inames - sched_state.parallel_inames)
                 != have_inames):
             # sched_state.parallel_inames contains inames for which no
             # EnterLoop/LeaveLoop nodes occur.
             # FIXME: Should really rename that
->>>>>>> b04cecfd
             return False
         if insn.groups != template_insn.groups:
             return False
@@ -757,21 +734,12 @@
     newly_scheduled_insn_ids = []
     ignored_unscheduled_insn_ids = set()
 
-<<<<<<< HEAD
-    # new_toposorted_insns: unscheduled insns in a topologically sorted order
-    new_toposorted_insns = []
-
-    for insn in toposorted_insns:
-        if insn.id in sched_state.scheduled_insn_ids:
-            continue
-=======
     # left_over_toposorted_insns: unscheduled insns in a topologically sorted order
     left_over_toposorted_insns = []
 
     for i, insn in enumerate(toposorted_insns):
         assert insn.id not in sched_state.scheduled_insn_ids
 
->>>>>>> b04cecfd
         if is_similar_to_template(insn):
             # check reachability
             if not (insn.depends_on & ignored_unscheduled_insn_ids):
@@ -784,11 +752,6 @@
                     newly_scheduled_insn_ids.append(insn.id)
                     continue
 
-<<<<<<< HEAD
-        new_toposorted_insns.append(insn)
-        ignored_unscheduled_insn_ids.add(insn.id)
-
-=======
         left_over_toposorted_insns.append(insn)
         ignored_unscheduled_insn_ids.add(insn.id)
 
@@ -805,7 +768,6 @@
             left_over_toposorted_insns.extend(toposorted_insns[i+1:])
             break
 
->>>>>>> b04cecfd
     sched_items = tuple(RunInstruction(insn_id=insn_id) for insn_id in
             newly_scheduled_insn_ids)
 
@@ -834,11 +796,7 @@
             preschedule=preschedule,
             insn_ids_to_try=new_insn_ids_to_try,
             active_group_counts=new_active_group_counts,
-<<<<<<< HEAD
-            toposorted_insns=new_toposorted_insns
-=======
             insns_in_topologically_sorted_order=left_over_toposorted_insns
->>>>>>> b04cecfd
             )
 
 # }}}
@@ -908,12 +866,7 @@
                     within_subkernel=True,
                     may_schedule_global_barriers=False,
                     enclosing_subkernel_inames=sched_state.active_inames),
-<<<<<<< HEAD
-                debug=debug):
-            yield result
-=======
                 debug=debug)
->>>>>>> b04cecfd
 
     if isinstance(next_preschedule_item, ReturnFromKernel):
         assert sched_state.within_subkernel is True
@@ -925,12 +878,7 @@
                         preschedule=sched_state.preschedule[1:],
                         within_subkernel=False,
                         may_schedule_global_barriers=True),
-<<<<<<< HEAD
-                    debug=debug):
-                yield result
-=======
                     debug=debug)
->>>>>>> b04cecfd
 
     # }}}
 
@@ -947,12 +895,7 @@
                     sched_state.copy(
                         schedule=sched_state.schedule + (next_preschedule_item,),
                         preschedule=sched_state.preschedule[1:]),
-<<<<<<< HEAD
-                    debug=debug):
-            yield result
-=======
                     debug=debug)
->>>>>>> b04cecfd
 
     # }}}
 
@@ -1103,11 +1046,8 @@
             new_toposorted_insns = [x for x in
                 sched_state.insns_in_topologically_sorted_order if x.id != insn.id]
 
-<<<<<<< HEAD
-=======
             # }}}
 
->>>>>>> b04cecfd
             new_sched_state = sched_state.copy(
                     scheduled_insn_ids=sched_state.scheduled_insn_ids | iid_set,
                     unscheduled_insn_ids=sched_state.unscheduled_insn_ids - iid_set,
@@ -1119,10 +1059,7 @@
                         if insn_id not in sched_state.prescheduled_insn_ids
                         else sched_state.preschedule[1:]),
                     active_group_counts=new_active_group_counts,
-<<<<<<< HEAD
-=======
                     insns_in_topologically_sorted_order=new_toposorted_insns,
->>>>>>> b04cecfd
                     )
 
             new_sched_state = schedule_as_many_run_insns_as_possible(new_sched_state,
@@ -1132,12 +1069,8 @@
             # made, revert to top of scheduler and see if more progress can be
             # made.
             for sub_sched in generate_loop_schedules_internal(
-<<<<<<< HEAD
-                    new_sched_state, debug=debug):
-=======
                     new_sched_state,
                     debug=debug):
->>>>>>> b04cecfd
                 yield sub_sched
 
             if not sched_state.group_insn_counts:
@@ -1358,11 +1291,7 @@
             for insn_id in reachable_insn_ids:
                 insn = kernel.id_to_insn[insn_id]
 
-<<<<<<< HEAD
-                want = kernel.insn_inames(insn)
-=======
                 want = insn.within_inames
->>>>>>> b04cecfd
 
                 if hypothetically_active_loops <= want:
                     if usefulness is None:
@@ -2013,14 +1942,8 @@
     """
 
     with MinRecursionLimitForScheduling(kernel):
-<<<<<<< HEAD
-        for sched in generate_loop_schedules_inner(kernel,
-                callables_table, debug_args=debug_args):
-            yield sched
-=======
         yield from generate_loop_schedules_inner(kernel,
                 callables_table, debug_args=debug_args)
->>>>>>> b04cecfd
 
 
 def generate_loop_schedules_inner(kernel, callables_table, debug_args={}):
@@ -2142,13 +2065,8 @@
             gen_sched = convert_barrier_instructions_to_barriers(
                     kernel, gen_sched)
 
-<<<<<<< HEAD
-            gsize, lsize = (
-                    kernel.get_grid_size_upper_bounds(callables_table))
-=======
             gsize, lsize = kernel.get_grid_size_upper_bounds(callables_table,
                                                              return_dict=True)
->>>>>>> b04cecfd
 
             if (gsize or lsize):
                 if not kernel.options.disable_global_barriers:
@@ -2216,11 +2134,6 @@
     # See https://gitlab.tiker.net/inducer/sumpy/issues/31 for context.
 
     return next(iter(generate_loop_schedules(kernel, callables_table)))
-<<<<<<< HEAD
-
-
-def get_one_scheduled_kernel(kernel, callables_table):
-=======
 
 
 def get_one_scheduled_kernel(kernel, callables_table):
@@ -2233,7 +2146,6 @@
 
 
 def get_one_linearized_kernel(kernel, callables_table):
->>>>>>> b04cecfd
     from loopy import CACHING_ENABLED
 
     sched_cache_key = kernel
