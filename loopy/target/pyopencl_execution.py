--- conflicted
+++ resolved
@@ -155,9 +155,9 @@
 
     # {{{ generate invocation
 
-    def generate_invocation(self, gen, program_name, args,
-            program, implemented_data_info):
-        if program.root_kernel.options.cl_exec_manage_array_events:
+    def generate_invocation(self, gen, kernel_name, args,
+            kernel, implemented_data_info):
+        if kernel.options.cl_exec_manage_array_events:
             gen("""
                 if wait_for is None:
                     wait_for = []
@@ -173,34 +173,28 @@
 
             gen("")
 
-        gen("_lpy_evt = {program_name}({args})"
+        gen("_lpy_evt = {kernel_name}({args})"
         .format(
-            program_name=program_name,
+            kernel_name=kernel_name,
             args=", ".join(
                 ["_lpy_cl_kernels", "queue"]
                 + args
                 + ["wait_for=wait_for", "allocator=allocator"])))
 
-        if program.root_kernel.options.cl_exec_manage_array_events:
+        if kernel.options.cl_exec_manage_array_events:
             gen("")
             from loopy.kernel.data import ArrayArg
             for arg in implemented_data_info:
                 if (issubclass(arg.arg_class, ArrayArg)
-<<<<<<< HEAD
-                        and arg.base_name in (
-                            program.root_kernel.get_written_variables())):
-                    gen("{arg_name}.add_event(_lpy_evt)".format(arg_name=arg.name))
-=======
                         and arg.base_name in kernel.get_written_variables()):
                     gen(f"{arg.name}.add_event(_lpy_evt)")
->>>>>>> b04cecfd
 
     # }}}
 
     # {{{
 
     def generate_output_handler(
-            self, gen, options, program, implemented_data_info):
+            self, gen, options, kernel, implemented_data_info):
 
         from loopy.kernel.data import KernelArgument
 
@@ -214,12 +208,6 @@
                 if not issubclass(arg.arg_class, KernelArgument):
                     continue
 
-<<<<<<< HEAD
-                    is_written = arg.base_name in (
-                            program.root_kernel.get_written_variables())
-                    if is_written:
-                        gen("%s = %s.get(queue=queue)" % (arg.name, arg.name))
-=======
                 is_written = arg.base_name in kernel.get_written_variables()
                 if is_written:
                     np_name = "_lpy_%s_np_input" % arg.name
@@ -227,7 +215,6 @@
                     with Indentation(gen):
                         gen("%s = %s.get(queue=queue, ary=%s)"
                             % (arg.name, arg.name, np_name))
->>>>>>> b04cecfd
 
             gen("")
 
@@ -236,13 +223,12 @@
                     % ", ".join(f'"{arg.name}": {arg.name}'
                         for arg in implemented_data_info
                         if issubclass(arg.arg_class, KernelArgument)
-                        if arg.base_name in
-                        program.root_kernel.get_written_variables()))
+                        if arg.base_name in kernel.get_written_variables()))
         else:
             out_args = [arg
                     for arg in implemented_data_info
                         if issubclass(arg.arg_class, KernelArgument)
-                    if arg.base_name in program.root_kernel.get_written_variables()]
+                    if arg.base_name in kernel.get_written_variables()]
             if out_args:
                 gen("return _lpy_evt, (%s,)"
                         % ", ".join(arg.name for arg in out_args))
@@ -271,11 +257,7 @@
     .. automethod:: __call__
     """
 
-<<<<<<< HEAD
-    def __init__(self, context, program):
-=======
     def __init__(self, context, program, entrypoint):
->>>>>>> b04cecfd
         """
         :arg context: a :class:`pyopencl.Context`
         :arg kernel: may be a loopy.LoopKernel, a generator returning kernels
@@ -284,22 +266,14 @@
             specific arguments.
         """
 
-<<<<<<< HEAD
-        super(PyOpenCLKernelExecutor, self).__init__(program)
-=======
         super().__init__(program, entrypoint)
->>>>>>> b04cecfd
 
         self.context = context
 
         from loopy.target.pyopencl import PyOpenCLTarget
         if isinstance(program.target, PyOpenCLTarget):
-<<<<<<< HEAD
-            self.program = program.copy(target=PyOpenCLTarget(context.devices[0]))
-=======
             self.program = program.copy(target=(
                 program.target.with_device(context.devices[0])))
->>>>>>> b04cecfd
 
     def get_invoker_uncached(self, program, entrypoint, codegen_result):
         generator = PyOpenCLExecutionWrapperGenerator()
@@ -309,15 +283,10 @@
         return PyOpenCLExecutionWrapperGenerator()
 
     @memoize_method
-<<<<<<< HEAD
-    def program_info(self, arg_to_dtype_set=frozenset(), all_kwargs=None):
-        program = self.get_typed_and_scheduled_program(arg_to_dtype_set)
-=======
     def program_info(self, entrypoint, arg_to_dtype_set=frozenset(),
             all_kwargs=None):
         program = self.get_typed_and_scheduled_program(entrypoint,
                 arg_to_dtype_set)
->>>>>>> b04cecfd
 
         # FIXME: now just need to add the types to the arguments
         from loopy.codegen import generate_code_v2
@@ -326,20 +295,6 @@
 
         dev_code = codegen_result.device_code()
 
-<<<<<<< HEAD
-        if self.program.root_kernel.options.write_cl:
-            output = dev_code
-            if self.program.root_kernel.options.highlight_cl:
-                output = get_highlighted_code(output)
-
-            if self.program.root_kernel.options.write_cl is True:
-                print(output)
-            else:
-                with open(self.program.root_kernel.options.write_cl, "w") as outf:
-                    outf.write(output)
-
-        if self.program.root_kernel.options.edit_cl:
-=======
         if program[entrypoint].options.write_cl:
             #FIXME: redirect to "translation unit" level option as well.
             output = dev_code
@@ -354,7 +309,6 @@
 
         if program[entrypoint].options.edit_cl:
             #FIXME: redirect to "translation unit" level option as well.
->>>>>>> b04cecfd
             from pytools import invoke_editor
             dev_code = invoke_editor(dev_code, "code.cl")
 
@@ -363,11 +317,7 @@
         #FIXME: redirect to "translation unit" level option as well.
         cl_program = (
                 cl.Program(self.context, dev_code)
-<<<<<<< HEAD
-                .build(options=program.root_kernel.options.cl_build_options))
-=======
                 .build(options=program[entrypoint].options.cl_build_options))
->>>>>>> b04cecfd
 
         cl_kernels = _Kernels()
         for dp in cl_program.kernel_names.split(";"):
@@ -376,14 +326,9 @@
         return _KernelInfo(
                 program=program,
                 cl_kernels=cl_kernels,
-<<<<<<< HEAD
-                implemented_data_info=codegen_result.implemented_data_info,
-                invoker=self.get_invoker(program, codegen_result))
-=======
                 implemented_data_info=codegen_result.implemented_data_infos[
                     entrypoint],
                 invoker=self.get_invoker(program, entrypoint, codegen_result))
->>>>>>> b04cecfd
 
     def __call__(self, queue, **kwargs):
         """
@@ -418,13 +363,9 @@
 
         kwargs = self.packing_controller.unpack(kwargs)
 
-<<<<<<< HEAD
-        program_info = self.program_info(self.arg_to_dtype_set(kwargs))
-=======
         program_info = self.program_info(kwargs["entrypoint"],
                 self.arg_to_dtype_set(kwargs))
         kwargs.pop("entrypoint")
->>>>>>> b04cecfd
 
         return program_info.invoker(
                 program_info.cl_kernels, queue, allocator, wait_for,
