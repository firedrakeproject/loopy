"""Base target interface."""


__copyright__ = "Copyright (C) 2015 Andreas Kloeckner"

__license__ = """
Permission is hereby granted, free of charge, to any person obtaining a copy
of this software and associated documentation files (the "Software"), to deal
in the Software without restriction, including without limitation the rights
to use, copy, modify, merge, publish, distribute, sublicense, and/or sell
copies of the Software, and to permit persons to whom the Software is
furnished to do so, subject to the following conditions:

The above copyright notice and this permission notice shall be included in
all copies or substantial portions of the Software.

THE SOFTWARE IS PROVIDED "AS IS", WITHOUT WARRANTY OF ANY KIND, EXPRESS OR
IMPLIED, INCLUDING BUT NOT LIMITED TO THE WARRANTIES OF MERCHANTABILITY,
FITNESS FOR A PARTICULAR PURPOSE AND NONINFRINGEMENT. IN NO EVENT SHALL THE
AUTHORS OR COPYRIGHT HOLDERS BE LIABLE FOR ANY CLAIM, DAMAGES OR OTHER
LIABILITY, WHETHER IN AN ACTION OF CONTRACT, TORT OR OTHERWISE, ARISING FROM,
OUT OF OR IN CONNECTION WITH THE SOFTWARE OR THE USE OR OTHER DEALINGS IN
THE SOFTWARE.
"""

__doc__ = """

.. currentmodule:: loopy

.. autoclass:: TargetBase
.. autoclass:: ASTBuilderBase
<<<<<<< HEAD

=======
>>>>>>> b04cecfd
.. autoclass:: CFamilyTarget
.. autoclass:: CTarget
.. autoclass:: ExecutableCTarget
.. autoclass:: CudaTarget
.. autoclass:: OpenCLTarget
.. autoclass:: PyOpenCLTarget
.. autoclass:: ISPCTarget
.. autoclass:: NumbaTarget
.. autoclass:: NumbaCudaTarget

References to Canonical Names
-----------------------------

.. currentmodule:: loopy.target

.. class:: TargetBase

    See :class:`loopy.TargetBase`.
"""


class TargetBase:
    """Base class for all targets, i.e. different combinations of code that
    loopy can generate.

    Objects of this type must be picklable.
    """

    # {{{ persistent hashing

    hash_fields = ()
    comparison_fields = ()

    def update_persistent_hash(self, key_hash, key_builder):
        key_hash.update(type(self).__name__.encode())
        for field_name in self.hash_fields:
            key_builder.rec(key_hash, getattr(self, field_name))

    def __eq__(self, other):
        if type(self) != type(other):
            return False

        for field_name in self.comparison_fields:
            if getattr(self, field_name) != getattr(other, field_name):
                return False

        return True

    def __ne__(self, other):
        return not self.__eq__(other)

    # }}}

    # {{{ preprocess

    def preprocess(self, kernel):
        return kernel

<<<<<<< HEAD
    def pre_codegen_check(self, kernel, callables_table):
=======
    def pre_codegen_entrypoint_check(self, kernel, callables_table):
        pass

    def pre_codegen_callable_check(self, kernel, callables_table):
>>>>>>> b04cecfd
        pass

    # }}}

    host_program_name_prefix = ""
    host_program_name_suffix = "_outer"
    device_program_name_prefix = ""
    device_program_name_suffix = ""

    def split_kernel_at_global_barriers(self):
        """
        :returns: a :class:`bool` indicating whether the kernel should
            be split when a global barrier is encountered.
        """
        raise NotImplementedError()

    def get_host_ast_builder(self):
        """
        :returns: a class implementing :class:`ASTBuilderBase` for the host code
        """
        raise NotImplementedError()

    def get_device_ast_builder(self):
        """
        :returns: a class implementing :class:`ASTBuilderBase` for the host code
        """
        raise NotImplementedError()

    # {{{ types

    def get_dtype_registry(self):
        raise NotImplementedError()

    def is_vector_dtype(self, dtype):
        raise NotImplementedError()

    def vector_dtype(self, base, count):
        raise NotImplementedError()

    def alignment_requirement(self, type_decl):
        import struct
        return struct.calcsize(type_decl.struct_format())

    # }}}

    def get_kernel_executor_cache_key(self, *args, **kwargs):
        """
        :returns: an immutable type to be used as the cache key for
            kernel executor caching.
        """
        raise NotImplementedError()

    def get_kernel_executor(self, kernel, *args, **kwargs):
        """
        :returns: an immutable type to be used as the cache key for
            kernel executor caching.
        """
        raise NotImplementedError()


class ASTBuilderBase:
    """An interface for generating (host or device) ASTs.
    """

    def __init__(self, target):
        self.target = target

    # {{{ library

<<<<<<< HEAD
    def function_id_in_knl_callable_mapper(self):
        """
        Returns an instance of list of the functions of signature
        ``(target, identifiers)`` returning either an instance of
        :class:`InKernelCallable` if a match is found or *None*.
        """
        return []
=======
    @property
    def known_callables(self):
        """
        Returns a mapping from function ids to corresponding
        :class:`loopy.kernel.function_interface.InKernelCallable` for the
        function ids known to *self.target*.
        """
        # FIXME: @inducer: Do we need to move this to TargetBase?
        return {}
>>>>>>> b04cecfd

    def symbol_manglers(self):
        return []

    def preamble_generators(self):
        return []

    # }}}

    # {{{ code generation guts

    @property
    def ast_module(self):
        raise NotImplementedError()

    def get_function_definition(self, codegen_state, codegen_result,
            schedule_index, function_decl, function_body):
        raise NotImplementedError

    def get_function_declaration(self, codegen_state, codegen_result,
            schedule_index):
        raise NotImplementedError

    def generate_top_of_body(self, codegen_state):
        return []

    def get_temporary_decls(self, codegen_state, schedule_index):
        raise NotImplementedError

    def get_kernel_call(self, codegen_state, name, gsize, lsize, extra_args):
        raise NotImplementedError

    @property
    def ast_block_class(self):
        raise NotImplementedError()

    def get_expression_to_code_mapper(self, codegen_state):
        raise NotImplementedError()

    def add_vector_access(self, access_expr, index):
        raise NotImplementedError()

    def emit_barrier(self, synchronization_kind, mem_kind, comment):
        """
        :arg synchronization_kind: ``"local"`` or ``"global"``
        :arg mem_kind: ``"local"`` or ``"global"``
        """
        raise NotImplementedError()

    def get_array_arg_decl(self, name, mem_address_space, shape, dtype, is_written):
        raise NotImplementedError()

    def get_global_arg_decl(self, name, shape, dtype, is_written):
        raise NotImplementedError()

    def get_image_arg_decl(self, name, shape, num_target_axes, dtype, is_written):
        raise NotImplementedError()

    def emit_assignment(self, codegen_state, insn):
        raise NotImplementedError()

    def emit_multiple_assignment(self, codegen_state, insn):
        raise NotImplementedError()

    def emit_sequential_loop(self, codegen_state, iname, iname_dtype,
            static_lbound, static_ubound, inner):
        raise NotImplementedError()

    @property
    def can_implement_conditionals(self):
        return False

    def emit_if(self, condition_str, ast):
        raise NotImplementedError()

    def emit_initializer(self, codegen_state, dtype, name, val_str, is_const):
        raise NotImplementedError()

    def emit_declaration_scope(self, codegen_state, inner):
        raise NotImplementedError()

    def emit_blank_line(self):
        raise NotImplementedError()

    def emit_comment(self, s):
        raise NotImplementedError()

    # }}}

    def process_ast(self, node):
        return node


# {{{ dummy host ast builder

class _DummyExpressionToCodeMapper:
    def rec(self, expr, prec, type_context=None, needed_dtype=None):
        return ""

    __call__ = rec


class _DummyASTBlock:
    def __init__(self, arg):
        self.contents = []

    def __str__(self):
        return ""


class DummyHostASTBuilder(ASTBuilderBase):
    def get_function_definition(self, codegen_state, codegen_result,
            schedule_index, function_decl, function_body):
        return function_body

    def get_function_declaration(self, codegen_state, codegen_result,
            schedule_index):
        return None

    def get_temporary_decls(self, codegen_state, schedule_index):
        return []

    def get_expression_to_code_mapper(self, codegen_state):
        return _DummyExpressionToCodeMapper()

    def get_kernel_call(self, codegen_state, name, gsize, lsize, extra_args):
        return None

    @property
    def ast_block_class(self):
        return _DummyASTBlock

    @property
    def ast_block_scope_class(self):
        return _DummyASTBlock

# }}}


# vim: foldmethod=marker<|MERGE_RESOLUTION|>--- conflicted
+++ resolved
@@ -29,10 +29,6 @@
 
 .. autoclass:: TargetBase
 .. autoclass:: ASTBuilderBase
-<<<<<<< HEAD
-
-=======
->>>>>>> b04cecfd
 .. autoclass:: CFamilyTarget
 .. autoclass:: CTarget
 .. autoclass:: ExecutableCTarget
@@ -91,14 +87,10 @@
     def preprocess(self, kernel):
         return kernel
 
-<<<<<<< HEAD
-    def pre_codegen_check(self, kernel, callables_table):
-=======
     def pre_codegen_entrypoint_check(self, kernel, callables_table):
         pass
 
     def pre_codegen_callable_check(self, kernel, callables_table):
->>>>>>> b04cecfd
         pass
 
     # }}}
@@ -168,15 +160,6 @@
 
     # {{{ library
 
-<<<<<<< HEAD
-    def function_id_in_knl_callable_mapper(self):
-        """
-        Returns an instance of list of the functions of signature
-        ``(target, identifiers)`` returning either an instance of
-        :class:`InKernelCallable` if a match is found or *None*.
-        """
-        return []
-=======
     @property
     def known_callables(self):
         """
@@ -186,7 +169,6 @@
         """
         # FIXME: @inducer: Do we need to move this to TargetBase?
         return {}
->>>>>>> b04cecfd
 
     def symbol_manglers(self):
         return []
