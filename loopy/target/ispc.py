"""Target for Intel ISPC."""


__copyright__ = "Copyright (C) 2015 Andreas Kloeckner"

__license__ = """
Permission is hereby granted, free of charge, to any person obtaining a copy
of this software and associated documentation files (the "Software"), to deal
in the Software without restriction, including without limitation the rights
to use, copy, modify, merge, publish, distribute, sublicense, and/or sell
copies of the Software, and to permit persons to whom the Software is
furnished to do so, subject to the following conditions:

The above copyright notice and this permission notice shall be included in
all copies or substantial portions of the Software.

THE SOFTWARE IS PROVIDED "AS IS", WITHOUT WARRANTY OF ANY KIND, EXPRESS OR
IMPLIED, INCLUDING BUT NOT LIMITED TO THE WARRANTIES OF MERCHANTABILITY,
FITNESS FOR A PARTICULAR PURPOSE AND NONINFRINGEMENT. IN NO EVENT SHALL THE
AUTHORS OR COPYRIGHT HOLDERS BE LIABLE FOR ANY CLAIM, DAMAGES OR OTHER
LIABILITY, WHETHER IN AN ACTION OF CONTRACT, TORT OR OTHERWISE, ARISING FROM,
OUT OF OR IN CONNECTION WITH THE SOFTWARE OR THE USE OR OTHER DEALINGS IN
THE SOFTWARE.
"""


import numpy as np  # noqa
from loopy.target.c import CFamilyTarget, CFamilyASTBuilder
from loopy.target.c.codegen.expression import ExpressionToCExpressionMapper
from loopy.diagnostic import LoopyError
from loopy.symbolic import Literal
from pymbolic import var
import pymbolic.primitives as p
from loopy.kernel.data import AddressSpace
from pymbolic.mapper.stringifier import PREC_NONE

from pytools import memoize_method


# {{{ expression mapper

class ExprToISPCExprMapper(ExpressionToCExpressionMapper):
    def _get_index_ctype(self):
        if self.kernel.index_dtype.numpy_dtype == np.int32:
            return "int32"
        elif self.kernel.index_dtype.numpy_dtype == np.int64:
            return "int64"
        else:
            raise ValueError("unexpected index_type")

    def map_group_hw_index(self, expr, type_context):
        return var(
                "((uniform %s) taskIndex%d)"
                % (self._get_index_ctype(), expr.axis))

    def map_local_hw_index(self, expr, type_context):
        if expr.axis == 0:
            return var("(varying %s) programIndex" % self._get_index_ctype())
        else:
            raise LoopyError("ISPC only supports one local axis")

    def map_constant(self, expr, type_context):
        if isinstance(expr, (complex, np.complexfloating)):
            raise NotImplementedError("complex numbers in ispc")
        else:
            if type_context == "f":
                return Literal(repr(float(expr)))
            elif type_context == "d":
                # Keepin' the good ideas flowin' since '66.
                return Literal(repr(float(expr))+"d")
            elif type_context in ["i", "b"]:
                return expr
            else:
                from loopy.tools import is_integer
                if is_integer(expr):
                    return expr

                raise RuntimeError("don't know how to generate code "
                        "for constant '%s'" % expr)

    def map_variable(self, expr, type_context):
        tv = self.kernel.temporary_variables.get(expr.name)

        if tv is not None and tv.address_space == AddressSpace.PRIVATE:
            # FIXME: This is a pretty coarse way of deciding what
            # private temporaries get duplicated. Refine? (See also
            # below in decl generation)
            gsize, lsize = self.kernel.get_grid_size_upper_bounds_as_exprs()
            if lsize:
                return expr[var("programIndex")]
            else:
                return expr

        else:
            return super().map_variable(
                    expr, type_context)

    def map_subscript(self, expr, type_context):
        from loopy.kernel.data import TemporaryVariable

        ary = self.find_array(expr)

        if (isinstance(ary, TemporaryVariable)
                and ary.address_space == AddressSpace.PRIVATE):
            # generate access code for acccess to private-index temporaries

            gsize, lsize = self.kernel.get_grid_size_upper_bounds_as_exprs()
            if lsize:
                lsize, = lsize
                from loopy.kernel.array import get_access_info
                from pymbolic import evaluate

                access_info = get_access_info(self.kernel.target, ary, expr.index,
                    lambda expr: evaluate(expr, self.codegen_state.var_subst_map),
                    self.codegen_state.vectorization_info)

                subscript, = access_info.subscripts
                result = var(access_info.array_name)[
                        var("programIndex") + self.rec(lsize*subscript, "i")]

                if access_info.vector_index is not None:
                    return self.kernel.target.add_vector_access(
                        result, access_info.vector_index)
                else:
                    return result

        return super().map_subscript(
                expr, type_context)

# }}}


# {{{ type registry

def fill_registry_with_ispc_types(reg, respect_windows, include_bool=True):
    reg.get_or_register_dtype("bool", np.bool)

    reg.get_or_register_dtype(["int8", "signed char", "char"], np.int8)
    reg.get_or_register_dtype(["uint8", "unsigned char"], np.uint8)
    reg.get_or_register_dtype(["int16", "short", "signed short",
        "signed short int", "short signed int"], np.int16)
    reg.get_or_register_dtype(["uint16", "unsigned short",
        "unsigned short int", "short unsigned int"], np.uint16)
    reg.get_or_register_dtype(["int32", "int", "signed int"], np.int32)
    reg.get_or_register_dtype(["uint32", "unsigned", "unsigned int"], np.uint32)

    reg.get_or_register_dtype(["int64"], np.int64)
    reg.get_or_register_dtype(["uint64"], np.uint64)

    reg.get_or_register_dtype("float", np.float32)
    reg.get_or_register_dtype("double", np.float64)

# }}}


class ISPCTarget(CFamilyTarget):
    """A code generation target for Intel's `ISPC <https://ispc.github.io/>`_
    SPMD programming language, to target Intel's Knight's hardware and modern
    Intel CPUs with wide vector units.
    """

    def __init__(self, occa_mode=False):
        """
        :arg occa_mode: Whether to modify the generated call signature to
            be compatible with OCCA
        """
        self.occa_mode = occa_mode

        super().__init__()

    host_program_name_suffix = ""
    device_program_name_suffix = "_inner"

<<<<<<< HEAD
    def pre_codegen_check(self, kernel, callables_table):
=======
    def pre_codegen_entrypoint_check(self, kernel, callables_table):
>>>>>>> b04cecfd
        gsize, lsize = kernel.get_grid_size_upper_bounds_as_exprs(
                callables_table)
        if len(lsize) > 1:
            for i, ls_i in enumerate(lsize[1:]):
                if ls_i != 1:
                    raise LoopyError("local axis %d (0-based) "
                            "has length > 1, which is unsupported "
                            "by ISPC" % ls_i)

    def get_host_ast_builder(self):
        return ISPCASTBuilder(self)

    def get_device_ast_builder(self):
        return ISPCASTBuilder(self)

    # {{{ types

    @memoize_method
    def get_dtype_registry(self):
        from loopy.target.c.compyte.dtypes import DTypeRegistry
        result = DTypeRegistry()
        fill_registry_with_ispc_types(result, respect_windows=False,
                include_bool=True)
        return result

    # }}}


class ISPCASTBuilder(CFamilyASTBuilder):
    def _arg_names_and_decls(self, codegen_state):
        implemented_data_info = codegen_state.implemented_data_info
        arg_names = [iai.name for iai in implemented_data_info]

        arg_decls = [
                self.idi_to_cgen_declarator(codegen_state.kernel, idi)
                for idi in implemented_data_info]

        # {{{ occa compatibility hackery

        from cgen import Value
        if self.target.occa_mode:
            from cgen import ArrayOf, Const
            from cgen.ispc import ISPCUniform

            arg_decls = [
                    Const(ISPCUniform(ArrayOf(Value("int", "loopy_dims")))),
                    Const(ISPCUniform(Value("int", "o1"))),
                    Const(ISPCUniform(Value("int", "o2"))),
                    Const(ISPCUniform(Value("int", "o3"))),
                    ] + arg_decls
            arg_names = ["loopy_dims", "o1", "o2", "o3"] + arg_names

        # }}}

        return arg_names, arg_decls

    # {{{ top-level codegen

    def get_function_declaration(self, codegen_state, codegen_result,
            schedule_index):
        name = codegen_result.current_program(codegen_state).name

        from cgen import (FunctionDeclaration, Value)
        from cgen.ispc import ISPCExport, ISPCTask

        arg_names, arg_decls = self._arg_names_and_decls(codegen_state)

        if codegen_state.is_generating_device_code:
            result = ISPCTask(
                        FunctionDeclaration(
                            Value("void", name),
                            arg_decls))
        else:
            result = ISPCExport(
                    FunctionDeclaration(
                        Value("void", name),
                        arg_decls))

        from loopy.target.c import FunctionDeclarationWrapper
        return FunctionDeclarationWrapper(result)

    # }}}

    def get_kernel_call(self, codegen_state, name, gsize, lsize, extra_args):
        ecm = self.get_expression_to_code_mapper(codegen_state)

        from pymbolic.mapper.stringifier import PREC_NONE
        result = []
        from cgen import Statement as S, Block
        if lsize:
            result.append(
                    S(
                        "assert(programCount == (%s))"
                        % ecm(lsize[0], PREC_NONE)))

        arg_names, arg_decls = self._arg_names_and_decls(codegen_state)

        from cgen.ispc import ISPCLaunch
        result.append(
                ISPCLaunch(
                    tuple(ecm(gs_i, PREC_NONE) for gs_i in gsize),
                    "{}({})".format(
                        name,
                        ", ".join(arg_names)
                        )))

        return Block(result)

    # {{{ code generation guts

    def get_expression_to_c_expression_mapper(self, codegen_state):
        return ExprToISPCExprMapper(codegen_state)

    def add_vector_access(self, access_expr, index):
        return access_expr[index]

    def emit_barrier(self, synchronization_kind, mem_kind, comment):
        from cgen import Comment, Statement

        assert comment

        if synchronization_kind == "local":
            return Comment("local barrier: %s" % comment)

        elif synchronization_kind == "global":
            return Statement("sync; /* %s */" % comment)

        else:
            raise LoopyError("unknown barrier kind")

    def get_temporary_decl(self, codegen_state, sched_index, temp_var, decl_info):
        from loopy.target.c import POD  # uses the correct complex type
        temp_var_decl = POD(self, decl_info.dtype, decl_info.name)

        shape = decl_info.shape

        if temp_var.address_space == AddressSpace.PRIVATE:
            # FIXME: This is a pretty coarse way of deciding what
            # private temporaries get duplicated. Refine? (See also
            # above in expr to code mapper)
            _, lsize = codegen_state.kernel.get_grid_size_upper_bounds_as_exprs()
            shape = lsize + shape

        if shape:
            from cgen import ArrayOf
            ecm = self.get_expression_to_code_mapper(codegen_state)
            temp_var_decl = ArrayOf(
                    temp_var_decl,
                    ecm(p.flattened_product(shape),
                        prec=PREC_NONE, type_context="i"))

        return temp_var_decl

    def wrap_temporary_decl(self, decl, scope):
        from cgen.ispc import ISPCUniform
        return ISPCUniform(decl)

    def get_array_arg_decl(self, name, mem_address_space, shape, dtype, is_written):
        from loopy.target.c import POD  # uses the correct complex type
        from cgen import Const
        from cgen.ispc import ISPCUniformPointer, ISPCUniform

        arg_decl = ISPCUniformPointer(POD(self, dtype, name))

        if not is_written:
            arg_decl = Const(arg_decl)

        arg_decl = ISPCUniform(arg_decl)

        return arg_decl

    def get_global_arg_decl(self, name, shape, dtype, is_written):
        from warnings import warn
        warn("get_global_arg_decl is deprecated use get_array_arg_decl "
                "instead.", DeprecationWarning, stacklevel=2)
        return self.get_array_arg_decl(name, AddressSpace.GLOBAL, shape,
                dtype, is_written)

    def get_value_arg_decl(self, name, shape, dtype, is_written):
        result = super().get_value_arg_decl(
                name, shape, dtype, is_written)

        from cgen import Reference, Const
        was_const = isinstance(result, Const)

        if was_const:
            result = result.subdecl

        if self.target.occa_mode:
            result = Reference(result)

        if was_const:
            result = Const(result)

        from cgen.ispc import ISPCUniform
        return ISPCUniform(result)

    def emit_assignment(self, codegen_state, insn):
        kernel = codegen_state.kernel
        ecm = codegen_state.expression_to_code_mapper

        assignee_var_name, = insn.assignee_var_names()

        lhs_var = codegen_state.kernel.get_var_descriptor(assignee_var_name)
        lhs_dtype = lhs_var.dtype

        if insn.atomicity:
            raise NotImplementedError("atomic ops in ISPC")

        from loopy.expression import dtype_to_type_context
        from pymbolic.mapper.stringifier import PREC_NONE

        rhs_type_context = dtype_to_type_context(kernel.target, lhs_dtype)
        rhs_code = ecm(insn.expression, prec=PREC_NONE,
                    type_context=rhs_type_context,
                    needed_dtype=lhs_dtype)

        lhs = insn.assignee

        # {{{ handle streaming stores

        from loopy.kernel.instruction import UseStreamingStoreTag
        if UseStreamingStoreTag() in insn.tags:
            ary = ecm.find_array(lhs)

            from loopy.kernel.array import get_access_info
            from pymbolic import evaluate

            from loopy.symbolic import simplify_using_aff
            index_tuple = tuple(
                    simplify_using_aff(kernel, idx) for idx in lhs.index_tuple)

            access_info = get_access_info(kernel.target, ary, index_tuple,
                    lambda expr: evaluate(expr, codegen_state.var_subst_map),
                    codegen_state.vectorization_info)

            from loopy.kernel.data import ArrayArg, TemporaryVariable

            if not isinstance(ary, (ArrayArg, TemporaryVariable)):
                raise LoopyError("array type not supported in ISPC: %s"
                        % type(ary).__name)

            if len(access_info.subscripts) != 1:
                raise LoopyError("streaming stores must have a subscript")
            subscript, = access_info.subscripts

            from pymbolic.primitives import Sum, flattened_sum, Variable
            if isinstance(subscript, Sum):
                terms = subscript.children
            else:
                terms = (subscript.children,)

            new_terms = []

            from loopy.kernel.data import LocalIndexTag, filter_iname_tags_by_type
            from loopy.symbolic import get_dependencies

            saw_l0 = False
            for term in terms:
                if (isinstance(term, Variable)
                            and kernel.iname_tags_of_type(term.name, LocalIndexTag)):
                    tag, = kernel.iname_tags_of_type(
                        term.name, LocalIndexTag, min_num=1, max_num=1)
                    if tag.axis == 0:
                        if saw_l0:
                            raise LoopyError(
                                "streaming store must have stride 1 in "
                                "local index, got: %s" % subscript)
                        saw_l0 = True
                        continue
                else:
                    for dep in get_dependencies(term):
                        if dep in kernel.all_inames() and (
                                filter_iname_tags_by_type(kernel.inames[dep].tags,
                                    LocalIndexTag)):
                            tag, = filter_iname_tags_by_type(
                                kernel.inames[dep].tags, LocalIndexTag, 1)
                            if tag.axis == 0:
                                raise LoopyError(
                                    "streaming store must have stride 1 in "
                                    "local index, got: %s" % subscript)

                    new_terms.append(term)

            if not saw_l0:
                raise LoopyError("streaming store must have stride 1 in "
                        "local index, got: %s" % subscript)

            if access_info.vector_index is not None:
                raise LoopyError("streaming store may not use a short-vector "
                        "data type")

            rhs_has_programindex = any(
                isinstance(tag, LocalIndexTag) and tag.axis == 0
                for tag in kernel.iname_tags(dep)
                for dep in get_dependencies(insn.expression))

            if not rhs_has_programindex:
                rhs_code = "broadcast(%s, 0)" % rhs_code

            from cgen import Statement
            return Statement(
                    "streaming_store(%s + %s, %s)"
                    % (
                        access_info.array_name,
                        ecm(flattened_sum(new_terms), PREC_NONE, "i"),
                        rhs_code))

        # }}}

        from cgen import Assign
        return Assign(ecm(lhs, prec=PREC_NONE, type_context=None), rhs_code)

    def emit_sequential_loop(self, codegen_state, iname, iname_dtype,
            lbound, ubound, inner):
        ecm = codegen_state.expression_to_code_mapper

        from loopy.target.c import POD

        from pymbolic.mapper.stringifier import PREC_NONE
        from cgen import For, InlineInitializer

        from cgen.ispc import ISPCUniform

        return For(
                InlineInitializer(
                    ISPCUniform(POD(self, iname_dtype, iname)),
                    ecm(lbound, PREC_NONE, "i")),
                ecm(
                    p.Comparison(var(iname), "<=", ubound),
                    PREC_NONE, "i"),
                "++%s" % iname,
                inner)
    # }}}


# TODO: Generate launch code
# TODO: Vector types (element access: done)

# vim: foldmethod=marker<|MERGE_RESOLUTION|>--- conflicted
+++ resolved
@@ -171,11 +171,7 @@
     host_program_name_suffix = ""
     device_program_name_suffix = "_inner"
 
-<<<<<<< HEAD
-    def pre_codegen_check(self, kernel, callables_table):
-=======
     def pre_codegen_entrypoint_check(self, kernel, callables_table):
->>>>>>> b04cecfd
         gsize, lsize = kernel.get_grid_size_upper_bounds_as_exprs(
                 callables_table)
         if len(lsize) > 1:
