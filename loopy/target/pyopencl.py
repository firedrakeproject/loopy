"""OpenCL target integrated with PyOpenCL."""

from __future__ import division, absolute_import

import sys

__copyright__ = "Copyright (C) 2015 Andreas Kloeckner"

__license__ = """
Permission is hereby granted, free of charge, to any person obtaining a copy
of this software and associated documentation files (the "Software"), to deal
in the Software without restriction, including without limitation the rights
to use, copy, modify, merge, publish, distribute, sublicense, and/or sell
copies of the Software, and to permit persons to whom the Software is
furnished to do so, subject to the following conditions:

The above copyright notice and this permission notice shall be included in
all copies or substantial portions of the Software.

THE SOFTWARE IS PROVIDED "AS IS", WITHOUT WARRANTY OF ANY KIND, EXPRESS OR
IMPLIED, INCLUDING BUT NOT LIMITED TO THE WARRANTIES OF MERCHANTABILITY,
FITNESS FOR A PARTICULAR PURPOSE AND NONINFRINGEMENT. IN NO EVENT SHALL THE
AUTHORS OR COPYRIGHT HOLDERS BE LIABLE FOR ANY CLAIM, DAMAGES OR OTHER
LIABILITY, WHETHER IN AN ACTION OF CONTRACT, TORT OR OTHERWISE, ARISING FROM,
OUT OF OR IN CONNECTION WITH THE SOFTWARE OR THE USE OR OTHER DEALINGS IN
THE SOFTWARE.
"""

import six
from six.moves import range

import numpy as np

from loopy.target.opencl import OpenCLTarget, OpenCLCASTBuilder
from loopy.target.python import PythonASTBuilderBase
from loopy.types import NumpyType
from loopy.diagnostic import LoopyError, warn_with_kernel, LoopyTypeError
from warnings import warn
from loopy.kernel.function_interface import ScalarCallable

import logging
logger = logging.getLogger(__name__)


# {{{ temp storage adjust for bank conflict

def adjust_local_temp_var_storage(kernel, device):
    import pyopencl as cl
    import pyopencl.characterize as cl_char

    logger.debug("%s: adjust temp var storage" % kernel.name)

    new_temp_vars = {}

    from loopy.kernel.data import AddressSpace

    lmem_size = cl_char.usable_local_mem_size(device)
    for temp_var in six.itervalues(kernel.temporary_variables):
        if temp_var.address_space != AddressSpace.LOCAL:
            new_temp_vars[temp_var.name] = \
                    temp_var.copy(storage_shape=temp_var.shape)
            continue

        if not temp_var.shape:
            # scalar, no need to mess with storage shape
            new_temp_vars[temp_var.name] = temp_var
            continue

        other_loctemp_nbytes = [
                tv.nbytes
                for tv in six.itervalues(kernel.temporary_variables)
                if tv.address_space == AddressSpace.LOCAL
                and tv.name != temp_var.name]

        storage_shape = temp_var.storage_shape

        if storage_shape is None:
            storage_shape = temp_var.shape

        storage_shape = list(storage_shape)

        # sizes of all dims except the last one, which we may change
        # below to avoid bank conflicts
        from pytools import product

        if device.local_mem_type == cl.device_local_mem_type.GLOBAL:
            # FIXME: could try to avoid cache associativity disasters
            new_storage_shape = storage_shape

        elif device.local_mem_type == cl.device_local_mem_type.LOCAL:
            min_mult = cl_char.local_memory_bank_count(device)
            good_incr = None
            new_storage_shape = storage_shape
            min_why_not = None

            for increment in range(storage_shape[-1]//2):

                test_storage_shape = storage_shape[:]
                test_storage_shape[-1] = test_storage_shape[-1] + increment
                new_mult, why_not = cl_char.why_not_local_access_conflict_free(
                        device, temp_var.dtype.itemsize,
                        temp_var.shape, test_storage_shape)

                # will choose smallest increment 'automatically'
                if new_mult < min_mult:
                    new_lmem_use = (sum(other_loctemp_nbytes)
                            + temp_var.dtype.itemsize*product(test_storage_shape))
                    if new_lmem_use < lmem_size:
                        new_storage_shape = test_storage_shape
                        min_mult = new_mult
                        min_why_not = why_not
                        good_incr = increment

            if min_mult != 1:
                from warnings import warn
                from loopy.diagnostic import LoopyAdvisory
                warn("could not find a conflict-free mem layout "
                        "for local variable '%s' "
                        "(currently: %dx conflict, increment: %s, reason: %s)"
                        % (temp_var.name, min_mult, good_incr, min_why_not),
                        LoopyAdvisory)
        else:
            from warnings import warn
            warn("unknown type of local memory")

            new_storage_shape = storage_shape

        new_temp_vars[temp_var.name] = temp_var.copy(
                storage_shape=tuple(new_storage_shape))

    return kernel.copy(temporary_variables=new_temp_vars)

# }}}


# {{{ check sizes against device properties

def check_sizes(kernel, callables_table, device):
    import loopy as lp

    from loopy.diagnostic import LoopyAdvisory, LoopyError

    if device is None:
        warn_with_kernel(kernel, "no_device_in_pre_codegen_checks",
                "No device parameter was passed to the PyOpenCLTarget. "
                "Perhaps you want to pass a device to benefit from "
                "additional checking.", LoopyAdvisory)
        return

    parameters = {}
    for arg in kernel.args:
        if isinstance(arg, lp.ValueArg) and arg.approximately is not None:
            parameters[arg.name] = arg.approximately

    glens, llens = (
            kernel.get_grid_size_upper_bounds_as_exprs(callables_table))

    if (max(len(glens), len(llens))
            > device.max_work_item_dimensions):
        raise LoopyError("too many work item dimensions")

    from pymbolic import evaluate
    from pymbolic.mapper.evaluator import UnknownVariableError
    try:
        glens = evaluate(glens, parameters)
        llens = evaluate(llens, parameters)
    except UnknownVariableError as name:
        from warnings import warn
        warn("could not check axis bounds because no value "
                "for variable '%s' was passed to check_kernels()"
                % name, LoopyAdvisory)
    else:
        for i in range(len(llens)):
            if llens[i] > device.max_work_item_sizes[i]:
                raise LoopyError("group axis %d too big" % i)

        from pytools import product
        if product(llens) > device.max_work_group_size:
            raise LoopyError("work group too big")

    local_mem_use = kernel.local_mem_use()

    from pyopencl.characterize import usable_local_mem_size
    import numbers
    if isinstance(local_mem_use, numbers.Integral):
        if local_mem_use > usable_local_mem_size(device):
            raise LoopyError("using too much local memory")
    else:
        warn_with_kernel(kernel, "non_constant_local_mem",
                "The amount of local memory used by the kernel "
                "is not a constant. This will likely cause problems.")

    from loopy.kernel.data import ConstantArg
    const_arg_count = sum(
            1 for arg in kernel.args
            if isinstance(arg, ConstantArg))

    if const_arg_count > device.max_constant_args:
        raise LoopyError("too many constant arguments")

# }}}


# {{{ pyopencl function scopers

class PyOpenCLCallable(ScalarCallable):
    """
    Records information about the callables which are not covered by
    :class:`loopy.target.opencl.OpenCLCallable`
    """
    def with_types(self, arg_id_to_dtype, caller_kernel, callables_table):

        name = self.name

        for id in arg_id_to_dtype:
            # since all the below functions are single arg.
            if not -1 <= id <= 0:
                raise LoopyError("%s can only take one argument." % name)

        if 0 not in arg_id_to_dtype or arg_id_to_dtype[0] is None:
            # the types provided aren't mature enough to specialize the
            # callable
            return (
                    self.copy(arg_id_to_dtype=arg_id_to_dtype),
                    callables_table)

        dtype = arg_id_to_dtype[0]

        if name in ["real", "imag", "abs"]:
            if dtype.is_complex():
                if dtype.numpy_dtype == np.complex64:
                    tpname = "cfloat"
                elif dtype.numpy_dtype == np.complex128:
                    tpname = "cdouble"
                else:
                    raise LoopyTypeError("unexpected complex type '%s'" % dtype)

                return (
                        self.copy(name_in_target="%s_%s" % (tpname, name),
                            arg_id_to_dtype={0: dtype, -1: NumpyType(
                                np.dtype(dtype.numpy_dtype.type(0).real))}),
                        callables_table)

        if name in ["sqrt", "exp", "log",
                "sin", "cos", "tan",
                "sinh", "cosh", "tanh",
                "conj", "abs"]:
            if dtype.is_complex():
                # function parameters are complex.
                if dtype.numpy_dtype == np.complex64:
                    tpname = "cfloat"
                elif dtype.numpy_dtype == np.complex128:
                    tpname = "cdouble"
                else:
                    raise LoopyTypeError("unexpected complex type '%s'" % dtype)

                return (
                        self.copy(name_in_target="%s_%s" % (tpname, name),
                            arg_id_to_dtype={0: dtype, -1: dtype}),
                        callables_table)
            else:
                # function calls for floating parameters.
                numpy_dtype = dtype.numpy_dtype
                if numpy_dtype.kind in ('u', 'i'):
                    dtype = dtype.copy(numpy_dtype=np.float32)
                if name == 'abs':
                    name = 'fabs'
                return (
                        self.copy(name_in_target=name,
                            arg_id_to_dtype={0: dtype, -1: dtype}),
                        callables_table)

        return (
                self.copy(arg_id_to_dtype=arg_id_to_dtype),
                callables_table)


def pyopencl_function_id_to_in_knl_callable_mapper(target, identifier):
    if identifier in ["sqrt", "exp", "log", "sin", "cos", "tan", "sinh", "cosh",
            "tanh", "conj", "real", "imag", "abs"]:
        return PyOpenCLCallable(name=identifier)

    return None

# }}}


# {{{ preamble generator

def pyopencl_preamble_generator(preamble_info):
    has_double = False
    has_complex = False

    from loopy.types import NumpyType
    for dtype in preamble_info.seen_dtypes:
        if (isinstance(dtype, NumpyType)
                and dtype.dtype in [np.float64, np.complex128]):
            has_double = True
        if dtype.involves_complex():
            has_complex = True

    if has_complex:
        if has_double:
            yield ("10_include_complex_header", """
                #define PYOPENCL_DEFINE_CDOUBLE

                #include <pyopencl-complex.h>
                """)
        else:
            yield ("10_include_complex_header", """
                #include <pyopencl-complex.h>
                """)

# }}}


# {{{ pyopencl tools

class _LegacyTypeRegistryStub(object):
    """Adapts legacy PyOpenCL type registry to be usable with PyOpenCLTarget."""

    def get_or_register_dtype(self, names, dtype=None):
        from pyopencl.compyte.dtypes import get_or_register_dtype
        return get_or_register_dtype(names, dtype)

    def dtype_to_ctype(self, dtype):
        from pyopencl.compyte.dtypes import dtype_to_ctype
        return dtype_to_ctype(dtype)

# }}}


# {{{ target

class PyOpenCLTarget(OpenCLTarget):
    """A code generation target that takes special advantage of :mod:`pyopencl`
    features such as run-time knowledge of the target device (to generate
    warnings) and support for complex numbers.
    """

    host_program_name_prefix = "_lpy_host_"
    host_program_name_suffix = ""

    def __init__(self, device=None, pyopencl_module_name="_lpy_cl",
            atomics_flavor=None):
        # This ensures the dtype registry is populated.
        import pyopencl.tools  # noqa

        super(PyOpenCLTarget, self).__init__(
                atomics_flavor=atomics_flavor)

        self.device = device
        self.pyopencl_module_name = pyopencl_module_name

    comparison_fields = ["device"]

    def update_persistent_hash(self, key_hash, key_builder):
        super(PyOpenCLTarget, self).update_persistent_hash(key_hash, key_builder)
        key_builder.rec(key_hash, getattr(self.device, "persistent_unique_id", None))

    def __getstate__(self):
        dev_id = None
        if self.device is not None:
            dev_id = self.device.persistent_unique_id

        return {
                "device_id": dev_id,
                "atomics_flavor": self.atomics_flavor,
                "fortran_abi": self.fortran_abi,
                "pyopencl_module_name": self.pyopencl_module_name,
                }

    def __setstate__(self, state):
        self.atomics_flavor = state["atomics_flavor"]
        self.fortran_abi = state["fortran_abi"]
        self.pyopencl_module_name = state["pyopencl_module_name"]

        dev_id = state["device_id"]
        if dev_id is None:
            self.device = None
        else:
            import pyopencl as cl
            matches = [
                dev
                for plat in cl.get_platforms()
                for dev in plat.get_devices()
                if dev.persistent_unique_id == dev_id]

            if matches:
                self.device = matches[0]
            else:
                raise LoopyError(
                        "cannot unpickle device '%s': not found"
                        % dev_id)

    def preprocess(self, kernel):
        if self.device is not None:
            kernel = adjust_local_temp_var_storage(kernel, self.device)
        return kernel

    def pre_codegen_check(self, kernel, callables_table):
        check_sizes(kernel, callables_table, self.device)

    def get_host_ast_builder(self):
        return PyOpenCLPythonASTBuilder(self)

    def get_device_ast_builder(self):
        return PyOpenCLCASTBuilder(self)

    # {{{ types

    def get_dtype_registry(self):
        try:
            from pyopencl.compyte.dtypes import TYPE_REGISTRY
        except ImportError:
            result = _LegacyTypeRegistryStub()
        else:
            result = TYPE_REGISTRY

        from loopy.target.opencl import DTypeRegistryWrapperWithCL1Atomics
        if self.atomics_flavor == "cl1":
            return DTypeRegistryWrapperWithCL1Atomics(result)
        else:
            raise NotImplementedError("atomics flavor: %s" % self.atomics_flavor)

    def is_vector_dtype(self, dtype):
        try:
            import pyopencl.cltypes as cltypes
            vec_types = cltypes.vec_types
        except ImportError:
            from pyopencl.array import vec
            vec_types = vec.types

        return (isinstance(dtype, NumpyType)
                and dtype.numpy_dtype in list(vec_types.values()))

    def vector_dtype(self, base, count):
        try:
            import pyopencl.cltypes as cltypes
            vec_types = cltypes.vec_types
        except ImportError:
            from pyopencl.array import vec
            vec_types = vec.types

        return NumpyType(
                vec_types[base.numpy_dtype, count],
                target=self)

    def alignment_requirement(self, type_decl):
        import struct

        fmt = (type_decl.struct_format()
                .replace("F", "ff")
                .replace("D", "dd"))

        return struct.calcsize(fmt)

    # }}}

    def get_kernel_executor_cache_key(self, queue, **kwargs):
        return queue.context

    def get_kernel_executor(self, kernel, queue, **kwargs):
        from loopy.target.pyopencl_execution import PyOpenCLKernelExecutor
        return PyOpenCLKernelExecutor(queue.context, kernel)

    def with_device(self, device):
        return type(self)(device)

# }}}


# {{{ host code: value arg setup

def generate_value_arg_setup(kernel, devices, implemented_data_info):
    options = kernel.options

    import loopy as lp
    from loopy.kernel.array import ArrayBase

    # {{{ arg counting bug handling

    # For example:
    # https://github.com/pocl/pocl/issues/197
    # (but Apple CPU has a similar bug)

    work_around_arg_count_bug = False
    warn_about_arg_count_bug = False

    try:
        from pyopencl.characterize import has_struct_arg_count_bug

    except ImportError:
        count_bug_per_dev = [False]*len(devices)

    else:
        count_bug_per_dev = [
                has_struct_arg_count_bug(dev)
                if dev is not None else False
                for dev in devices]

    if any(dev is None for dev in devices):
        warn("{knl_name}: device not supplied to PyOpenCLTarget--"
                "workarounds for broken OpenCL implementations "
                "(such as those relating to complex numbers) "
                "may not be enabled when needed. To avoid this, "
                "pass target=lp.PyOpenCLTarget(dev) when creating "
                "the kernel."
                .format(knl_name=kernel.name))

    if any(count_bug_per_dev):
        if all(count_bug_per_dev):
            work_around_arg_count_bug = True
        else:
            warn_about_arg_count_bug = True

    # }}}

    cl_arg_idx = 0
    arg_idx_to_cl_arg_idx = {}

    fp_arg_count = 0

    from genpy import (
            Comment, Line, If, Raise, Assign, Statement as S, Suite)

    result = []
    gen = result.append

    for arg_idx, idi in enumerate(implemented_data_info):
        arg_idx_to_cl_arg_idx[arg_idx] = cl_arg_idx

        if not issubclass(idi.arg_class, lp.ValueArg):
            assert issubclass(idi.arg_class, ArrayBase)

            # assume each of those generates exactly one...
            cl_arg_idx += 1

            continue

        gen(Comment("{{{ process %s" % idi.name))
        gen(Line())

        if not options.skip_arg_checks:
            gen(If("%s is None" % idi.name,
                Raise('RuntimeError("input argument \'{name}\' '
                        'must be supplied")'.format(name=idi.name))))

        if idi.dtype.is_integral():
            gen(Comment("cast to Python int to avoid trouble "
                "with struct packing or Boost.Python"))
            if sys.version_info < (3,):
                py_type = "long"
            else:
                py_type = "int"

            gen(Assign(idi.name, "%s(%s)" % (py_type, idi.name)))
            gen(Line())

        if idi.dtype.is_composite():
            gen(S("_lpy_knl.set_arg(%d, %s)" % (cl_arg_idx, idi.name)))
            cl_arg_idx += 1

        elif idi.dtype.is_complex():
            assert isinstance(idi.dtype, NumpyType)

            dtype = idi.dtype

            if warn_about_arg_count_bug:
                warn("{knl_name}: arguments include complex numbers, and "
                        "some (but not all) of the target devices mishandle "
                        "struct kernel arguments (hence the workaround is "
                        "disabled".format(
                            knl_name=kernel.name))

            if dtype.numpy_dtype == np.complex64:
                arg_char = "f"
            elif dtype.numpy_dtype == np.complex128:
                arg_char = "d"
            else:
                raise TypeError("unexpected complex type: %s" % dtype)

            if (work_around_arg_count_bug
                    and dtype.numpy_dtype == np.complex128
                    and fp_arg_count + 2 <= 8):
                gen(Assign(
                    "_lpy_buf",
                    "_lpy_pack('{arg_char}', {arg_var}.real)"
                    .format(arg_char=arg_char, arg_var=idi.name)))
                gen(S(
                    "_lpy_knl.set_arg({cl_arg_idx}, _lpy_buf)"
                    .format(cl_arg_idx=cl_arg_idx)))
                cl_arg_idx += 1

                gen(Assign(
                    "_lpy_buf",
                    "_lpy_pack('{arg_char}', {arg_var}.imag)"
                    .format(arg_char=arg_char, arg_var=idi.name)))
                gen(S(
                        "_lpy_knl.set_arg({cl_arg_idx}, _lpy_buf)"
                        .format(cl_arg_idx=cl_arg_idx)))
                cl_arg_idx += 1
            else:
                gen(Assign(
                    "_lpy_buf",
                    "_lpy_pack('{arg_char}{arg_char}', "
                    "{arg_var}.real, {arg_var}.imag)"
                    .format(arg_char=arg_char, arg_var=idi.name)))
                gen(S(
                    "_lpy_knl.set_arg({cl_arg_idx}, _lpy_buf)"
                    .format(cl_arg_idx=cl_arg_idx)))
                cl_arg_idx += 1

            fp_arg_count += 2

        elif isinstance(idi.dtype, NumpyType):
            if idi.dtype.dtype.kind == "f":
                fp_arg_count += 1

            gen(S(
                "_lpy_knl.set_arg(%d, _lpy_pack('%s', %s))"
                % (cl_arg_idx, idi.dtype.dtype.char, idi.name)))

            cl_arg_idx += 1

        else:
            raise LoopyError("do not know how to pass argument of type '%s'"
                    % idi.dtype)

        gen(Line())

        gen(Comment("}}}"))
        gen(Line())

    return Suite(result), arg_idx_to_cl_arg_idx, cl_arg_idx

# }}}


def generate_array_arg_setup(kernel, implemented_data_info, arg_idx_to_cl_arg_idx):
    from loopy.kernel.array import ArrayBase
    from genpy import Statement as S, Suite

    result = []
    gen = result.append

    for arg_idx, arg in enumerate(implemented_data_info):
        if not issubclass(arg.arg_class, ArrayBase):
            continue

        cl_arg_idx = arg_idx_to_cl_arg_idx[arg_idx]

        gen(S("_lpy_knl.set_arg(%d, %s)" % (cl_arg_idx, arg.name)))

    return Suite(result)


# {{{ host ast builder

class PyOpenCLPythonASTBuilder(PythonASTBuilderBase):
    """A Python host AST builder for integration with PyOpenCL.
    """

    # {{{ code generation guts

    def get_function_definition(self, codegen_state, codegen_result,
            schedule_index, function_decl, function_body):
        from loopy.kernel.data import TemporaryVariable
        args = (
                ["_lpy_cl_kernels", "queue"]
                + [idi.name for idi in codegen_state.implemented_data_info
                    if not issubclass(idi.arg_class, TemporaryVariable)]
                + ["wait_for=None", "allocator=None"])

        from genpy import (For, Function, Suite, Import, ImportAs, Return,
                FromImport, If, Assign, Line, Statement as S)
        return Function(
                codegen_result.current_program(codegen_state).name,
                args,
                Suite([
                    FromImport("struct", ["pack as _lpy_pack"]),
                    ImportAs("pyopencl", "_lpy_cl"),
                    Import("pyopencl.tools"),
                    Line(),
                    If("allocator is None",
                        Assign(
                            "allocator",
                            "_lpy_cl_tools.DeferredAllocator(queue.context)")),
                    Line(),
                    ] + [
                    Line(),
                    function_body,
                    Line(),
                    ] + [
                    For("_tv", "_global_temporaries",
                        # free global temporaries
                        S("_tv.release()"))
                    ] + [
                    Line(),
                    Return("_lpy_evt"),
                    ]))

    def get_function_declaration(self, codegen_state, codegen_result,
            schedule_index):
        # no such thing in Python
        return None

    def get_temporary_decls(self, codegen_state, schedule_state):
        from genpy import Assign, Comment, Line

        def alloc_nbytes(tv):
            from six.moves import reduce
            from operator import mul
            return tv.dtype.numpy_dtype.itemsize * reduce(mul, tv.shape, 1)

        from loopy.kernel.data import AddressSpace

        global_temporaries = sorted(
            (tv for tv in six.itervalues(codegen_state.kernel.temporary_variables)
            if tv.address_space == AddressSpace.GLOBAL),
            key=lambda tv: tv.name)

        from pymbolic.mapper.stringifier import PREC_NONE
        ecm = self.get_expression_to_code_mapper(codegen_state)

        if not global_temporaries:
            return [Assign("_global_temporaries", "[]"), Line()]

        return [
            Comment("{{{ allocate global temporaries"),
            Line()] + [
            Assign(tv.name, "allocator(%s)" %
                ecm(alloc_nbytes(tv), PREC_NONE, "i"))
                for tv in global_temporaries] + [
            Assign("_global_temporaries", "[{tvs}]".format(tvs=", ".join(
                tv.name for tv in global_temporaries)))] + [
            Line(),
            Comment("}}}"),
            Line()]

    def get_kernel_call(self, codegen_state, name, gsize, lsize, extra_args):
        ecm = self.get_expression_to_code_mapper(codegen_state)

        if not gsize:
            gsize = (1,)
        if not lsize:
            lsize = (1,)

        all_args = codegen_state.implemented_data_info + extra_args

        value_arg_code, arg_idx_to_cl_arg_idx, cl_arg_count = \
            generate_value_arg_setup(
                    codegen_state.kernel,
                    [self.target.device],
                    all_args)
        arry_arg_code = generate_array_arg_setup(
            codegen_state.kernel,
            all_args,
            arg_idx_to_cl_arg_idx)

        from genpy import Suite, Assign, Assert, Line, Comment
        from pymbolic.mapper.stringifier import PREC_NONE

        # TODO: Generate finer-grained dependency structure
        return Suite([
            Comment("{{{ enqueue %s" % name),
            Line(),
            Assign("_lpy_knl", "_lpy_cl_kernels."+name),
            Assert("_lpy_knl.num_args == %d" % cl_arg_count),
            Line(),
            value_arg_code,
            arry_arg_code,
            Assign("_lpy_evt", "%(pyopencl_module_name)s.enqueue_nd_range_kernel("
                "queue, _lpy_knl, "
                "%(gsize)s, %(lsize)s,  wait_for=wait_for, g_times_l=True)"
                % dict(
                    pyopencl_module_name=self.target.pyopencl_module_name,
                    gsize=ecm(gsize, prec=PREC_NONE, type_context="i"),
                    lsize=ecm(lsize, prec=PREC_NONE, type_context="i"))),
            Assign("wait_for", "[_lpy_evt]"),
            Line(),
            Comment("}}}"),
            Line(),
            ])

    # }}}

# }}}


# {{{ device ast builder

class PyOpenCLCASTBuilder(OpenCLCASTBuilder):
    """A C device AST builder for integration with PyOpenCL.
    """

    # {{{ library

    def function_id_in_knl_callable_mapper(self):
        from loopy.library.random123 import (
                random123_function_id_to_in_knl_callable_mapper)
        return (
                [pyopencl_function_id_to_in_knl_callable_mapper,
                    random123_function_id_to_in_knl_callable_mapper] + super(
                    PyOpenCLCASTBuilder, self).function_id_in_knl_callable_mapper())

    def preamble_generators(self):
        return ([
            pyopencl_preamble_generator,
            ] + super(PyOpenCLCASTBuilder, self).preamble_generators())

    # }}}

# }}}


<<<<<<< HEAD
class NvidiaPyOpenCLTarget(PyOpenCLTarget):
    def __init__(self, device, pyopencl_module_name="_lpy_cl",
            atomics_flavor=None):
        import pyopencl as cl
        assert isinstance(device, cl.Device)
        assert device.vendor == 'NVIDIA Corporation'

        super(NvidiaPyOpenCLTarget, self).__init__(device,
                pyopencl_module_name, atomics_flavor)

    def preprocess(self, kernel):
        from loopy import set_options
        if self.device.compute_capability_major_nv >= 6:
            build_options = ['-cl-nv-arch', 'sm_60'] + (
                    kernel.options.cl_build_options)
            kernel = set_options(kernel, cl_build_options=build_options)
        return super(NvidiaPyOpenCLTarget, self).preprocess(kernel)

    def get_device_ast_builder(self):
        # here we should have an if else condition
        if self.device.compute_capability_major_nv >= 6:
            return NvidiaPyOpenCLCASTBuilder(self)
        else:
            return super(NvidiaPyOpenCLTarget, self).get_device_ast_builder()


class NvidiaPyOpenCLCASTBuilder(PyOpenCLCASTBuilder):
    def emit_atomic_update(self, codegen_state, lhs_atomicity, lhs_var,
            lhs_expr, rhs_expr, lhs_dtype, rhs_type_context):

        from pymbolic.primitives import Sum
        from cgen import Statement, Block, Assign
        from loopy.target.c import POD

        if isinstance(lhs_dtype, NumpyType) and lhs_dtype.numpy_dtype == np.float64:
            # atomicAdd
            if isinstance(rhs_expr, Sum):

                old_val_var = codegen_state.var_name_generator("loopy_old_val")

                from loopy.kernel.data import TemporaryVariable
                ecm = codegen_state.expression_to_code_mapper.with_assignments(
                        {
                            old_val_var: TemporaryVariable(old_val_var, lhs_dtype),
                            })

                new_rhs_expr = Sum(tuple(c for c in rhs_expr.children
                                         if c != lhs_expr))
                lhs_expr_code = ecm(lhs_expr)
                rhs_expr_code = ecm(new_rhs_expr)

                return Block([
                    POD(self, NumpyType(lhs_dtype.dtype, target=self.target),
                        old_val_var),
                    Assign(old_val_var, lhs_expr_code),
                    Statement('asm volatile("atom.global.add.f64 %0, [%1], %2;" :'
                        '"=d"({0}) : "l"(&{1}) , "d"({2}))'.format(
                            old_val_var, lhs_expr_code, rhs_expr_code))])

        return super(NvidiaPyOpenCLCASTBuilder,
                self).emit_atomic_update(codegen_state, lhs_atomicity, lhs_var,
                        lhs_expr, rhs_expr, lhs_dtype, rhs_type_context)

=======
# {{{ volatile mem acccess target

class VolatileMemPyOpenCLCASTBuilder(PyOpenCLCASTBuilder):
    def get_expression_to_c_expression_mapper(self, codegen_state):
        from loopy.target.opencl import \
                VolatileMemExpressionToOpenCLCExpressionMapper
        return VolatileMemExpressionToOpenCLCExpressionMapper(codegen_state)


class VolatileMemPyOpenCLTarget(PyOpenCLTarget):
    def get_device_ast_builder(self):
        return VolatileMemPyOpenCLCASTBuilder(self)

# }}}
>>>>>>> acd96d16

# vim: foldmethod=marker<|MERGE_RESOLUTION|>--- conflicted
+++ resolved
@@ -814,7 +814,6 @@
 # }}}
 
 
-<<<<<<< HEAD
 class NvidiaPyOpenCLTarget(PyOpenCLTarget):
     def __init__(self, device, pyopencl_module_name="_lpy_cl",
             atomics_flavor=None):
@@ -878,7 +877,7 @@
                 self).emit_atomic_update(codegen_state, lhs_atomicity, lhs_var,
                         lhs_expr, rhs_expr, lhs_dtype, rhs_type_context)
 
-=======
+
 # {{{ volatile mem acccess target
 
 class VolatileMemPyOpenCLCASTBuilder(PyOpenCLCASTBuilder):
@@ -893,6 +892,5 @@
         return VolatileMemPyOpenCLCASTBuilder(self)
 
 # }}}
->>>>>>> acd96d16
 
 # vim: foldmethod=marker