--- conflicted
+++ resolved
@@ -312,16 +312,10 @@
 # {{{ executable c target
 
 class ExecutableCTarget(CTarget):
-<<<<<<< HEAD
     """
     An executable CTarget that uses (by default) JIT compilation of C-code
     """
     from loopy.target.c.c_execution import CCompiler
-=======
-    """An executable CTarget that uses (by default) JIT compilation of C-code
-    via :mod:`codepy`.  """
-    from .c_execution import CCompiler
->>>>>>> 6fd7edf1
 
     def __init__(self, compiler=CCompiler(), fortran_abi=False):
         super(ExecutableCTarget, self).__init__(fortran_abi=fortran_abi)
