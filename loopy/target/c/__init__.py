"""Plain C target and base for other C-family languages."""


__copyright__ = "Copyright (C) 2015 Andreas Kloeckner"

__license__ = """
Permission is hereby granted, free of charge, to any person obtaining a copy
of this software and associated documentation files (the "Software"), to deal
in the Software without restriction, including without limitation the rights
to use, copy, modify, merge, publish, distribute, sublicense, and/or sell
copies of the Software, and to permit persons to whom the Software is
furnished to do so, subject to the following conditions:

The above copyright notice and this permission notice shall be included in
all copies or substantial portions of the Software.

THE SOFTWARE IS PROVIDED "AS IS", WITHOUT WARRANTY OF ANY KIND, EXPRESS OR
IMPLIED, INCLUDING BUT NOT LIMITED TO THE WARRANTIES OF MERCHANTABILITY,
FITNESS FOR A PARTICULAR PURPOSE AND NONINFRINGEMENT. IN NO EVENT SHALL THE
AUTHORS OR COPYRIGHT HOLDERS BE LIABLE FOR ANY CLAIM, DAMAGES OR OTHER
LIABILITY, WHETHER IN AN ACTION OF CONTRACT, TORT OR OTHERWISE, ARISING FROM,
OUT OF OR IN CONNECTION WITH THE SOFTWARE OR THE USE OR OTHER DEALINGS IN
THE SOFTWARE.
"""

import re
from typing import Any, Optional, Sequence, Tuple, cast

import numpy as np  # noqa

import pymbolic.primitives as p
from cgen import (
    Block,
    Collection,
    Const,
    Declarator,
    Generable,
    NestedDeclarator,
    Pointer,
)
from cgen.mapper import IdentityMapper as CASTIdentityMapperBase
from pymbolic.mapper.stringifier import PREC_NONE
from pytools import memoize_method

from loopy.codegen import CodeGenerationState
from loopy.codegen.result import CodeGenerationResult
from loopy.diagnostic import LoopyError, LoopyTypeError
from loopy.kernel import LoopKernel
from loopy.kernel.array import ArrayBase, FixedStrideArrayDimTag
from loopy.kernel.data import (
    AddressSpace,
    ArrayArg,
    ConstantArg,
    ImageArg,
    TemporaryVariable,
    ValueArg,
)
from loopy.kernel.function_interface import ScalarCallable
from loopy.schedule import CallKernel
from loopy.symbolic import IdentityMapper
from loopy.target import ASTBuilderBase, DummyHostASTBuilder, TargetBase
from loopy.target.execution import ExecutorBase
from loopy.tools import remove_common_indentation
from loopy.translation_unit import FunctionIdT, TranslationUnit
from loopy.types import LoopyType, NumpyType, to_loopy_type
from loopy.typing import ExpressionT


__doc__ = """
.. currentmodule loopy.target.c

.. autoclass:: POD

.. autoclass:: ScopingBlock

.. automodule:: loopy.target.c.codegen.expression
"""


# {{{ dtype registry wrapper

class DTypeRegistryWrapper:
    def __init__(self, wrapped_registry):
        self.wrapped_registry = wrapped_registry

    def get_or_register_dtype(self, names, dtype=None):
        if dtype is not None:
            from loopy.types import LoopyType, NumpyType
            assert isinstance(dtype, LoopyType)

            if isinstance(dtype, NumpyType):
                return self.wrapped_registry.get_or_register_dtype(
                        names, dtype.dtype)
            else:
                raise LoopyError(
                        "unable to get or register type '%s'"
                        % dtype)
        else:
            return self.wrapped_registry.get_or_register_dtype(names, dtype)

    def dtype_to_ctype(self, dtype):
        from loopy.types import LoopyType, NumpyType, OpaqueType
        assert isinstance(dtype, LoopyType)

        if isinstance(dtype, NumpyType):
            return self.wrapped_registry.dtype_to_ctype(dtype)
        elif isinstance(dtype, OpaqueType):
            return dtype.name
        else:
            raise LoopyError(
                    "unable to convert type '%s' to C"
                    % dtype)

# }}}


# {{{ preamble generator

class InfOrNanInExpressionRecorder(IdentityMapper):
    def __init__(self):
        self.saw_inf_or_nan = False
        super().__init__()

    def map_constant(self, expr):
        if (np.isinf(expr) or np.isnan(expr) or np.isnan(expr)):
            self.saw_inf_or_nan = True
        return super().map_constant(expr)

    def map_nan(self, expr):
        self.saw_inf_or_nan = True
        return super().map_nan(expr)


def c99_preamble_generator(preamble_info):
    if any(dtype.is_integral() for dtype in preamble_info.seen_dtypes):
        yield ("10_stdint", """
            #include <stdint.h>
            #include <stdbool.h>
            """)
    if any(dtype.numpy_dtype == np.dtype("bool")
           for dtype in preamble_info.seen_dtypes
           if isinstance(dtype, NumpyType)):
        yield ("10_stdbool", "#include <stdbool.h>")
    if any(dtype.is_complex() for dtype in preamble_info.seen_dtypes):
        yield ("10_complex", "#include <complex.h>")

    # {{{ emit math.h

    inf_or_nan_recorder = InfOrNanInExpressionRecorder()

    for insn in preamble_info.codegen_state.kernel.instructions:
        insn.with_transformed_expressions(inf_or_nan_recorder)

    if inf_or_nan_recorder.saw_inf_or_nan:
        yield ("10_math", "#include <math.h>")

    # }}}


def _preamble_generator(preamble_info, func_qualifier="inline"):
    integer_type_names = ["int8", "int16", "int32", "int64"]

    def_integer_types_macro = ("03_def_integer_types", r"""
            #define LOOPY_CALL_WITH_INTEGER_TYPES(MACRO_NAME) \
                MACRO_NAME(int8, char) \
                MACRO_NAME(int16, short) \
                MACRO_NAME(int32, int) \
                MACRO_NAME(int64, long)
            """)

    undef_integer_types_macro = ("05_undef_integer_types", """
            #undef LOOPY_CALL_WITH_INTEGER_TYPES
            """)

    function_defs = {
            "loopy_floor_div": r"""
            #define LOOPY_DEFINE_FLOOR_DIV(SUFFIX, TYPE) \
                {} TYPE loopy_floor_div_##SUFFIX(TYPE a, TYPE b) \
                {{ \
                    if ((a<0) != (b<0)) \
                        a = a - (b + (b<0) - (b>=0)); \
                    return a/b; \
                }}
            LOOPY_CALL_WITH_INTEGER_TYPES(LOOPY_DEFINE_FLOOR_DIV)
            #undef LOOPY_DEFINE_FLOOR_DIV
            """.format(func_qualifier),

            "loopy_floor_div_pos_b": r"""
            #define LOOPY_DEFINE_FLOOR_DIV_POS_B(SUFFIX, TYPE) \
                {} TYPE loopy_floor_div_pos_b_##SUFFIX(TYPE a, TYPE b) \
                {{ \
                    if (a<0) \
                        a = a - (b-1); \
                    return a/b; \
                }}
            LOOPY_CALL_WITH_INTEGER_TYPES(LOOPY_DEFINE_FLOOR_DIV_POS_B)
            #undef LOOPY_DEFINE_FLOOR_DIV_POS_B
            """.format(func_qualifier),

            "loopy_mod": r"""
            #define LOOPY_DEFINE_MOD(SUFFIX, TYPE) \
                {} TYPE loopy_mod_##SUFFIX(TYPE a, TYPE b) \
                {{ \
                    TYPE result = a%b; \
                    if (result < 0 && b > 0) \
                        result += b; \
                    if (result > 0 && b < 0) \
                        result = result + b; \
                    return result; \
                }}
            LOOPY_CALL_WITH_INTEGER_TYPES(LOOPY_DEFINE_MOD)
            #undef LOOPY_DEFINE_MOD
            """.format(func_qualifier),

            "loopy_mod_pos_b": r"""
            #define LOOPY_DEFINE_MOD_POS_B(SUFFIX, TYPE) \
                {} TYPE loopy_mod_pos_b_##SUFFIX(TYPE a, TYPE b) \
                {{ \
                    TYPE result = a%b; \
                    if (result < 0) \
                        result += b; \
                    return result; \
                }}
            LOOPY_CALL_WITH_INTEGER_TYPES(LOOPY_DEFINE_MOD_POS_B)
            #undef LOOPY_DEFINE_MOD_POS_B
            """.format(func_qualifier),
            }

    c_funcs = {func.c_name for func in preamble_info.seen_functions}

    for func_name, func_body in function_defs.items():
        if any((func_name + "_" + tpname) in c_funcs
                for tpname in integer_type_names):
            yield def_integer_types_macro
            yield ("04_%s" % func_name, func_body)
            yield undef_integer_types_macro

    for func in preamble_info.seen_functions:
        if func.name == "int_pow":
            base_ctype = preamble_info.kernel.target.dtype_to_typename(
                    func.arg_dtypes[0])
            exp_ctype = preamble_info.kernel.target.dtype_to_typename(
                    func.arg_dtypes[1])
            res_ctype = preamble_info.kernel.target.dtype_to_typename(
                    func.result_dtypes[0])

            if func.arg_dtypes[1].numpy_dtype.kind == "u":
                signed_exponent_preamble = ""
            else:
                signed_exponent_preamble = "\n" + remove_common_indentation(
                        """
                        if (n < 0) {
                          x = 1.0/x;
                          n =  -n;
                        }""")

            yield (f"07_{func.c_name}", f"""
            inline {res_ctype} {func.c_name}({base_ctype} x, {exp_ctype} n) {{
              if (n == 0)
                return 1;
              {re.sub("^", 14*" ", signed_exponent_preamble, flags=re.M)}

              {res_ctype} y = 1;

              while (n > 1) {{
                if (n % 2)
                  y = x * y;
                x = x * x;
                n = n / 2;
              }}

              return x*y;
            }}""")

# }}}


# {{{ cgen overrides

class POD(Declarator):
    """A simple declarator: The type is given as a :class:`numpy.dtype`
    and the *name* is given as a string.
    """

    def __init__(self, ast_builder, dtype, name):
        from loopy.types import LoopyType
        assert isinstance(dtype, LoopyType)

        self.ast_builder = ast_builder
        self.ctype = ast_builder.target.dtype_to_typename(dtype)
        self.dtype = dtype
        self.name = name

    def get_decl_pair(self):
        return [self.ctype], self.name

    def struct_maker_code(self, name):
        return name

    def struct_format(self):
        return self.dtype.char

    def alignment_requirement(self):
        return self.ast_builder.target.alignment_requirement(self)

    def default_value(self):
        return 0

    mapper_method = "map_loopy_pod"


class ScopingBlock(Block):
    """A block that is mandatory for scoping and may not be simplified away
    by :func:`loopy.codegen.result.merge_codegen_results`.
    """


class FunctionDeclarationWrapper(NestedDeclarator):
    mapper_method = "map_function_decl_wrapper"

# }}}


# {{{ array literals

def generate_linearized_array(array, value):
    from pytools import product
    size = product(shape_ax for shape_ax in array.shape)

    if not isinstance(size, int):
        raise LoopyError("cannot produce literal for array '%s': "
                "shape is not a compile-time constant"
                % array.name)

    strides = []

    data = np.zeros(size, array.dtype.numpy_dtype)

    from loopy.kernel.array import FixedStrideArrayDimTag
    for i, dim_tag in enumerate(array.dim_tags):
        if isinstance(dim_tag, FixedStrideArrayDimTag):

            if not isinstance(dim_tag.stride, int):
                raise LoopyError("cannot produce literal for array '%s': "
                        "stride along axis %d (1-based) is not a "
                        "compile-time constant"
                        % (array.name, i+1))

            strides.append(dim_tag.stride)

        else:
            raise LoopyError("cannot produce literal for array '%s': "
                    "dim_tag type '%s' not supported"
                    % (array.name, type(dim_tag).__name__))

    assert array.offset == 0

    for ituple in np.ndindex(value.shape):
        i = sum(i_ax * strd_ax for i_ax, strd_ax in zip(ituple, strides))
        data[i] = value[ituple]

    return data


def generate_array_literal(codegen_state, array, value):
    data = generate_linearized_array(array, value)

    ecm = codegen_state.expression_to_code_mapper

    from loopy.expression import dtype_to_type_context
    from loopy.symbolic import ArrayLiteral

    type_context = dtype_to_type_context(codegen_state.kernel.target, array.dtype)
    return CExpression(
            codegen_state.ast_builder.get_c_expression_to_code_mapper(),
            ArrayLiteral(
                tuple(
                    ecm.map_constant(d_i, type_context)
                    for d_i in data)))

# }}}


# {{{ subscript CSE

class CASTIdentityMapper(CASTIdentityMapperBase):
    def map_loopy_pod(self, node, *args, **kwargs):
        return type(node)(node.ast_builder, node.dtype, node.name)

    def map_function_decl_wrapper(self, node, *args, **kwargs):
        return FunctionDeclarationWrapper(
                self.rec(node.subdecl, *args, **kwargs))

# }}}


# {{{ lazy expression generation

class CExpression:
    def __init__(self, to_code_mapper, expr):
        self.to_code_mapper = to_code_mapper
        self.expr = expr

    def __str__(self):
        return self.to_code_mapper(self.expr, PREC_NONE)

# }}}


class CFamilyTarget(TargetBase):
    """A target for "least-common denominator C", without any parallel
    extensions, and without use of any C99 specifics. Intended to be
    usable as a common base for C99, C++, OpenCL, CUDA, and the like.
    """

    hash_fields = TargetBase.hash_fields + ("fortran_abi",)
    comparison_fields = TargetBase.comparison_fields + ("fortran_abi",)

    def __init__(self, fortran_abi=False):
        self.fortran_abi = fortran_abi
        super().__init__()

    def split_kernel_at_global_barriers(self):
        return False

    def get_host_ast_builder(self):
        return DummyHostASTBuilder(self)

    def get_device_ast_builder(self):
        return CFamilyASTBuilder(self)

    # {{{ types

    @memoize_method
    def get_dtype_registry(self):
        from loopy.target.c.compyte.dtypes import (
            DTypeRegistry,
            fill_registry_with_c_types,
        )
        result = DTypeRegistry()
        fill_registry_with_c_types(result, respect_windows=False,
                include_bool=True)
        return DTypeRegistryWrapper(result)

    def is_vector_dtype(self, dtype):
        return False

    def get_vector_dtype(self, base, count):
        raise KeyError()

    def get_or_register_dtype(self, names, dtype=None):
        # These kind of shouldn't be here.
        return self.get_dtype_registry().get_or_register_dtype(names, dtype)

    def dtype_to_typename(self, dtype):
        # These kind of shouldn't be here.
        return self.get_dtype_registry().dtype_to_ctype(dtype)

    # }}}


class _ConstRestrictPointer(Pointer):
    def get_decl_pair(self):
        sub_tp, sub_decl = self.subdecl.get_decl_pair()
        return sub_tp, ("*const __restrict__ %s" % sub_decl)


class _ConstPointer(Pointer):
    def get_decl_pair(self):
        sub_tp, sub_decl = self.subdecl.get_decl_pair()
        return sub_tp, ("*const %s" % sub_decl)


# {{{ symbol mangler

def c_symbol_mangler(kernel, name):
    # float NAN as defined in C99 standard
    if name == "NAN":
        return NumpyType(np.dtype(np.float32)), name

    if name in ["INT_MAX", "INT_MIN"]:
        return NumpyType(np.dtype(np.int32)), name

    return None

# }}}


# {{{ function scoping

class CMathCallable(ScalarCallable):
    """
    An umbrella callable for all the math functions which can be seen in a
    C-Target.
    """

    def with_types(self, arg_id_to_dtype, callables_table):
        name = self.name

        # {{{ (abs|max|min) -> (fabs|fmax|fmin)

        if name in ["abs", "min", "max"]:
            dtype = np.result_type(*[
                    dtype.numpy_dtype for dtype in arg_id_to_dtype.values()])
            if dtype.kind == "f":
                name = "f" + name

        # }}}

        # unary functions
        if name in ["fabs", "acos", "asin", "atan", "cos", "cosh", "sin", "sinh",
                    "tan", "tanh", "exp", "log", "log10", "sqrt", "ceil", "floor",
                    "erf", "erfc", "abs", "real", "imag", "conj"]:

            for id in arg_id_to_dtype:
                if not -1 <= id <= 0:
                    raise LoopyError(f"'{name}' can take only one argument.")

            if 0 not in arg_id_to_dtype or arg_id_to_dtype[0] is None:
                # the types provided aren't mature enough to specialize the
                # callable
                return (
                        self.copy(arg_id_to_dtype=arg_id_to_dtype),
                        callables_table)

            dtype = arg_id_to_dtype[0].numpy_dtype
            real_dtype = np.empty(0, dtype=dtype).real.dtype

            if dtype.kind in ("u", "i"):
                # ints and unsigned casted to float32
                dtype = np.float32

            # for CUDA, C Targets the name must be modified
            if real_dtype == np.float64:
                pass  # fabs
            elif real_dtype == np.float32:
                name = name + "f"  # fabsf
            elif (hasattr(np, "float128")
                    and real_dtype == np.float128):  # pylint:disable=no-member
                name = name + "l"  # fabsl
            else:
                raise LoopyTypeError("{} does not support type {}".format(name,
                    dtype))

            if name in ["abs", "real", "imag"]:
                result_dtype = real_dtype
            else:
                result_dtype = dtype

<<<<<<< HEAD
            if dtype.kind == "c" or name in ["real", "imag", "abs"]:
                if name != "conj":
=======
            if dtype.kind == "c" or name in ["real", "realf", "imag", "imagf"]:
                if name not in ["conj", "conjf"]:
>>>>>>> 6314fb74
                    name = "c" + name

            return (
                    self.copy(name_in_target=name,
                        arg_id_to_dtype={
                            0: NumpyType(dtype),
                            -1: NumpyType(result_dtype)}),
                    callables_table)

        # binary functions
        elif name in ["fmax", "fmin", "pow", "atan2", "copysign"]:

            for id in arg_id_to_dtype:
                if not -1 <= id <= 1:
                    raise LoopyError("%s can take only two arguments." % name)

            if 0 not in arg_id_to_dtype or 1 not in arg_id_to_dtype or (
                    arg_id_to_dtype[0] is None or arg_id_to_dtype[1] is None):
                # the types provided aren't mature enough to specialize the
                # callable
                return (
                        self.copy(arg_id_to_dtype=arg_id_to_dtype),
                        callables_table)

            dtype = np.result_type(*[
                    dtype.numpy_dtype for id, dtype in arg_id_to_dtype.items()
                    if id >= 0])
            real_dtype = np.empty(0, dtype=dtype).real.dtype

            if name in ["fmax", "fmin", "copysign"] and dtype.kind == "c":
                raise LoopyTypeError(f"{name} does not support complex numbers")

            elif real_dtype.kind in "fc":
                if real_dtype == np.float64:
                    pass  # fmin
                elif real_dtype == np.float32:
                    name = name + "f"  # fminf
                elif (hasattr(np, "float128")
                        and real_dtype == np.float128):  # pylint:disable=no-member
                    name = name + "l"  # fminl
                else:
                    raise LoopyTypeError("%s does not support type %s"
                                         % (name, dtype))
            if dtype.kind == "c":
                name = "c" + name  # cpow
            dtype = NumpyType(dtype)
            return (
                    self.copy(name_in_target=name,
                        arg_id_to_dtype={-1: dtype, 0: dtype, 1: dtype}),
                    callables_table)
        elif name in ["max", "min"]:

            for id in arg_id_to_dtype:
                if not -1 <= id <= 1:
                    raise LoopyError("%s can take only two arguments." % name)

            if 0 not in arg_id_to_dtype or 1 not in arg_id_to_dtype or (
                    arg_id_to_dtype[0] is None or arg_id_to_dtype[1] is None):
                # the types provided aren't resolved enough to specialize the
                # callable
                return (
                        self.copy(arg_id_to_dtype=arg_id_to_dtype),
                        callables_table)

            dtype = np.result_type(*[
                    dtype.numpy_dtype for id, dtype in arg_id_to_dtype.items()
                    if id >= 0])
            if dtype.kind not in "iu":
                # only support integers for now to avoid having to deal with NaNs
                raise LoopyError(f"{name} does not support '{dtype}' arguments.")

            return (
                    self.copy(name_in_target=f"lpy_{name}_{dtype.name}",
                              arg_id_to_dtype={-1: NumpyType(dtype),
                                               0: NumpyType(dtype),
                                               1: NumpyType(dtype)}),
                    callables_table)
        elif name == "isnan":
            for id in arg_id_to_dtype:
                if not -1 <= id <= 0:
                    raise LoopyError(f"'{name}' can take only one argument.")

            if 0 not in arg_id_to_dtype or arg_id_to_dtype[0] is None:
                # the types provided aren't mature enough to specialize the
                # callable
                return (
                        self.copy(arg_id_to_dtype=arg_id_to_dtype),
                        callables_table)

            dtype = arg_id_to_dtype[0].numpy_dtype

            if dtype.kind == "f":
                pass
            elif dtype == np.int32:
                name = "isnani32"
            elif dtype == np.int64:
                name = "isnani64"
            else:
                raise LoopyTypeError(f"'isnan' does not support type {dtype}.")

            return (
                    self.copy(
                        name_in_target=name,
                        arg_id_to_dtype={
                            0: NumpyType(dtype),
                            -1: NumpyType(np.int32)}),
                    callables_table)

    def generate_preambles(self, target):
        if self.name_in_target.startswith("lpy_max"):
            dtype = self.arg_id_to_dtype[-1]
            ctype = target.dtype_to_typename(dtype)

            yield ("40_lpy_max", f"""
            static inline {ctype} {self.name_in_target}({ctype} a, {ctype} b) {{
              return (a > b ? a : b);
            }}""")

        if self.name_in_target.startswith("lpy_min"):
            dtype = self.arg_id_to_dtype[-1]
            ctype = target.dtype_to_typename(dtype)
            yield ("40_lpy_min", f"""
            static inline {ctype} {self.name_in_target}({ctype} a, {ctype} b) {{
              return (a < b ? a : b);
            }}""")

        if self.name == "isnan" and self.name_in_target in {"isnani32",
                                                            "isnani64"}:
            dtype = self.arg_id_to_dtype[0]
            ctype = target.dtype_to_typename(dtype)
            yield (f"08_c_{self.name_in_target}", f"""
            inline static int {self.name_in_target}({ctype} x) {{
              return 0;
            }}""")

        if isinstance(target, CTarget):
            yield ("50_cmath", "#include <math.h>")


class GNULibcCallable(ScalarCallable):
    def with_types(self, arg_id_to_dtype, callables_table):
        name = self.name

        if name in ["bessel_jn", "bessel_yn"]:
            # bessel functions
            # https://www.gnu.org/software/libc/manual/html_node/Special-Functions.html
            for id in arg_id_to_dtype:
                if not -1 <= id <= 1:
                    raise LoopyError(f"'{name}' can take exactly 2 arguments.")

            if (not arg_id_to_dtype.get(0)) or (not arg_id_to_dtype.get(1)):
                # the types provided aren't mature enough to specialize the
                # callable
                return (
                        self.copy(arg_id_to_dtype=arg_id_to_dtype),
                        callables_table)

            if not arg_id_to_dtype[0].is_integral():
                raise LoopyTypeError(f"'{name}' needs order to be an int-type.")

            if arg_id_to_dtype[1].numpy_dtype == np.float32:
                # See e.g.
                # https://opensource.apple.com/source/Libm/Libm-2026/Source/Intel/math.h.auto.html
                # and
                # https://github.com/flang-compiler/flang/blob/81bebebb38177586f3c004f3c698a00a12bf094b/runtime/libpgmath/lib/common/mthdecls.h#L346-L402
                # for Bessel function names.
                import os
                if os.uname().sysname == "Linux":
                    name_in_target = name[-2:]+"f"
                else:
                    name_in_target = name[-2:]
            elif arg_id_to_dtype[1].numpy_dtype == np.float64:
                name_in_target = name[-2:]
            else:
                raise LoopyTypeError("argument to bessel function must be f32,"
                                     f"f64, got {arg_id_to_dtype[1].numpy_dtype}.")

            return (
                    self.copy(name_in_target=name_in_target,
                              arg_id_to_dtype={-1: arg_id_to_dtype[1],
                                               0: NumpyType(np.int32),
                                               1: arg_id_to_dtype[1]}),
                    callables_table)
        else:
            raise NotImplementedError(f"with_types for '{name}'")

    def generate_preambles(self, target):
        if self.name in ["bessel_yn", "bessel_jn"]:
            yield ("08_c_math", "#include <math.h>")


def get_c_callables():
    """
    Returns an instance of :class:`InKernelCallable` if the function
    represented by :arg:`identifier` is known in C, otherwise returns *None*.
    """
    cmath_ids = ["abs", "acos", "asin", "atan", "cos", "cosh", "sin",
                 "sinh", "pow", "atan2", "tanh", "exp", "log", "log10",
                 "sqrt", "ceil", "floor", "max", "min", "fmax", "fmin",
                 "fabs", "tan", "erf", "erfc", "isnan", "real", "imag",
                 "conj"]

    return {id_: CMathCallable(id_) for id_ in cmath_ids}


def get_gnu_libc_callables():
    # Support special functions from
    # https://www.gnu.org/software/libc/manual/html_node/Special-Functions.html
    func_ids = ["bessel_jn", "bessel_yn"]
    return {id_: GNULibcCallable(id_) for id_ in func_ids}

# }}}


class CFamilyASTBuilder(ASTBuilderBase[Generable]):

    preamble_function_qualifier = "inline"

    # {{{ library

    def symbol_manglers(self):
        return (
                super().symbol_manglers() + [
                    c_symbol_mangler
                    ])

    def preamble_generators(self):
        return (
                super().preamble_generators() + [
                    lambda preamble_info: _preamble_generator(preamble_info,
                        self.preamble_function_qualifier),
                    ])

    @property
    def known_callables(self):
        callables = super().known_callables
        callables.update(get_c_callables())
        return callables

    # }}}

    # {{{ code generation

    def get_function_definition(
            self, codegen_state: CodeGenerationState,
            codegen_result: CodeGenerationResult,
            schedule_index: int, function_decl: Generable, function_body: Generable
            ) -> Generable:
        kernel = codegen_state.kernel
        assert kernel.linearization is not None

        from cgen import FunctionBody, Initializer, Line

        result = []

        from loopy.kernel.data import AddressSpace
        from loopy.schedule import CallKernel
        # We only need to write declarations for global variables with
        # the first device program. `is_first_dev_prog` determines
        # whether this is the first device program in the schedule.
        is_first_dev_prog = codegen_state.is_generating_device_code
        for i in range(schedule_index):
            if isinstance(kernel.linearization[i], CallKernel):
                is_first_dev_prog = False
                break
        if is_first_dev_prog:
            for tv in sorted(
                    kernel.temporary_variables.values(),
                    key=lambda key_tv: key_tv.name):

                if tv.address_space == AddressSpace.GLOBAL and (
                        tv.initializer is not None):
                    assert tv.read_only

                    decl = self.wrap_global_constant(
                            self.get_temporary_var_declarator(codegen_state, tv))

                    if tv.initializer is not None:
                        decl = Initializer(decl, generate_array_literal(
                            codegen_state, tv, tv.initializer))

                    result.append(decl)

        fbody = FunctionBody(function_decl, function_body)
        if not result:
            return fbody
        else:
            return Collection(result+[Line(), fbody])

    def get_function_declaration(
            self, codegen_state: CodeGenerationState,
            codegen_result: CodeGenerationResult, schedule_index: int
            ) -> Tuple[Sequence[Tuple[str, str]], Generable]:
        kernel = codegen_state.kernel

        assert codegen_state.kernel.linearization is not None
        subkernel_name = cast(
                        CallKernel,
                        codegen_state.kernel.linearization[schedule_index]
                        ).kernel_name

        from cgen import FunctionDeclaration, Value

        name = codegen_result.current_program(codegen_state).name
        if self.target.fortran_abi:
            name += "_"

        if codegen_state.is_entrypoint:
            name = Value("void", name)

            # subkernel launches occur only as part of entrypoint kernels for now
            from loopy.schedule.tools import get_subkernel_arg_info
            skai = get_subkernel_arg_info(kernel, subkernel_name)
            passed_names = skai.passed_names
            written_names = skai.written_names
        else:
            name = Value("static void", name)
            passed_names = [arg.name for arg in kernel.args]
            written_names = kernel.get_written_variables()

        return [], FunctionDeclarationWrapper(
                FunctionDeclaration(
                    name,
                    [self.arg_to_cgen_declarator(
                            kernel, arg_name,
                            is_written=arg_name in written_names)
                        for arg_name in passed_names]))

    def get_kernel_call(self, codegen_state: CodeGenerationState,
            subkernel_name: str,
            gsize: Tuple[ExpressionT, ...],
            lsize: Tuple[ExpressionT, ...]) -> Optional[Generable]:
        return None

    def get_temporary_decls(self, codegen_state, schedule_index):
        from loopy.kernel.data import AddressSpace

        kernel = codegen_state.kernel
        assert kernel.linearization is not None

        temp_decls = []
        temp_decls_using_base_storage = []

        # {{{ declare temporaries

        from cgen import Initializer, Line

        # Getting the temporary variables that are needed for the current
        # sub-kernel.
        from loopy.schedule.tools import (
            supporting_temporary_names,
            temporaries_read_in_subkernel,
            temporaries_written_in_subkernel,
        )
        subkernel_name = kernel.linearization[schedule_index].kernel_name
        sub_knl_temps = (
                temporaries_read_in_subkernel(kernel, subkernel_name)
                | temporaries_written_in_subkernel(kernel, subkernel_name))
        sub_knl_temps = (
                sub_knl_temps
                | supporting_temporary_names(kernel, sub_knl_temps))

        ecm = self.get_expression_to_code_mapper(codegen_state)

        for tv_name in sorted(sub_knl_temps):
            tv = kernel.temporary_variables[tv_name]
            if not tv.base_storage:
                # global temp vars are mapped to arguments or global
                # declarations, no need to declare locally.
                if tv.address_space != AddressSpace.GLOBAL:
                    decl = self.get_temporary_var_declarator(codegen_state, tv)

                    if tv.initializer is not None:
                        assert tv.read_only
                        decl = Initializer(decl, generate_array_literal(
                            codegen_state, tv, tv.initializer))

                    temp_decls.append(decl)

            else:
                assert tv.initializer is None

                cast_decl = POD(self, tv.dtype, "")
                temp_var_decl = POD(self, tv.dtype, tv.name)

                if tv._base_storage_access_may_be_aliasing:
                    ptrtype = _ConstPointer
                else:
                    # The 'restrict' part of this is a complete lie--of course
                    # all these temporaries are aliased. But we're promising to
                    # not use them to shovel data from one representation to the
                    # other. That counts, right?
                    ptrtype = _ConstRestrictPointer

                cast_decl = self.wrap_decl_for_address_space(
                        ptrtype(cast_decl), tv.address_space)
                temp_var_decl = self.wrap_decl_for_address_space(
                        ptrtype(temp_var_decl), tv.address_space)

                cast_tp, cast_d = cast_decl.get_decl_pair()
                temp_var_decl = Initializer(
                        temp_var_decl,
                        "({} {}) ({} + {})".format(
                            " ".join(cast_tp), cast_d,
                            tv.base_storage,
                            ecm(tv.offset)
                            ))

                temp_decls_using_base_storage.append(temp_var_decl)

        # }}}

        result = temp_decls + temp_decls_using_base_storage

        if result:
            result.append(Line())

        return result

    @property
    def ast_block_class(self):
        from cgen import Block
        return Block

    @property
    def ast_block_scope_class(self):
        return ScopingBlock

    # }}}

    @property
    def ast_module(self):
        import cgen
        return cgen

    def get_expression_to_code_mapper(self, codegen_state):
        return self.get_expression_to_c_expression_mapper(codegen_state)

    def get_expression_to_c_expression_mapper(self, codegen_state):
        from loopy.target.c.codegen.expression import ExpressionToCExpressionMapper
        return ExpressionToCExpressionMapper(
                codegen_state, fortran_abi=self.target.fortran_abi)

    def get_c_expression_to_code_mapper(self):
        from loopy.target.c.codegen.expression import CExpressionToCodeMapper
        return CExpressionToCodeMapper()

    # {{{ declarators

    def wrap_decl_for_address_space(
            self, decl: Declarator, address_space: AddressSpace) -> Declarator:
        return decl

    def wrap_global_constant(self, decl: Declarator) -> Declarator:
        from cgen import Static
        return Static(decl)

    def get_value_arg_declaraotor(
            self, name: str, dtype: LoopyType, is_written: bool) -> Declarator:
        result = POD(self, dtype, name)

        if not is_written:
            from cgen import Const
            result = Const(result)

        if self.target.fortran_abi:
            from cgen import Pointer
            result = Pointer(result)

        return result

    def get_array_base_declarator(self, ary: ArrayBase) -> Declarator:
        arg_decl = POD(self, ary.dtype, ary.name)

        if ary.dim_tags:
            for dim_tag in ary.dim_tags:
                if isinstance(dim_tag, FixedStrideArrayDimTag):
                    # we're OK with that
                    pass
                else:
                    raise NotImplementedError(
                        f"{type(self).__name__} does not understand axis tag "
                        f"'{type(dim_tag)}.")

        return arg_decl

    def get_array_arg_declarator(
            self, arg: ArrayArg, is_written: bool) -> Declarator:
        from cgen import RestrictPointer
        arg_decl = RestrictPointer(
                self.wrap_decl_for_address_space(
                    self.get_array_base_declarator(arg), arg.address_space))

        if not is_written:
            arg_decl = Const(arg_decl)

        return arg_decl

    def get_constant_arg_declarator(
            self, arg: ConstantArg) -> Declarator:
        from cgen import RestrictPointer
        return Const(self.wrap_decl_for_address_space(
            RestrictPointer(
                self.get_array_base_declarator(arg)), arg.address_space))

    def get_temporary_arg_decl(
            self, temp_var: TemporaryVariable, is_written: bool) -> Declarator:
        if temp_var.address_space == AddressSpace.GLOBAL:
            from cgen import RestrictPointer
            arg_decl = RestrictPointer(
                    self.wrap_decl_for_address_space(
                        self.get_array_base_declarator(temp_var),
                        temp_var.address_space))
            if not is_written:
                arg_decl = Const(arg_decl)

            return arg_decl
        else:
            raise LoopyError("unexpected request for argument declaration of "
                    "non-global temporary")

    def get_image_arg_declarator(
            self, arg: ImageArg, is_written: bool) -> Declarator:
        raise NotImplementedError()

    def arg_to_cgen_declarator(
            self, kernel: LoopKernel, passed_name: str, is_written: bool
            ) -> Declarator:
        if passed_name in kernel.all_inames():
            assert not is_written
            return self.get_value_arg_declaraotor(
                    passed_name, kernel.index_dtype, is_written)
        var_descr = kernel.get_var_descriptor(passed_name)
        if isinstance(var_descr, ValueArg):
            assert var_descr.dtype is not None
            return self.get_value_arg_declaraotor(
                    var_descr.name, var_descr.dtype, is_written)
        elif isinstance(var_descr, ArrayArg):
            return self.get_array_arg_declarator(var_descr, is_written)
        elif isinstance(var_descr, TemporaryVariable):
            return self.get_temporary_arg_decl(var_descr, is_written)
        elif isinstance(var_descr, ConstantArg):
            return self.get_constant_arg_declarator(var_descr)
        elif isinstance(var_descr, ImageArg):
            return self.get_image_arg_declarator(var_descr, is_written)
        else:
            raise ValueError(f"unexpected type of argument '{passed_name}': "
                    f"'{type(var_descr)}'")

    def get_temporary_var_declarator(self,
            codegen_state: CodeGenerationState,
            temp_var: TemporaryVariable) -> Declarator:
        temp_var_decl = self.get_array_base_declarator(temp_var)

        if temp_var.storage_shape:
            shape = temp_var.storage_shape
        else:
            assert isinstance(temp_var.shape, tuple)
            shape = temp_var.shape

        assert isinstance(shape, tuple)
        assert isinstance(temp_var.dim_tags, tuple)

        from loopy.kernel.array import drop_vec_dims
        unvec_shape = drop_vec_dims(temp_var.dim_tags, shape)

        if unvec_shape:
            from cgen import ArrayOf
            ecm = self.get_expression_to_code_mapper(codegen_state)
            temp_var_decl = ArrayOf(temp_var_decl,
                    ecm(p.flattened_product(unvec_shape),
                        prec=PREC_NONE, type_context="i"))

        if temp_var.alignment:
            from cgen import AlignedAttribute
            temp_var_decl = AlignedAttribute(temp_var.alignment, temp_var_decl)

        assert isinstance(temp_var.address_space, AddressSpace)
        return self.wrap_decl_for_address_space(temp_var_decl,
                temp_var.address_space)

    # }}}

    def emit_assignment(self, codegen_state, insn):
        kernel = codegen_state.kernel
        ecm = codegen_state.expression_to_code_mapper

        assignee_var_name, = insn.assignee_var_names()

        lhs_var = codegen_state.kernel.get_var_descriptor(assignee_var_name)
        lhs_dtype = lhs_var.dtype

        if insn.atomicity is not None:
            lhs_atomicity = [
                    a for a in insn.atomicity if a.var_name == assignee_var_name]
            assert len(lhs_atomicity) <= 1
            if lhs_atomicity:
                lhs_atomicity, = lhs_atomicity
            else:
                lhs_atomicity = None
        else:
            lhs_atomicity = None

        from loopy.expression import dtype_to_type_context
        from loopy.kernel.data import AtomicInit, AtomicUpdate

        lhs_code = ecm(insn.assignee, prec=PREC_NONE, type_context=None)
        rhs_type_context = dtype_to_type_context(kernel.target, lhs_dtype)

        if isinstance(insn.assignee, p.Lookup):
            lhs_dtype = to_loopy_type(lhs_dtype.numpy_dtype[insn.assignee.name])

        if lhs_atomicity is None:
            from cgen import Assign
            return Assign(
                    lhs_code,
                    ecm(insn.expression, prec=PREC_NONE,
                        type_context=rhs_type_context,
                        needed_dtype=lhs_dtype))

        elif isinstance(lhs_atomicity, AtomicInit):
            codegen_state.seen_atomic_dtypes.add(lhs_dtype)
            return codegen_state.ast_builder.emit_atomic_init(
                    codegen_state, lhs_atomicity, lhs_var,
                    insn.assignee, insn.expression,
                    lhs_dtype, rhs_type_context)

        elif isinstance(lhs_atomicity, AtomicUpdate):
            codegen_state.seen_atomic_dtypes.add(lhs_dtype)
            return codegen_state.ast_builder.emit_atomic_update(
                    codegen_state, lhs_atomicity, lhs_var,
                    insn.assignee, insn.expression,
                    lhs_dtype, rhs_type_context)

        else:
            raise ValueError("unexpected lhs atomicity type: %s"
                    % type(lhs_atomicity).__name__)

    def emit_atomic_update(self, codegen_state, lhs_atomicity, lhs_var,
            lhs_expr, rhs_expr, lhs_dtype):
        raise NotImplementedError("atomic updates in %s" % type(self).__name__)

    def emit_tuple_assignment(self, codegen_state, insn):
        ecm = codegen_state.expression_to_code_mapper

        from cgen import Assign, block_if_necessary
        assignments = []

        for i, (assignee, parameter) in enumerate(
                zip(insn.assignees, insn.expression.parameters)):
            lhs_code = ecm(assignee, prec=PREC_NONE, type_context=None)
            assignee_var_name = insn.assignee_var_names()[i]
            lhs_var = codegen_state.kernel.get_var_descriptor(assignee_var_name)
            lhs_dtype = lhs_var.dtype

            from loopy.expression import dtype_to_type_context
            rhs_type_context = dtype_to_type_context(
                    codegen_state.kernel.target, lhs_dtype)
            rhs_code = ecm(parameter, prec=PREC_NONE,
                    type_context=rhs_type_context, needed_dtype=lhs_dtype)

            assignments.append(Assign(lhs_code, rhs_code))

        return block_if_necessary(assignments)

    def emit_multiple_assignment(self, codegen_state, insn):

        ecm = codegen_state.expression_to_code_mapper
        func_id = insn.expression.function.name
        in_knl_callable = codegen_state.callables_table[func_id]

        if isinstance(in_knl_callable, ScalarCallable) and (
                in_knl_callable.name_in_target == "loopy_make_tuple"):
            return self.emit_tuple_assignment(codegen_state, insn)

        # takes "is_returned" to infer whether insn.assignees[0] is a part of
        # LHS.
        in_knl_callable_as_call, is_returned = in_knl_callable.emit_call_insn(
                insn=insn,
                target=self.target,
                expression_to_code_mapper=ecm)

        if is_returned:
            from cgen import Assign
            lhs_code = ecm(insn.assignees[0], prec=PREC_NONE, type_context=None)
            return Assign(lhs_code,
                    CExpression(self.get_c_expression_to_code_mapper(),
                    in_knl_callable_as_call))
        else:
            from cgen import ExpressionStatement
            return ExpressionStatement(
                    CExpression(self.get_c_expression_to_code_mapper(),
                                in_knl_callable_as_call))

    def emit_sequential_loop(self, codegen_state, iname, iname_dtype,
            lbound, ubound, inner, hints):
        ecm = codegen_state.expression_to_code_mapper

        from cgen import For, InlineInitializer
        from pymbolic import var
        from pymbolic.mapper.stringifier import PREC_NONE
        from pymbolic.primitives import Comparison

        loop = For(
                InlineInitializer(
                    POD(self, iname_dtype, iname),
                    ecm(lbound, PREC_NONE, "i")),
                ecm(
                    Comparison(
                        var(iname),
                        "<=",
                        ubound),
                    PREC_NONE, "i"),
                "++%s" % iname,
                inner)

        if hints:
            return Collection(list(hints) + [loop])
        else:
            return loop

    def emit_unroll_hint(self, value):
        from cgen import Pragma
        if value:
            return Pragma(f"unroll {value}")
        else:
            return Pragma("unroll")

    def emit_initializer(self, codegen_state, dtype, name, val_str, is_const):
        decl = POD(self, dtype, name)

        from cgen import Const, Initializer

        if is_const:
            decl = Const(decl)

        return Initializer(decl, val_str)

    def emit_blank_line(self):
        from cgen import Line
        return Line()

    def emit_comment(self, s):
        from cgen import Comment
        return Comment(s)

    def emit_noop_with_comment(self, s):
        from cgen import Line
        return Line(f"; /*{s}*/")

    @property
    def can_implement_conditionals(self):
        return True

    def emit_if(self, condition_str, ast):
        from cgen import If
        return If(condition_str, ast)

    # }}}

    def process_ast(self, node):
        return node


# {{{ header generation

class CFunctionDeclExtractor(CASTIdentityMapper):
    def __init__(self):
        self.decls = []

    def map_expression(self, expr):
        return expr

    def map_function_decl_wrapper(self, node):
        self.decls.append(node.subdecl)
        return super()\
                .map_function_decl_wrapper(node)


def generate_header(kernel, codegen_result=None):
    """
    :arg kernel: a :class:`loopy.LoopKernel`
    :arg codegen_result: an instance of :class:`loopy.CodeGenerationResult`
    :returns: a list of AST nodes (which may have :class:`str`
        called on them to produce a string) representing
        function declarations for the generated device
        functions.
    """

    if not isinstance(kernel.target, CFamilyTarget):
        raise LoopyError(
                "Header generation for non C-based languages are not implemented")

    if codegen_result is None:
        from loopy.codegen import generate_code_v2
        codegen_result = generate_code_v2(kernel)

    fde = CFunctionDeclExtractor()
    for dev_prg in codegen_result.device_programs:
        fde(dev_prg.ast)

    return fde.decls

# }}}


# {{{ C99 target

class CTarget(CFamilyTarget):
    """This target may emit code using all features of C99.
    For a target base supporting "least-common-denominator" C,
    see :class:`CFamilyTarget`.
    """

    def get_device_ast_builder(self):
        return CASTBuilder(self)

    @memoize_method
    def get_dtype_registry(self):
        from loopy.target.c.compyte.dtypes import (
            DTypeRegistry,
            fill_registry_with_c99_complex_types,
            fill_registry_with_c99_stdint_types,
        )
        result = DTypeRegistry()
        fill_registry_with_c99_stdint_types(result)
        fill_registry_with_c99_complex_types(result)
        return DTypeRegistryWrapper(result)


class CASTBuilder(CFamilyASTBuilder):
    def preamble_generators(self):
        return (
                super().preamble_generators() + [
                    c99_preamble_generator,
                    ])

# }}}


# {{{ executable c target

class _CExecutorCacheKey:
    pass


class ExecutableCTarget(CTarget):
    """
    An executable CFamilyTarget that uses (by default) JIT compilation of C-code
    """
    def __init__(self, compiler=None, fortran_abi=False):
        super().__init__(fortran_abi=fortran_abi)
        from loopy.target.c.c_execution import CCompiler
        self.compiler = compiler or CCompiler()

    def get_kernel_executor_cache_key(self, *args, **kwargs):
        # This is for things like the context in OpenCL. There is no such
        # thing that CPU JIT is specific to.

        # We can't use None here, because this will be a key in a WeakKeyDict,
        # and None isn't allowed in that setting.
        return _CExecutorCacheKey

    def get_kernel_executor(
            self, t_unit: TranslationUnit,
            *args: Any, entrypoint: FunctionIdT, **kwargs: Any) -> ExecutorBase:
        from loopy.target.c.c_execution import CExecutor
        return CExecutor(t_unit, entrypoint=entrypoint, compiler=self.compiler)

    def get_host_ast_builder(self):
        # enable host code generation
        return CFamilyASTBuilder(self)

# }}}


# {{{ C99 (with GNULibc) callable target

class CWithGNULibcTarget(CTarget):
    def get_device_ast_builder(self):
        return CWithGNULibcASTBuilder(self)


class CWithGNULibcASTBuilder(CASTBuilder):
    @property
    def known_callables(self):
        callables = super().known_callables
        callables.update(get_gnu_libc_callables())
        return callables


class ExecutableCWithGNULibcTarget(ExecutableCTarget):
    def get_device_ast_builder(self):
        return CWithGNULibcASTBuilder(self)

# }}}

# vim: foldmethod=marker<|MERGE_RESOLUTION|>--- conflicted
+++ resolved
@@ -547,13 +547,8 @@
             else:
                 result_dtype = dtype
 
-<<<<<<< HEAD
-            if dtype.kind == "c" or name in ["real", "imag", "abs"]:
-                if name != "conj":
-=======
             if dtype.kind == "c" or name in ["real", "realf", "imag", "imagf"]:
                 if name not in ["conj", "conjf"]:
->>>>>>> 6314fb74
                     name = "c" + name
 
             return (
