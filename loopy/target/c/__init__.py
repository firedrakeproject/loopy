--- conflicted
+++ resolved
@@ -90,16 +90,6 @@
 # {{{ preamble generator
 
 def c99_preamble_generator(preamble_info):
-<<<<<<< HEAD
-    from loopy.types import to_loopy_type
-    if any(dtype.is_integral() for dtype in preamble_info.seen_dtypes):
-        yield("00_stdint", "#include <stdint.h>")
-    if any(dtype == to_loopy_type(np.dtype("bool"))
-           for dtype in preamble_info.seen_dtypes):
-        yield("00_stdbool", "#include <stdbool.h>")
-    if any(dtype.is_complex() for dtype in preamble_info.seen_dtypes):
-        yield("00_complex", "#include <complex.h>")
-=======
     if any(dtype.is_integral() for dtype in preamble_info.seen_dtypes):
         yield("10_stdint", "#include <stdint.h>")
     if any(dtype.numpy_dtype == np.dtype("bool")
@@ -108,7 +98,6 @@
         yield("10_stdbool", "#include <stdbool.h>")
     if any(dtype.is_complex() for dtype in preamble_info.seen_dtypes):
         yield("10_complex", "#include <complex.h>")
->>>>>>> b04cecfd
 
 
 def _preamble_generator(preamble_info):
@@ -129,7 +118,7 @@
     function_defs = {
             "loopy_floor_div": r"""
             #define LOOPY_DEFINE_FLOOR_DIV(SUFFIX, TYPE) \
-                static inline TYPE loopy_floor_div_##SUFFIX(TYPE a, TYPE b) \
+                inline TYPE loopy_floor_div_##SUFFIX(TYPE a, TYPE b) \
                 { \
                     if ((a<0) != (b<0)) \
                         a = a - (b + (b<0) - (b>=0)); \
@@ -141,7 +130,7 @@
 
             "loopy_floor_div_pos_b": r"""
             #define LOOPY_DEFINE_FLOOR_DIV_POS_B(SUFFIX, TYPE) \
-                static inline TYPE loopy_floor_div_pos_b_##SUFFIX(TYPE a, TYPE b) \
+                inline TYPE loopy_floor_div_pos_b_##SUFFIX(TYPE a, TYPE b) \
                 { \
                     if (a<0) \
                         a = a - (b-1); \
@@ -153,7 +142,7 @@
 
             "loopy_mod": r"""
             #define LOOPY_DEFINE_MOD(SUFFIX, TYPE) \
-                static inline TYPE loopy_mod_##SUFFIX(TYPE a, TYPE b) \
+                inline TYPE loopy_mod_##SUFFIX(TYPE a, TYPE b) \
                 { \
                     TYPE result = a%b; \
                     if (result < 0 && b > 0) \
@@ -168,7 +157,7 @@
 
             "loopy_mod_pos_b": r"""
             #define LOOPY_DEFINE_MOD_POS_B(SUFFIX, TYPE) \
-                static inline TYPE loopy_mod_pos_b_##SUFFIX(TYPE a, TYPE b) \
+                inline TYPE loopy_mod_pos_b_##SUFFIX(TYPE a, TYPE b) \
                 { \
                     TYPE result = a%b; \
                     if (result < 0) \
@@ -398,11 +387,7 @@
 
     def __init__(self, fortran_abi=False):
         self.fortran_abi = fortran_abi
-<<<<<<< HEAD
-        super(CFamilyTarget, self).__init__()
-=======
         super().__init__()
->>>>>>> b04cecfd
 
     def split_kernel_at_global_barriers(self):
         return False
@@ -475,100 +460,6 @@
 
 
 # {{{ function scoping
-<<<<<<< HEAD
-
-class CMathCallable(ScalarCallable):
-    """
-    An umbrella callable for all the math functions which can be seen in a
-    C-Target.
-    """
-
-    _real_map = {
-        np.dtype(np.complex64): np.dtype(np.float32),
-        np.dtype(np.complex128): np.dtype(np.float64),
-    }
-    if hasattr(np, "complex256"):
-        _real_map[np.dtype(np.complex256)] = np.dtype(np.float128)
-
-    def generate_preambles(self, target):
-        if self.name_in_target.startswith("loopy_" + self.name):
-            template = {
-                "min": r"""
-                        static inline {TYPE} {NAME}({TYPE} a, {TYPE} b)
-                        {{ return a < b ? a : b; }}
-                """,
-                "max": r"""
-                        static inline {TYPE} {NAME}({TYPE} a, {TYPE} b)
-                        {{ return a > b ? a : b; }}
-                """,
-                "abs": r"""
-                        static inline {TYPE} {NAME}({TYPE} a)
-                        {{ return a < 0 ? -a : a; }}
-                """
-            }[self.name]
-            typ = target.dtype_to_typename(self.arg_id_to_dtype[-1])
-            yield ("06_def_" + self.name,
-                   template.format(TYPE=typ, NAME=self.name_in_target))
-
-    def with_types(self, arg_id_to_dtype, caller_kernel, callables_table):
-        name = self.name
-
-        if name in ["min", "max"]:
-            name = "f" + name
-
-        # unary functions
-        if name in ["abs", "acos", "asin", "atan", "cos", "cosh", "sin", "sinh",
-                    "tan", "tanh", "exp", "log", "log10", "sqrt", "ceil", "floor",
-                    "erf", "erfc", "real", "imag", "conj"]:
-
-            for id in arg_id_to_dtype:
-                if not -1 <= id <= 0:
-                    raise LoopyError("%s can take only one argument." % name)
-
-            if 0 not in arg_id_to_dtype or arg_id_to_dtype[0] is None:
-                # the types provided aren't mature enough to specialize the
-                # callable
-                return (
-                        self.copy(arg_id_to_dtype=arg_id_to_dtype),
-                        callables_table)
-
-            ltype = arg_id_to_dtype[0]
-            dtype = ltype.numpy_dtype
-
-            if dtype.kind in ('u', 'i'):
-                if name == "abs":
-                    name = "loopy_abs_" + caller_kernel.target.dtype_to_typename(ltype)
-                    return (
-                        self.copy(name_in_target="loopy_abs",
-                                  arg_id_to_dtype={0: ltype, -1: ltype}),
-                        callables_table)
-                # ints and unsigned casted to float32
-                dtype = np.float32
-
-            if name in ["real", "imag"]:
-                name = "c" + name  # No float equivalents but type promotion applies.
-            elif name in ["conj"]:
-                pass            # Ditto
-            elif dtype.kind == "f":
-                if name == "abs":
-                    name = "f" + name
-            elif dtype.kind == "c" and name in ["abs", "acos", "asin", "atan", "cos",
-                                                "cosh", "sin", "sinh", "tan", "tanh",
-                                                "exp", "log", "sqrt"]:
-                name = "c" + name
-            else:
-                raise LoopyTypeError("%s does not support type %s" % (name, dtype))
-
-            from loopy.target.opencl import OpenCLTarget
-            if not isinstance(caller_kernel.target, OpenCLTarget):
-                # for CUDA, C Targets the name must be modified
-                if dtype in [np.float64, np.complex128]:
-                    pass  # fabs
-                elif dtype in [np.float32, np.complex64]:
-                    name = name + "f"  # fminf
-                elif ((hasattr(np, "float128") and dtype == np.float128) or
-                      (hasattr(np, "complex256") and dtype == np.complex256)):  # pylint:disable=no-member
-=======
 
 class CMathCallable(ScalarCallable):
     """
@@ -667,97 +558,17 @@
                     name = name + "f"  # fminf
                 elif (hasattr(np, "float128")
                         and real_dtype == np.float128):  # pylint:disable=no-member
->>>>>>> b04cecfd
                     name = name + "l"  # fminl
-                else:
-                    raise LoopyTypeError("%s does not support type %s" % (name,
-                        dtype))
-
-            if self.name in ["abs", "real", "float"] and dtype.kind == "c":
-                out_dtype = self._real_map[dtype]
-            else:
-                out_dtype = dtype
-
-            return (
-                    self.copy(name_in_target=name,
-                        arg_id_to_dtype={0: NumpyType(dtype), -1:
-                            NumpyType(out_dtype)}),
-                    callables_table)
-
-        # binary functions
-        if name in ["fmax", "fmin", "pow", "atan2"]:
-
-            for id in arg_id_to_dtype:
-                if not -1 <= id <= 1:
-                    raise LoopyError("%s can take only two arguments." % name)
-
-            if 0 not in arg_id_to_dtype or 1 not in arg_id_to_dtype or (
-                    arg_id_to_dtype[0] is None or arg_id_to_dtype[1] is None):
-                # the types provided aren't mature enough to specialize the
-                # callable
-                return (
-                        self.copy(arg_id_to_dtype=arg_id_to_dtype),
-                        callables_table)
-
-            dtype = np.find_common_type(
-                [], [dtype.numpy_dtype for id, dtype in arg_id_to_dtype.items()
-                     if id >= 0])
-
-            if dtype.kind == "c":
-                if name == "pow":
-                    name = "c" + name
-                else:
-                    raise LoopyTypeError(
-                        "%s does not support complex numbers" % name)
-            if dtype.kind in {'u', 'i'} and name in {"fmax", "fmin"}:
-                ltype = NumpyType(dtype)
-                name = "loopy_" + name[1:] + "_" + caller_kernel.target.dtype_to_typename(ltype)
-            else:
-                from loopy.target.opencl import OpenCLTarget
-                if not isinstance(caller_kernel.target, OpenCLTarget):
-                    # for CUDA, C Targets the name must be modified
-                    if dtype in [np.float64, np.complex128]:
-                        pass  # fabs
-                    elif dtype in [np.float32, np.complex64]:
-                        name = name + "f"  # fminf
-                    elif ((hasattr(np, "float128") and dtype == np.float128) or
-                          (hasattr(np, "complex256") and dtype == np.complex256)):  # pylint:disable=no-member
-                        name = name + "l"  # fminl
-                    else:
-                        raise LoopyTypeError("%s does not support type %s"
-                                             % (name, dtype))
                 else:
                     raise LoopyTypeError("%s does not support type %s"
                                          % (name, dtype))
-<<<<<<< HEAD
-=======
             if dtype.kind == "c":
                 name = "c" + name  # cpow
->>>>>>> b04cecfd
             dtype = NumpyType(dtype)
             return (
                     self.copy(name_in_target=name,
                         arg_id_to_dtype={-1: dtype, 0: dtype, 1: dtype}),
                     callables_table)
-<<<<<<< HEAD
-
-        return (
-                self.copy(name_in_target=name, arg_id_to_dtype=arg_id_to_dtype),
-                callables_table)
-
-
-def scope_c_math_functions(target, identifier):
-    """
-    Returns an instance of :class:`InKernelCallable` if the function
-    represented by :arg:`identifier` is known in C, otherwise returns *None*.
-    """
-    if identifier in ["abs", "acos", "asin", "atan", "cos", "cosh", "sin",
-                      "sinh", "pow", "atan2", "tanh", "exp", "log", "log10",
-                      "sqrt", "ceil", "floor", "max", "min", "fmax", "fmin",
-                      "tan", "erf", "erfc", "real", "imag", "conj"]:
-        return CMathCallable(name=identifier)
-    return None
-=======
         elif name in ["max", "min"]:
 
             for id in arg_id_to_dtype:
@@ -837,7 +648,6 @@
                  "conj"]
 
     return {id_: CMathCallable(id_) for id_ in cmath_ids}
->>>>>>> b04cecfd
 
 # }}}
 
@@ -847,26 +657,12 @@
 
     def symbol_manglers(self):
         return (
-<<<<<<< HEAD
-                super(CFamilyASTBuilder, self).symbol_manglers() + [
-=======
                 super().symbol_manglers() + [
->>>>>>> b04cecfd
                     c_symbol_mangler
                     ])
 
     def preamble_generators(self):
         return (
-<<<<<<< HEAD
-                super(CFamilyASTBuilder, self).preamble_generators() + [
-                    _preamble_generator,
-                    ])
-
-    def function_id_in_knl_callable_mapper(self):
-        return (
-                super(CFamilyASTBuilder, self).function_id_in_knl_callable_mapper()
-                + [scope_c_math_functions])
-=======
                 super().preamble_generators() + [
                     _preamble_generator,
                     ])
@@ -876,7 +672,6 @@
         callables = super().known_callables
         callables.update(get_c_callables())
         return callables
->>>>>>> b04cecfd
 
     # }}}
 
@@ -964,11 +759,7 @@
         if self.target.fortran_abi:
             name += "_"
 
-<<<<<<< HEAD
-        if codegen_state.kernel.is_called_from_host:
-=======
         if codegen_state.is_entrypoint:
->>>>>>> b04cecfd
             name = Value("void", name)
         else:
             name = Value("static void", name)
@@ -1298,17 +1089,11 @@
         in_knl_callable = codegen_state.callables_table[func_id]
 
         if isinstance(in_knl_callable, ScalarCallable) and (
-<<<<<<< HEAD
-                in_knl_callable.name_in_target == 'loopy_make_tuple'):
-            return self.emit_tuple_assignment(codegen_state, insn)
-
-=======
                 in_knl_callable.name_in_target == "loopy_make_tuple"):
             return self.emit_tuple_assignment(codegen_state, insn)
 
         # takes "is_returned" to infer whether insn.assignees[0] is a part of
         # LHS.
->>>>>>> b04cecfd
         in_knl_callable_as_call, is_returned = in_knl_callable.emit_call_insn(
                 insn=insn,
                 target=self.target,
@@ -1324,11 +1109,7 @@
             from cgen import ExpressionStatement
             return ExpressionStatement(
                     CExpression(self.get_c_expression_to_code_mapper(),
-<<<<<<< HEAD
-                    in_knl_callable_as_call))
-=======
                                 in_knl_callable_as_call))
->>>>>>> b04cecfd
 
     def emit_sequential_loop(self, codegen_state, iname, iname_dtype,
             lbound, ubound, inner):
@@ -1453,11 +1234,7 @@
 class CASTBuilder(CFamilyASTBuilder):
     def preamble_generators(self):
         return (
-<<<<<<< HEAD
-                super(CASTBuilder, self).preamble_generators() + [
-=======
                 super().preamble_generators() + [
->>>>>>> b04cecfd
                     c99_preamble_generator,
                     ])
 
@@ -1470,17 +1247,6 @@
     """
     An executable CFamilyTarget that uses (by default) JIT compilation of C-code
     """
-<<<<<<< HEAD
-
-    def __init__(self, compiler=None, fortran_abi=False):
-        super(ExecutableCTarget, self).__init__(fortran_abi=fortran_abi)
-        from loopy.target.c.c_execution import CCompiler
-        self.compiler = compiler or CCompiler()
-
-    def get_kernel_executor(self, knl, *args, **kwargs):
-        from loopy.target.c.c_execution import CKernelExecutor
-        return CKernelExecutor(knl, compiler=self.compiler)
-=======
     def __init__(self, compiler=None, fortran_abi=False):
         super().__init__(fortran_abi=fortran_abi)
         from loopy.target.c.c_execution import CCompiler
@@ -1495,7 +1261,6 @@
         from loopy.target.c.c_execution import CKernelExecutor
         return CKernelExecutor(t_unit, entrypoint=kwargs.pop("entrypoint"),
                 compiler=self.compiler)
->>>>>>> b04cecfd
 
     def get_host_ast_builder(self):
         # enable host code generation
