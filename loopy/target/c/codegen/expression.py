--- conflicted
+++ resolved
@@ -466,47 +466,6 @@
         tgt_dtype = self.infer_type(expr)
         exponent_dtype = self.infer_type(expr.exponent)
 
-<<<<<<< HEAD
-        def base_impl(expr, type_context):
-            from pymbolic.primitives import is_constant, is_zero
-            if is_constant(expr.exponent):
-                if is_zero(expr.exponent):
-                    return 1
-                elif is_zero(expr.exponent - 1):
-                    return self.rec(expr.base, type_context)
-                elif is_zero(expr.exponent - 2):
-                    return self.rec(expr.base*expr.base, type_context)
-
-            if exponent_dtype.is_integral():
-                from loopy.codegen import SeenFunction
-                func_name = ("loopy_pow_"
-                        f"{tgt_dtype.numpy_dtype}_{exponent_dtype.numpy_dtype}")
-
-                self.codegen_state.seen_functions.add(
-                        SeenFunction(
-                            "int_pow", func_name,
-                            (tgt_dtype, exponent_dtype),
-                            (tgt_dtype, )))
-
-                # FIXME: This need some more callables to be registered.
-                return var(func_name)(self.rec(expr.base, type_context),
-                                      self.rec(expr.exponent, type_context))
-            else:
-                from loopy.codegen import SeenFunction
-                clbl = self.codegen_state.ast_builder.known_callables["pow"]
-                clbl = clbl.with_types({0: tgt_dtype, 1: exponent_dtype},
-                        self.codegen_state.callables_table)[0]
-                self.codegen_state.seen_functions.add(
-                        SeenFunction(
-                            clbl.name, clbl.name_in_target,
-                            (base_dtype, exponent_dtype),
-                            (tgt_dtype,)))
-                return var(clbl.name_in_target)(self.rec(expr.base, type_context),
-                        self.rec(expr.exponent, type_context))
-
-        if not self.allow_complex:
-            return base_impl(expr, type_context)
-=======
         from pymbolic.primitives import is_constant, is_zero
         if is_constant(expr.exponent):
             if is_zero(expr.exponent):
@@ -515,7 +474,6 @@
                 return self.rec(expr.base, type_context)
             elif is_zero(expr.exponent - 2):
                 return self.rec(expr.base*expr.base, type_context)
->>>>>>> 686e0487
 
         if exponent_dtype.is_integral():
             from loopy.codegen import SeenFunction
@@ -527,10 +485,21 @@
                         "int_pow", func_name,
                         (tgt_dtype, exponent_dtype),
                         (tgt_dtype, )))
+            # FIXME: This need some more callables to be registered.
             return var(func_name)(self.rec(expr.base, type_context),
                                   self.rec(expr.exponent, type_context))
         else:
-            return self.rec(var("pow")(expr.base, expr.exponent), type_context)
+            from loopy.codegen import SeenFunction
+            clbl = self.codegen_state.ast_builder.known_callables["pow"]
+            clbl = clbl.with_types({0: tgt_dtype, 1: exponent_dtype},
+                    self.codegen_state.callables_table)[0]
+            self.codegen_state.seen_functions.add(
+                    SeenFunction(
+                        clbl.name, clbl.name_in_target,
+                        (base_dtype, exponent_dtype),
+                        (tgt_dtype,)))
+            return var(clbl.name_in_target)(self.rec(expr.base, type_context),
+                    self.rec(expr.exponent, type_context))
 
     # }}}
 
