--- conflicted
+++ resolved
@@ -386,11 +386,7 @@
         """
 
         self.compiler = compiler if compiler else CCompiler()
-<<<<<<< HEAD
-        super(CKernelExecutor, self).__init__(program)
-=======
-        super().__init__(kernel)
->>>>>>> 9e7b697f
+        super().__init__(program)
 
     def get_invoker_uncached(self, kernel, codegen_result):
         generator = CExecutionWrapperGenerator()
