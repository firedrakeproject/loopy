__copyright__ = "Copyright (C) 2012-17 Andreas Kloeckner, Nick Curtis"

__license__ = """
Permission is hereby granted, free of charge, to any person obtaining a copy
of this software and associated documentation files (the "Software"), to deal
in the Software without restriction, including without limitation the rights
to use, copy, modify, merge, publish, distribute, sublicense, and/or sell
copies of the Software, and to permit persons to whom the Software is
furnished to do so, subject to the following conditions:

The above copyright notice and this permission notice shall be included in
all copies or substantial portions of the Software.

THE SOFTWARE IS PROVIDED "AS IS", WITHOUT WARRANTY OF ANY KIND, EXPRESS OR
IMPLIED, INCLUDING BUT NOT LIMITED TO THE WARRANTIES OF MERCHANTABILITY,
FITNESS FOR A PARTICULAR PURPOSE AND NONINFRINGEMENT. IN NO EVENT SHALL THE
AUTHORS OR COPYRIGHT HOLDERS BE LIABLE FOR ANY CLAIM, DAMAGES OR OTHER
LIABILITY, WHETHER IN AN ACTION OF CONTRACT, TORT OR OTHERWISE, ARISING FROM,
OUT OF OR IN CONNECTION WITH THE SOFTWARE OR THE USE OR OTHER DEALINGS IN
THE SOFTWARE.
"""


import numpy as np
from pytools import ImmutableRecord, memoize_method
from loopy.diagnostic import LoopyError
from pytools.py_codegen import (
        Indentation, PythonFunctionGenerator)

import logging
logger = logging.getLogger(__name__)

from pytools.persistent_dict import WriteOncePersistentDict
from loopy.tools import LoopyKeyBuilder
from loopy.version import DATA_MODEL_VERSION


# {{{ object array argument packing

class _PackingInfo(ImmutableRecord):
    """
    .. attribute:: name
    .. attribute:: sep_shape

    .. attribute:: subscripts_and_names

        A list of type ``[(index, unpacked_name), ...]``.
    """


class SeparateArrayPackingController:
    """For argument arrays with axes tagged to be implemented as separate
    arrays, this class provides preprocessing of the incoming arguments so that
    all sub-arrays may be passed in one object array (under the original,
    un-split argument name) and are unpacked into separate arrays before being
    passed to the kernel.

    It also repacks outgoing arrays of this type back into an object array.
    """

<<<<<<< HEAD
    def __init__(self, program):
=======
    def __init__(self, program, entrypoint):

>>>>>>> b04cecfd
        # map from arg name
        self.packing_info = {}

        from loopy.kernel.array import ArrayBase
<<<<<<< HEAD
        for arg in program.args:
=======
        for arg in program[entrypoint].args:
>>>>>>> b04cecfd
            if not isinstance(arg, ArrayBase):
                continue

            if arg.shape is None or arg.dim_tags is None:
                continue

            subscripts_and_names = arg.subscripts_and_names()

            if subscripts_and_names is None:
                continue

            self.packing_info[arg.name] = _PackingInfo(
                    name=arg.name,
                    sep_shape=arg.sep_shape(),
                    subscripts_and_names=subscripts_and_names,
                    is_written=arg.name in
<<<<<<< HEAD
                    program.root_kernel.get_written_variables())
=======
                    program[entrypoint].get_written_variables())
>>>>>>> b04cecfd

    def unpack(self, kernel_kwargs):
        if not self.packing_info:
            return kernel_kwargs

        kernel_kwargs = kernel_kwargs.copy()

        for packing_info in self.packing_info.values():
            arg_name = packing_info.name
            if packing_info.name in kernel_kwargs:
                arg = kernel_kwargs[arg_name]
                for index, unpacked_name in packing_info.subscripts_and_names:
                    assert unpacked_name not in kernel_kwargs
                    kernel_kwargs[unpacked_name] = arg[index]
                del kernel_kwargs[arg_name]

        return kernel_kwargs

    def pack(self, outputs):
        if not self.packing_info:
            return outputs

        for packing_info in self.packing_info.values():
            if not packing_info.is_written:
                continue

            result = outputs[packing_info.name] = \
                    np.zeros(packing_info.sep_shape, dtype=np.object)

            for index, unpacked_name in packing_info.subscripts_and_names:
                result[index] = outputs.pop(unpacked_name)

        return outputs

# }}}


# {{{ ExecutionWrapperGeneratorBase

class ExecutionWrapperGeneratorBase:
    """
    A set of common methods for generating a wrapper
    for execution

    """

    def __init__(self, system_args):
        self.system_args = system_args[:]

    def python_dtype_str(self, dtype):
        raise NotImplementedError()

    # {{{ invoker generation

    # /!\ This code runs in a namespace controlled by the user.
    # Prefix all auxiliary variables with "_lpy".

    # {{{ integer arg finding from shapes

    def generate_integer_arg_finding_from_shapes(
            self, gen, program, implemented_data_info):
        # a mapping from integer argument names to a list of tuples
        # (arg_name, expression), where expression is a
        # unary function of kernel.arg_dict[arg_name]
        # returning the desired integer argument.
        iarg_to_sources = {}

        from loopy.kernel.data import ArrayArg
        from loopy.symbolic import DependencyMapper, StringifyMapper
        from loopy.diagnostic import ParameterFinderWarning
        dep_map = DependencyMapper()

        from pymbolic import var
        for arg in implemented_data_info:
            if arg.arg_class is ArrayArg:
                sym_shape = var(arg.name).attr("shape")
                for axis_nr, shape_i in enumerate(arg.shape):
                    if shape_i is None:
                        continue

                    deps = dep_map(shape_i)

                    if len(deps) == 1:
                        integer_arg_var, = deps

                        if program.arg_dict[
                                integer_arg_var.name].dtype.is_integral():
                            from pymbolic.algorithm import solve_affine_equations_for
                            try:
                                # friggin' overkill :)
                                iarg_expr = solve_affine_equations_for(
                                        [integer_arg_var.name],
                                        [(shape_i, sym_shape.index(axis_nr))]
                                        )[integer_arg_var]
                            except Exception as e:
                                #from traceback import print_exc
                                #print_exc()

                                # went wrong? oh well
                                from warnings import warn
                                warn("Unable to generate code to automatically "
                                        "find '%s' from the shape of '%s':\n%s"
                                        % (integer_arg_var.name, arg.name, str(e)),
                                        ParameterFinderWarning)
                            else:
                                iarg_to_sources.setdefault(integer_arg_var.name, [])\
                                        .append((arg.name, iarg_expr))

        gen("# {{{ find integer arguments from shapes")
        gen("")

        for iarg_name, sources in iarg_to_sources.items():
            gen("if %s is None:" % iarg_name)
            with Indentation(gen):
                if_stmt = "if"
                for arg_name, value_expr in sources:
                    gen(f"{if_stmt} {arg_name} is not None:")
                    with Indentation(gen):
                        gen("%s = %s"
                                % (iarg_name, StringifyMapper()(value_expr)))

                    if_stmt = "elif"

            gen("")

        gen("# }}}")
        gen("")

    # }}}

    # {{{ integer arg finding from offsets

<<<<<<< HEAD
    def generate_integer_arg_finding_from_offsets(self, gen, program,
                                                  implemented_data_info):
        options = program.root_kernel.options
=======
    def generate_integer_arg_finding_from_offsets(self, gen, kernel,
            implemented_data_info):
        options = kernel.options
>>>>>>> b04cecfd

        gen("# {{{ find integer arguments from offsets")
        gen("")

        for arg in implemented_data_info:
            impl_array_name = arg.offset_for_name
            if impl_array_name is not None:
                gen("if %s is None:" % arg.name)
                with Indentation(gen):
                    gen("if %s is None:" % impl_array_name)
                    with Indentation(gen):
                        gen("# Output variable, we'll be allocating "
                                "it, with zero offset.")
                        gen("%s = 0" % arg.name)
                    gen("else:")
                    with Indentation(gen):
                        if not options.no_numpy:
                            gen('_lpy_offset = getattr(%s, "offset", 0)'
                                    % impl_array_name)
                        else:
                            gen("_lpy_offset = %s.offset" % impl_array_name)

                        base_arg = program.impl_arg_to_arg[impl_array_name]

                        if not options.skip_arg_checks:
                            gen("%s, _lpy_remdr = divmod(_lpy_offset, %d)"
                                    % (arg.name, base_arg.dtype.itemsize))

                            gen("assert _lpy_remdr == 0, \"Offset of array '%s' is "
                                    'not divisible by its dtype itemsize"'
                                    % impl_array_name)
                            gen("del _lpy_remdr")
                        else:
                            gen("%s = _lpy_offset // %d"
                                    % (arg.name, base_arg.dtype.itemsize))

                        if not options.skip_arg_checks:
                            gen("del _lpy_offset")

        gen("# }}}")
        gen("")

    # }}}

    # {{{ integer arg finding from strides

    def generate_integer_arg_finding_from_strides(
            self, gen, program, implemented_data_info):
        options = program.root_kernel.options

        gen("# {{{ find integer arguments from strides")
        gen("")

        for arg in implemented_data_info:
            if arg.stride_for_name_and_axis is not None:
                impl_array_name, stride_impl_axis = arg.stride_for_name_and_axis

                gen("if %s is None:" % arg.name)
                with Indentation(gen):
                    if not options.skip_arg_checks:
                        gen("if %s is None:" % impl_array_name)
                        with Indentation(gen):
                            gen("raise RuntimeError(\"required stride '%s' for "
                                    "argument '%s' not given or deducible from "
                                    'passed array")'
                                    % (arg.name, impl_array_name))

<<<<<<< HEAD
                        base_arg = program.impl_arg_to_arg[impl_array_name]

                        if not options.skip_arg_checks:
                            gen("%s, _lpy_remdr = divmod(%s.strides[%d], %d)"
                                    % (arg.name, impl_array_name, stride_impl_axis,
                                        base_arg.dtype.dtype.itemsize))
=======
                    base_arg = kernel.impl_arg_to_arg[impl_array_name]
>>>>>>> b04cecfd

                    if not options.skip_arg_checks:
                        gen("%s, _lpy_remdr = divmod(%s.strides[%d], %d)"
                                % (arg.name, impl_array_name, stride_impl_axis,
                                    base_arg.dtype.dtype.itemsize))

                        gen("assert _lpy_remdr == 0, \"Stride %d of array '%s' "
                                ' is not divisible by its dtype itemsize"'
                                % (stride_impl_axis, impl_array_name))
                        gen("del _lpy_remdr")
                    else:
                        gen("%s = %s.strides[%d] // %d"
                                % (arg.name,  impl_array_name, stride_impl_axis,
                                    base_arg.dtype.itemsize))

        gen("# }}}")
        gen("")

    # }}}

    # {{{ check that value args are present

    def generate_value_arg_check(
            self, gen, program, implemented_data_info):
        if program.root_kernel.options.skip_arg_checks:
            return

        from loopy.kernel.data import ValueArg

        gen("# {{{ check that value args are present")
        gen("")

        for arg in implemented_data_info:
            if not issubclass(arg.arg_class, ValueArg):
                continue

            gen("if %s is None:" % arg.name)
            with Indentation(gen):
                gen("raise TypeError(\"value argument '%s' "
                        "was not given and could not be automatically "
                        'determined")' % arg.name)

        gen("# }}}")
        gen("")

    # }}}

    # {{{ handle non numpy arguements

    def handle_non_numpy_arg(self, gen, arg):
        raise NotImplementedError()

    # }}}

    # {{{ handle allocation of unspecified arguements

    def handle_alloc(self, gen, arg, kernel_arg, strify, skip_arg_checks):
        """
        Handle allocation of non-specified arguements for C-execution
        """
        raise NotImplementedError()

    # }}}

    def get_arg_pass(self, arg):
        raise NotImplementedError()

    def get_strides_check_expr(self, shape, strides, sym_strides):
        # Returns an expression suitable for use for checking the strides of an
        # argument. Arguments should be sequences of strings.
        return " and ".join(
                "(%s == 1 or %s == %s)" % elem
                for elem in zip(shape, strides, sym_strides)) or "True"

    # {{{ arg setup

    def generate_arg_setup(
            self, gen, program, implemented_data_info, options):
        import loopy as lp

        from loopy.kernel.data import KernelArgument
        from loopy.kernel.array import ArrayBase
        from loopy.symbolic import StringifyMapper
        from loopy.types import NumpyType

        gen("# {{{ set up array arguments")
        gen("")

        if not options.no_numpy:
            gen("_lpy_encountered_numpy = False")
            gen("_lpy_encountered_dev = False")
            gen("")

        args = []

        strify = StringifyMapper()

        expect_no_more_arguments = False

        for arg_idx, arg in enumerate(implemented_data_info):
            is_written = arg.base_name in program.root_kernel.get_written_variables()
            program_arg = program.impl_arg_to_arg.get(arg.name)

            if not issubclass(arg.arg_class, KernelArgument):
                expect_no_more_arguments = True
                continue

            if expect_no_more_arguments:
                raise LoopyError("Further arguments encountered after arg info "
                        "describing a global temporary variable")

            if not issubclass(arg.arg_class, ArrayBase):
                args.append(arg.name)
                continue

            gen("# {{{ process %s" % arg.name)
            gen("")

            if not options.no_numpy:
                self.handle_non_numpy_arg(gen, arg)

            if not options.skip_arg_checks and not is_written:
                gen("if %s is None:" % arg.name)
                with Indentation(gen):
                    gen("raise RuntimeError(\"input argument '%s' must "
                            'be supplied")' % arg.name)
                    gen("")

            if (is_written
                    and arg.arg_class is lp.ImageArg
                    and not options.skip_arg_checks):
                gen("if %s is None:" % arg.name)
                with Indentation(gen):
                    gen("raise RuntimeError(\"written image '%s' must "
                            'be supplied")' % arg.name)
                    gen("")

            if is_written and arg.shape is None and not options.skip_arg_checks:
                gen("if %s is None:" % arg.name)
                with Indentation(gen):
                    gen("raise RuntimeError(\"written argument '%s' has "
                            'unknown shape and must be supplied")' % arg.name)
                    gen("")

            possibly_made_by_loopy = False

            # {{{ allocate written arrays, if needed

            if is_written and arg.arg_class in [lp.ArrayArg, lp.ConstantArg] \
                    and arg.shape is not None \
                    and all(si is not None for si in arg.shape):

                if not isinstance(arg.dtype, NumpyType):
                    raise LoopyError("do not know how to pass arg of type '%s'"
                            % arg.dtype)

                possibly_made_by_loopy = True
                gen("_lpy_made_by_loopy = False")
                gen("")

                gen("if %s is None:" % arg.name)
                with Indentation(gen):
                    self.handle_alloc(
                        gen, arg, program_arg, strify, options.skip_arg_checks)
                    gen("_lpy_made_by_loopy = True")
                    gen("")

            # }}}

            # {{{ argument checking

            if arg.arg_class in [lp.ArrayArg, lp.ConstantArg] \
                    and not options.skip_arg_checks:
                if possibly_made_by_loopy:
                    gen("if not _lpy_made_by_loopy:")
                else:
                    gen("if True:")

                with Indentation(gen):
                    gen("if %s.dtype != %s:"
                            % (arg.name, self.python_dtype_str(
                                program_arg.dtype.numpy_dtype)))
                    with Indentation(gen):
                        gen("raise TypeError(\"dtype mismatch on argument '%s' "
                                '(got: %%s, expected: %s)" %% %s.dtype)'
                                % (arg.name, arg.dtype, arg.name))

                    # {{{ generate shape checking code

                    def strify_allowing_none(shape_axis):
                        if shape_axis is None:
                            return "None"
                        else:
                            return strify(shape_axis)

                    def strify_tuple(t):
                        if len(t) == 0:
                            return "()"
                        else:
                            return "(%s,)" % ", ".join(
                                    strify_allowing_none(sa)
                                    for sa in t)

                    shape_mismatch_msg = (
                            "raise TypeError(\"shape mismatch on argument '%s' "
                            '(got: %%s, expected: %%s)" '
                            "%% (%s.shape, %s))"
                            % (arg.name, arg.name, strify_tuple(arg.unvec_shape)))

                    if program_arg.shape is None:
                        pass

                    elif any(shape_axis is None for shape_axis in program_arg.shape):
                        gen("if len(%s.shape) != %s:"
                                % (arg.name, len(arg.unvec_shape)))
                        with Indentation(gen):
                            gen(shape_mismatch_msg)

                        for i, shape_axis in enumerate(arg.unvec_shape):
                            if shape_axis is None:
                                continue

                            gen("if %s.shape[%d] != %s:"
                                    % (arg.name, i, strify(shape_axis)))
                            with Indentation(gen):
                                gen(shape_mismatch_msg)

                    else:  # not None, no Nones in tuple
                        gen("if %s.shape != %s:"
                                % (arg.name, strify(arg.unvec_shape)))
                        with Indentation(gen):
                            gen(shape_mismatch_msg)

                    # }}}

                    if arg.unvec_strides and program_arg.dim_tags:
                        itemsize = program_arg.dtype.numpy_dtype.itemsize
                        sym_strides = tuple(
                                itemsize*s_i for s_i in arg.unvec_strides)

                        ndim = len(arg.unvec_shape)
                        shape = ["_lpy_shape_%d" % i for i in range(ndim)]
                        strides = ["_lpy_stride_%d" % i for i in range(ndim)]

                        gen("({},) = {}.shape".format(", ".join(shape), arg.name))
                        gen("({},) = {}.strides".format(
                            ", ".join(strides), arg.name))

                        gen("if not (%s):"
                                % self.get_strides_check_expr(
                                    shape, strides,
                                    (strify(s) for s in sym_strides)))
                        with Indentation(gen):
                            gen("_lpy_got = tuple(stride "
                                    "for (dim, stride) in zip(%s.shape, %s.strides) "
                                    "if dim > 1)"
                                    % (arg.name, arg.name))
                            gen("_lpy_expected = tuple(stride "
                                    "for (dim, stride) in zip(%s.shape, %s) "
                                    "if dim > 1)"
                                    % (arg.name, strify_tuple(sym_strides)))

                            gen('raise TypeError("strides mismatch on '
                                    "argument '%s' "
                                    "(after removing unit length dims, "
                                    'got: %%s, expected: %%s)" '
                                    "%% (_lpy_got, _lpy_expected))"
                                    % arg.name)

                    if not arg.allows_offset:
                        gen("if hasattr({}, 'offset') and {}.offset:".format(
                                arg.name, arg.name))
                        with Indentation(gen):
                            gen("raise ValueError(\"Argument '%s' does not "
                                    "allow arrays with offsets. Try passing "
<<<<<<< HEAD
                                    "default_offset=loopy.auto to make_program()."
                                    "\")" % arg.name)
=======
                                    "default_offset=loopy.auto to make_kernel()."
                                    '")' % arg.name)
>>>>>>> b04cecfd
                            gen("")

            # }}}

            if possibly_made_by_loopy and not options.skip_arg_checks:
                gen("del _lpy_made_by_loopy")
                gen("")

            if arg.arg_class in [lp.ArrayArg, lp.ConstantArg]:
                args.append(self.get_arg_pass(arg))
            else:
                args.append("%s" % arg.name)

            gen("")

            gen("# }}}")
            gen("")

        gen("# }}}")
        gen("")

        return args

    # }}}

    def target_specific_preamble(self, gen):
        """
        Add target specific imports to preamble
        """
        raise NotImplementedError()

    def initialize_system_args(self, gen):
        """
        Override to intialize any default system args
        """
        raise NotImplementedError()

    # {{{ generate invocation

    def generate_invocation(self, gen, kernel_name, args,
            kernel, implemented_data_info):
        raise NotImplementedError()

    # }}}

    # {{{ output

    def generate_output_handler(
            self, gen, options, kernel, implemented_data_info):

        raise NotImplementedError()

    # }}}

    def generate_host_code(self, gen, codegen_result):
        raise NotImplementedError

<<<<<<< HEAD
    def __call__(self, program, codegen_result):
=======
    def __call__(self, program, entrypoint, codegen_result):
>>>>>>> b04cecfd
        """
        Generates the wrapping python invoker for this execution target

        :arg kernel: the loopy :class:`LoopKernel`(s) to be executued
        :codegen_result: the loopy :class:`CodeGenerationResult` created
        by code generation

        :returns: A python callable that handles execution of this
            kernel
        """

<<<<<<< HEAD
        options = program.root_kernel.options
        implemented_data_info = codegen_result.implemented_data_info

        from loopy.kernel.data import KernelArgument
        gen = PythonFunctionGenerator(
                "invoke_%s_loopy_kernel" % program.name,
=======
        options = program[entrypoint].options
        #FIXME: endswith is ugly maybe make
        # codegen_result.implemented_data_infos a dict?
        implemented_data_info = codegen_result.implemented_data_infos[entrypoint]

        from loopy.kernel.data import KernelArgument
        gen = PythonFunctionGenerator(
                "invoke_%s_loopy_kernel" % entrypoint,
>>>>>>> b04cecfd
                self.system_args + [
                    "%s=None" % idi.name
                    for idi in implemented_data_info
                    if issubclass(idi.arg_class, KernelArgument)
                    ])

        self.target_specific_preamble(gen)
        gen.add_to_preamble("")
        self.generate_host_code(gen, codegen_result)
        gen.add_to_preamble("")

        self.initialize_system_args(gen)

        self.generate_integer_arg_finding_from_shapes(
<<<<<<< HEAD
            gen, program, implemented_data_info)
        self.generate_integer_arg_finding_from_offsets(
            gen, program, implemented_data_info)
        self.generate_integer_arg_finding_from_strides(
            gen, program, implemented_data_info)
        self.generate_value_arg_check(
            gen, program, implemented_data_info)

        args = self.generate_arg_setup(
            gen, program, implemented_data_info, options)

        self.generate_invocation(gen, codegen_result.host_program.name, args,
                program, implemented_data_info)

        self.generate_output_handler(gen, options, program, implemented_data_info)
=======
            gen, program[entrypoint], implemented_data_info)
        self.generate_integer_arg_finding_from_offsets(
            gen, program[entrypoint], implemented_data_info)
        self.generate_integer_arg_finding_from_strides(
            gen, program[entrypoint], implemented_data_info)
        self.generate_value_arg_check(
            gen, program[entrypoint], implemented_data_info)
        args = self.generate_arg_setup(
            gen, program[entrypoint], implemented_data_info, options)

        #FIXME: should we make this as a dict as well.
        host_program_name = codegen_result.host_programs[entrypoint].name

        self.generate_invocation(gen, host_program_name, args,
                program[entrypoint], implemented_data_info)

        self.generate_output_handler(gen, options, program[entrypoint],
                implemented_data_info)
>>>>>>> b04cecfd

        if options.write_wrapper:
            output = gen.get()
            if options.highlight_wrapper:
                output = get_highlighted_python_code(output)

            if options.write_wrapper is True:
                print(output)
            else:
                with open(options.write_wrapper, "w") as outf:
                    outf.write(output)

        return gen.get_picklable_function()

# }}}

# }}}


class _KernelInfo(ImmutableRecord):
    pass


class _Kernels:
    pass


typed_and_scheduled_cache = WriteOncePersistentDict(
        "loopy-typed-and-scheduled-cache-v1-"+DATA_MODEL_VERSION,
        key_builder=LoopyKeyBuilder())


invoker_cache = WriteOncePersistentDict(
        "loopy-invoker-cache-v1-"+DATA_MODEL_VERSION,
        key_builder=LoopyKeyBuilder())


# {{{ kernel executor

class KernelExecutorBase:
    """An object connecting a kernel to a :class:`pyopencl.Context`
    for execution.

    .. automethod:: __init__
    .. automethod:: __call__
    """

<<<<<<< HEAD
    def __init__(self, program):
=======
    def __init__(self, program, entrypoint):
>>>>>>> b04cecfd
        """
        :arg kernel: a loopy.LoopKernel
        """

        self.program = program
<<<<<<< HEAD

        self.packing_controller = SeparateArrayPackingController(program)

        self.output_names = tuple(arg.name for arg in self.program.args
                if arg.is_output_only)

        self.has_runtime_typed_args = any(
                arg.dtype is None
                for arg in program.args)

    def get_typed_and_scheduled_program_uncached(self, arg_to_dtype_set):
=======
        self.entrypoint = entrypoint

        self.packing_controller = SeparateArrayPackingController(program,
                entrypoint)

        self.output_names = tuple(arg.name for arg in self.program[entrypoint].args
                if arg.is_output)

        self.has_runtime_typed_args = any(
                arg.dtype is None
                for arg in program[entrypoint].args)

    def get_typed_and_scheduled_program_uncached(self, entrypoint, arg_to_dtype_set):
>>>>>>> b04cecfd
        from loopy.kernel.tools import add_dtypes
        from loopy.kernel import KernelState
        from loopy.translation_unit import resolve_callables

<<<<<<< HEAD
        program = self.program
=======
        program = resolve_callables(self.program)
>>>>>>> b04cecfd

        if arg_to_dtype_set:
            var_to_dtype = {}
            entry_knl = program[entrypoint]
            for var, dtype in arg_to_dtype_set:
<<<<<<< HEAD
                try:
                    dest_name = program.impl_arg_to_arg[var].name
                except KeyError:
=======
                if var in entry_knl.impl_arg_to_arg:
                    dest_name = entry_knl.impl_arg_to_arg[var].name
                else:
>>>>>>> b04cecfd
                    dest_name = var

                var_to_dtype[dest_name] = dtype

<<<<<<< HEAD
            program = add_dtypes(program, var_to_dtype)

        from loopy.type_inference import infer_unknown_types
        program = infer_unknown_types(program, expect_completion=True)

        if program.root_kernel.schedule is None:
            from loopy.preprocess import preprocess_program
            program = preprocess_program(program)

            from loopy.schedule import get_one_scheduled_kernel
            program = program.with_root_kernel(
                    get_one_scheduled_kernel(program.root_kernel,
                        program.callables_table))

        return program

    def get_typed_and_scheduled_program(self, arg_to_dtype_set):
=======
            program = program.with_kernel(add_dtypes(entry_knl, var_to_dtype))

            from loopy.type_inference import infer_unknown_types
            program = infer_unknown_types(program, expect_completion=True)

        if program.state < KernelState.SCHEDULED:
            from loopy.preprocess import preprocess_program
            program = preprocess_program(program)

            from loopy.schedule import get_one_linearized_kernel
            for e in program.entrypoints:
                program = program.with_kernel(
                    get_one_linearized_kernel(program[e], program.callables_table))

        return program

    def get_typed_and_scheduled_program(self, entrypoint, arg_to_dtype_set):
>>>>>>> b04cecfd
        from loopy import CACHING_ENABLED

        from loopy.preprocess import prepare_for_caching
        # prepare_for_caching() gets run by preprocess, but the kernel at this
        # stage is not guaranteed to be preprocessed.
        cacheable_program = prepare_for_caching(self.program)
        cache_key = (type(self).__name__, cacheable_program, arg_to_dtype_set)

        if CACHING_ENABLED:
            try:
                return typed_and_scheduled_cache[cache_key]
            except KeyError:
                pass

<<<<<<< HEAD
        logger.debug("%s: typed-and-scheduled cache miss" % self.program.name)

        kernel = self.get_typed_and_scheduled_program_uncached(arg_to_dtype_set)
=======
        logger.debug("%s: typed-and-scheduled cache miss" %
                self.program.entrypoints)

        kernel = self.get_typed_and_scheduled_program_uncached(entrypoint,
                arg_to_dtype_set)
>>>>>>> b04cecfd

        if CACHING_ENABLED:
            typed_and_scheduled_cache.store_if_not_present(cache_key, kernel)

        return kernel

    def arg_to_dtype_set(self, kwargs):
        kwargs = kwargs.copy()
        if not self.has_runtime_typed_args:
            return None

<<<<<<< HEAD
        impl_arg_to_arg = self.program.impl_arg_to_arg
=======
        entrypoint = kwargs.pop("entrypoint")

        impl_arg_to_arg = self.program[entrypoint].impl_arg_to_arg
>>>>>>> b04cecfd
        arg_to_dtype = {}
        for arg_name, val in kwargs.items():
            arg = impl_arg_to_arg.get(arg_name, None)

            if arg is None:
                # offsets, strides and such
                continue

            if arg.dtype is None and val is not None:
                try:
                    dtype = val.dtype
                except AttributeError:
                    pass
                else:
                    arg_to_dtype[arg_name] = dtype

        return frozenset(arg_to_dtype.items())

    # {{{ debugging aids

    def get_highlighted_code(self, entrypoint, arg_to_dtype=None, code=None):
        if code is None:
            code = self.get_code(entrypoint, arg_to_dtype)
        return get_highlighted_code(code)

    def get_code(self, entrypoint, arg_to_dtype=None):
        def process_dtype(dtype):
            if isinstance(dtype, type) and issubclass(dtype, np.generic):
                dtype = np.dtype(dtype)
            if isinstance(dtype, np.dtype):
                from loopy.types import NumpyType
                dtype = NumpyType(dtype, self.program.target)

            return dtype

        if arg_to_dtype is not None:
            arg_to_dtype = frozenset(
                    (k, process_dtype(v)) for k, v in arg_to_dtype.items())

<<<<<<< HEAD
        kernel = self.get_typed_and_scheduled_program(arg_to_dtype)
=======
        kernel = self.get_typed_and_scheduled_program(entrypoint, arg_to_dtype)
>>>>>>> b04cecfd

        from loopy.codegen import generate_code_v2
        code = generate_code_v2(kernel)
        return code.device_code()

    def get_invoker_uncached(self, program, entrypoint, *args):
        raise NotImplementedError()

    def get_invoker(self, program, entrypoint, *args):
        from loopy import CACHING_ENABLED

        cache_key = (self.__class__.__name__, (program, entrypoint))

        if CACHING_ENABLED:
            try:
                return invoker_cache[cache_key]
            except KeyError:
                pass

        logger.debug("%s: invoker cache miss" % entrypoint)

        invoker = self.get_invoker_uncached(program, entrypoint, *args)

        if CACHING_ENABLED:
            invoker_cache.store_if_not_present(cache_key, invoker)

        return invoker

    # }}}

    # {{{ call and info generator

    @memoize_method
    def kernel_info(self, arg_to_dtype_set=frozenset(), all_kwargs=None):
        raise NotImplementedError()

    def __call__(self, queue, **kwargs):
        raise NotImplementedError()

    # }}}

# }}}

# {{{ code highlighers


def get_highlighted_code(text, python=False):
    try:
        from pygments import highlight
    except ImportError:
        return text
    else:
        from pygments.lexers import CLexer, PythonLexer
        from pygments.formatters import TerminalFormatter

        return highlight(text, CLexer() if not python else PythonLexer(),
                         TerminalFormatter())


def get_highlighted_python_code(text):
    return get_highlighted_code(text, True)


# }}}

# vim: foldmethod=marker<|MERGE_RESOLUTION|>--- conflicted
+++ resolved
@@ -58,21 +58,13 @@
     It also repacks outgoing arrays of this type back into an object array.
     """
 
-<<<<<<< HEAD
-    def __init__(self, program):
-=======
     def __init__(self, program, entrypoint):
 
->>>>>>> b04cecfd
         # map from arg name
         self.packing_info = {}
 
         from loopy.kernel.array import ArrayBase
-<<<<<<< HEAD
-        for arg in program.args:
-=======
         for arg in program[entrypoint].args:
->>>>>>> b04cecfd
             if not isinstance(arg, ArrayBase):
                 continue
 
@@ -89,11 +81,7 @@
                     sep_shape=arg.sep_shape(),
                     subscripts_and_names=subscripts_and_names,
                     is_written=arg.name in
-<<<<<<< HEAD
-                    program.root_kernel.get_written_variables())
-=======
                     program[entrypoint].get_written_variables())
->>>>>>> b04cecfd
 
     def unpack(self, kernel_kwargs):
         if not self.packing_info:
@@ -226,15 +214,9 @@
 
     # {{{ integer arg finding from offsets
 
-<<<<<<< HEAD
-    def generate_integer_arg_finding_from_offsets(self, gen, program,
-                                                  implemented_data_info):
-        options = program.root_kernel.options
-=======
     def generate_integer_arg_finding_from_offsets(self, gen, kernel,
             implemented_data_info):
         options = kernel.options
->>>>>>> b04cecfd
 
         gen("# {{{ find integer arguments from offsets")
         gen("")
@@ -257,7 +239,7 @@
                         else:
                             gen("_lpy_offset = %s.offset" % impl_array_name)
 
-                        base_arg = program.impl_arg_to_arg[impl_array_name]
+                        base_arg = kernel.impl_arg_to_arg[impl_array_name]
 
                         if not options.skip_arg_checks:
                             gen("%s, _lpy_remdr = divmod(_lpy_offset, %d)"
@@ -282,8 +264,8 @@
     # {{{ integer arg finding from strides
 
     def generate_integer_arg_finding_from_strides(
-            self, gen, program, implemented_data_info):
-        options = program.root_kernel.options
+            self, gen, kernel, implemented_data_info):
+        options = kernel.options
 
         gen("# {{{ find integer arguments from strides")
         gen("")
@@ -302,16 +284,7 @@
                                     'passed array")'
                                     % (arg.name, impl_array_name))
 
-<<<<<<< HEAD
-                        base_arg = program.impl_arg_to_arg[impl_array_name]
-
-                        if not options.skip_arg_checks:
-                            gen("%s, _lpy_remdr = divmod(%s.strides[%d], %d)"
-                                    % (arg.name, impl_array_name, stride_impl_axis,
-                                        base_arg.dtype.dtype.itemsize))
-=======
                     base_arg = kernel.impl_arg_to_arg[impl_array_name]
->>>>>>> b04cecfd
 
                     if not options.skip_arg_checks:
                         gen("%s, _lpy_remdr = divmod(%s.strides[%d], %d)"
@@ -335,8 +308,8 @@
     # {{{ check that value args are present
 
     def generate_value_arg_check(
-            self, gen, program, implemented_data_info):
-        if program.root_kernel.options.skip_arg_checks:
+            self, gen, kernel, implemented_data_info):
+        if kernel.options.skip_arg_checks:
             return
 
         from loopy.kernel.data import ValueArg
@@ -389,7 +362,7 @@
     # {{{ arg setup
 
     def generate_arg_setup(
-            self, gen, program, implemented_data_info, options):
+            self, gen, kernel, implemented_data_info, options):
         import loopy as lp
 
         from loopy.kernel.data import KernelArgument
@@ -412,8 +385,8 @@
         expect_no_more_arguments = False
 
         for arg_idx, arg in enumerate(implemented_data_info):
-            is_written = arg.base_name in program.root_kernel.get_written_variables()
-            program_arg = program.impl_arg_to_arg.get(arg.name)
+            is_written = arg.base_name in kernel.get_written_variables()
+            kernel_arg = kernel.impl_arg_to_arg.get(arg.name)
 
             if not issubclass(arg.arg_class, KernelArgument):
                 expect_no_more_arguments = True
@@ -475,7 +448,7 @@
                 gen("if %s is None:" % arg.name)
                 with Indentation(gen):
                     self.handle_alloc(
-                        gen, arg, program_arg, strify, options.skip_arg_checks)
+                        gen, arg, kernel_arg, strify, options.skip_arg_checks)
                     gen("_lpy_made_by_loopy = True")
                     gen("")
 
@@ -493,7 +466,7 @@
                 with Indentation(gen):
                     gen("if %s.dtype != %s:"
                             % (arg.name, self.python_dtype_str(
-                                program_arg.dtype.numpy_dtype)))
+                                kernel_arg.dtype.numpy_dtype)))
                     with Indentation(gen):
                         gen("raise TypeError(\"dtype mismatch on argument '%s' "
                                 '(got: %%s, expected: %s)" %% %s.dtype)'
@@ -521,10 +494,10 @@
                             "%% (%s.shape, %s))"
                             % (arg.name, arg.name, strify_tuple(arg.unvec_shape)))
 
-                    if program_arg.shape is None:
+                    if kernel_arg.shape is None:
                         pass
 
-                    elif any(shape_axis is None for shape_axis in program_arg.shape):
+                    elif any(shape_axis is None for shape_axis in kernel_arg.shape):
                         gen("if len(%s.shape) != %s:"
                                 % (arg.name, len(arg.unvec_shape)))
                         with Indentation(gen):
@@ -547,8 +520,8 @@
 
                     # }}}
 
-                    if arg.unvec_strides and program_arg.dim_tags:
-                        itemsize = program_arg.dtype.numpy_dtype.itemsize
+                    if arg.unvec_strides and kernel_arg.dim_tags:
+                        itemsize = kernel_arg.dtype.numpy_dtype.itemsize
                         sym_strides = tuple(
                                 itemsize*s_i for s_i in arg.unvec_strides)
 
@@ -587,13 +560,8 @@
                         with Indentation(gen):
                             gen("raise ValueError(\"Argument '%s' does not "
                                     "allow arrays with offsets. Try passing "
-<<<<<<< HEAD
-                                    "default_offset=loopy.auto to make_program()."
-                                    "\")" % arg.name)
-=======
                                     "default_offset=loopy.auto to make_kernel()."
                                     '")' % arg.name)
->>>>>>> b04cecfd
                             gen("")
 
             # }}}
@@ -651,11 +619,7 @@
     def generate_host_code(self, gen, codegen_result):
         raise NotImplementedError
 
-<<<<<<< HEAD
-    def __call__(self, program, codegen_result):
-=======
     def __call__(self, program, entrypoint, codegen_result):
->>>>>>> b04cecfd
         """
         Generates the wrapping python invoker for this execution target
 
@@ -667,14 +631,6 @@
             kernel
         """
 
-<<<<<<< HEAD
-        options = program.root_kernel.options
-        implemented_data_info = codegen_result.implemented_data_info
-
-        from loopy.kernel.data import KernelArgument
-        gen = PythonFunctionGenerator(
-                "invoke_%s_loopy_kernel" % program.name,
-=======
         options = program[entrypoint].options
         #FIXME: endswith is ugly maybe make
         # codegen_result.implemented_data_infos a dict?
@@ -683,7 +639,6 @@
         from loopy.kernel.data import KernelArgument
         gen = PythonFunctionGenerator(
                 "invoke_%s_loopy_kernel" % entrypoint,
->>>>>>> b04cecfd
                 self.system_args + [
                     "%s=None" % idi.name
                     for idi in implemented_data_info
@@ -698,23 +653,6 @@
         self.initialize_system_args(gen)
 
         self.generate_integer_arg_finding_from_shapes(
-<<<<<<< HEAD
-            gen, program, implemented_data_info)
-        self.generate_integer_arg_finding_from_offsets(
-            gen, program, implemented_data_info)
-        self.generate_integer_arg_finding_from_strides(
-            gen, program, implemented_data_info)
-        self.generate_value_arg_check(
-            gen, program, implemented_data_info)
-
-        args = self.generate_arg_setup(
-            gen, program, implemented_data_info, options)
-
-        self.generate_invocation(gen, codegen_result.host_program.name, args,
-                program, implemented_data_info)
-
-        self.generate_output_handler(gen, options, program, implemented_data_info)
-=======
             gen, program[entrypoint], implemented_data_info)
         self.generate_integer_arg_finding_from_offsets(
             gen, program[entrypoint], implemented_data_info)
@@ -733,7 +671,6 @@
 
         self.generate_output_handler(gen, options, program[entrypoint],
                 implemented_data_info)
->>>>>>> b04cecfd
 
         if options.write_wrapper:
             output = gen.get()
@@ -781,29 +718,12 @@
     .. automethod:: __call__
     """
 
-<<<<<<< HEAD
-    def __init__(self, program):
-=======
     def __init__(self, program, entrypoint):
->>>>>>> b04cecfd
         """
         :arg kernel: a loopy.LoopKernel
         """
 
         self.program = program
-<<<<<<< HEAD
-
-        self.packing_controller = SeparateArrayPackingController(program)
-
-        self.output_names = tuple(arg.name for arg in self.program.args
-                if arg.is_output_only)
-
-        self.has_runtime_typed_args = any(
-                arg.dtype is None
-                for arg in program.args)
-
-    def get_typed_and_scheduled_program_uncached(self, arg_to_dtype_set):
-=======
         self.entrypoint = entrypoint
 
         self.packing_controller = SeparateArrayPackingController(program,
@@ -817,53 +737,23 @@
                 for arg in program[entrypoint].args)
 
     def get_typed_and_scheduled_program_uncached(self, entrypoint, arg_to_dtype_set):
->>>>>>> b04cecfd
         from loopy.kernel.tools import add_dtypes
         from loopy.kernel import KernelState
         from loopy.translation_unit import resolve_callables
 
-<<<<<<< HEAD
-        program = self.program
-=======
         program = resolve_callables(self.program)
->>>>>>> b04cecfd
 
         if arg_to_dtype_set:
             var_to_dtype = {}
             entry_knl = program[entrypoint]
             for var, dtype in arg_to_dtype_set:
-<<<<<<< HEAD
-                try:
-                    dest_name = program.impl_arg_to_arg[var].name
-                except KeyError:
-=======
                 if var in entry_knl.impl_arg_to_arg:
                     dest_name = entry_knl.impl_arg_to_arg[var].name
                 else:
->>>>>>> b04cecfd
                     dest_name = var
 
                 var_to_dtype[dest_name] = dtype
 
-<<<<<<< HEAD
-            program = add_dtypes(program, var_to_dtype)
-
-        from loopy.type_inference import infer_unknown_types
-        program = infer_unknown_types(program, expect_completion=True)
-
-        if program.root_kernel.schedule is None:
-            from loopy.preprocess import preprocess_program
-            program = preprocess_program(program)
-
-            from loopy.schedule import get_one_scheduled_kernel
-            program = program.with_root_kernel(
-                    get_one_scheduled_kernel(program.root_kernel,
-                        program.callables_table))
-
-        return program
-
-    def get_typed_and_scheduled_program(self, arg_to_dtype_set):
-=======
             program = program.with_kernel(add_dtypes(entry_knl, var_to_dtype))
 
             from loopy.type_inference import infer_unknown_types
@@ -881,7 +771,6 @@
         return program
 
     def get_typed_and_scheduled_program(self, entrypoint, arg_to_dtype_set):
->>>>>>> b04cecfd
         from loopy import CACHING_ENABLED
 
         from loopy.preprocess import prepare_for_caching
@@ -896,17 +785,11 @@
             except KeyError:
                 pass
 
-<<<<<<< HEAD
-        logger.debug("%s: typed-and-scheduled cache miss" % self.program.name)
-
-        kernel = self.get_typed_and_scheduled_program_uncached(arg_to_dtype_set)
-=======
         logger.debug("%s: typed-and-scheduled cache miss" %
                 self.program.entrypoints)
 
         kernel = self.get_typed_and_scheduled_program_uncached(entrypoint,
                 arg_to_dtype_set)
->>>>>>> b04cecfd
 
         if CACHING_ENABLED:
             typed_and_scheduled_cache.store_if_not_present(cache_key, kernel)
@@ -918,13 +801,9 @@
         if not self.has_runtime_typed_args:
             return None
 
-<<<<<<< HEAD
-        impl_arg_to_arg = self.program.impl_arg_to_arg
-=======
         entrypoint = kwargs.pop("entrypoint")
 
         impl_arg_to_arg = self.program[entrypoint].impl_arg_to_arg
->>>>>>> b04cecfd
         arg_to_dtype = {}
         for arg_name, val in kwargs.items():
             arg = impl_arg_to_arg.get(arg_name, None)
@@ -964,11 +843,7 @@
             arg_to_dtype = frozenset(
                     (k, process_dtype(v)) for k, v in arg_to_dtype.items())
 
-<<<<<<< HEAD
-        kernel = self.get_typed_and_scheduled_program(arg_to_dtype)
-=======
         kernel = self.get_typed_and_scheduled_program(entrypoint, arg_to_dtype)
->>>>>>> b04cecfd
 
         from loopy.codegen import generate_code_v2
         code = generate_code_v2(kernel)
