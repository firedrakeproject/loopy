"""Pymbolic mappers for loopy."""


__copyright__ = "Copyright (C) 2012 Andreas Kloeckner"

__license__ = """
Permission is hereby granted, free of charge, to any person obtaining a copy
of this software and associated documentation files (the "Software"), to deal
in the Software without restriction, including without limitation the rights
to use, copy, modify, merge, publish, distribute, sublicense, and/or sell
copies of the Software, and to permit persons to whom the Software is
furnished to do so, subject to the following conditions:

The above copyright notice and this permission notice shall be included in
all copies or substantial portions of the Software.

THE SOFTWARE IS PROVIDED "AS IS", WITHOUT WARRANTY OF ANY KIND, EXPRESS OR
IMPLIED, INCLUDING BUT NOT LIMITED TO THE WARRANTIES OF MERCHANTABILITY,
FITNESS FOR A PARTICULAR PURPOSE AND NONINFRINGEMENT. IN NO EVENT SHALL THE
AUTHORS OR COPYRIGHT HOLDERS BE LIABLE FOR ANY CLAIM, DAMAGES OR OTHER
LIABILITY, WHETHER IN AN ACTION OF CONTRACT, TORT OR OTHERWISE, ARISING FROM,
OUT OF OR IN CONNECTION WITH THE SOFTWARE OR THE USE OR OTHER DEALINGS IN
THE SOFTWARE.
"""


from functools import reduce
from sys import intern

from pytools import memoize, memoize_method, ImmutableRecord
import pytools.lex

import pymbolic.primitives as p

from pymbolic.mapper import (
        CombineMapper as CombineMapperBase,
        IdentityMapper as IdentityMapperBase,
        WalkMapper as WalkMapperBase,
        CallbackMapper as CallbackMapperBase,
        CSECachingMapperMixin,
        )
from pymbolic.mapper.evaluator import \
        EvaluationMapper as EvaluationMapperBase
from pymbolic.mapper.substitutor import \
        SubstitutionMapper as SubstitutionMapperBase
from pymbolic.mapper.stringifier import \
        StringifyMapper as StringifyMapperBase
from pymbolic.mapper.dependency import \
        DependencyMapper as DependencyMapperBase
from pymbolic.mapper.coefficient import \
        CoefficientCollector as CoefficientCollectorBase
from pymbolic.mapper.unifier import UnidirectionalUnifier \
        as UnidirectionalUnifierBase
from pymbolic.mapper.constant_folder import \
        ConstantFoldingMapper as ConstantFoldingMapperBase

from pymbolic.parser import Parser as ParserBase
from loopy.diagnostic import LoopyError
from loopy.diagnostic import ExpressionToAffineConversionError

import islpy as isl
from islpy import dim_type

import re
import numpy as np

__doc__ = """
.. currentmodule:: loopy.symbolic

.. autoclass:: Literal

.. autoclass:: ArrayLiteral

.. autoclass:: FunctionIdentifier

.. autoclass:: TypedCSE

.. autoclass:: TypeCast

.. autoclass:: TaggedVariable

.. autoclass:: Reduction

.. autoclass:: LinearSubscript

.. autoclass:: RuleArgument

.. autoclass:: ExpansionState

.. autoclass:: RuleAwareIdentityMapper
"""


# {{{ mappers with support for loopy-specific primitives

class IdentityMapperMixin:
    def map_literal(self, expr, *args, **kwargs):
        return expr

    def map_array_literal(self, expr, *args, **kwargs):
        return type(expr)(tuple(self.rec(ch, *args, **kwargs)
                                for ch in expr.children))

    def map_group_hw_index(self, expr, *args, **kwargs):
        return expr

    def map_local_hw_index(self, expr, *args, **kwargs):
        return expr

    def map_loopy_function_identifier(self, expr, *args, **kwargs):
        return expr

    def map_reduction(self, expr, *args, **kwargs):
        mapped_inames = [self.rec(p.Variable(iname), *args, **kwargs)
                         for iname in expr.inames]

        new_inames = []
        for iname, new_sym_iname in zip(expr.inames, mapped_inames):
            if not isinstance(new_sym_iname, p.Variable):
                from loopy.diagnostic import LoopyError
                raise LoopyError("%s did not map iname '%s' to a variable"
                        % (type(self).__name__, iname))

            new_inames.append(new_sym_iname.name)

        return Reduction(
                expr.operation, tuple(new_inames),
                self.rec(expr.expr, *args, **kwargs),
                allow_simultaneous=expr.allow_simultaneous)

    def map_tagged_variable(self, expr, *args, **kwargs):
        # leaf, doesn't change
        return expr

    def map_type_annotation(self, expr, *args, **kwargs):
        return type(expr)(expr.type, self.rec(expr.child, *args, **kwargs))

    def map_sub_array_ref(self, expr, *args, **kwargs):
        return SubArrayRef(self.rec(expr.swept_inames, *args, **kwargs),
                self.rec(expr.subscript, *args, **kwargs))

    def map_resolved_function(self, expr, *args, **kwargs):
        return ResolvedFunction(expr.function)

    map_type_cast = map_type_annotation

    map_linear_subscript = IdentityMapperBase.map_subscript

    map_rule_argument = map_group_hw_index


class IdentityMapper(IdentityMapperBase, IdentityMapperMixin):
    pass


class PartialEvaluationMapper(
        EvaluationMapperBase, CSECachingMapperMixin, IdentityMapperMixin):
    def map_variable(self, expr):
        return expr

    def map_common_subexpression_uncached(self, expr):
        return type(expr)(self.rec(expr.child), expr.prefix, expr.scope)


class WalkMapper(WalkMapperBase):
    def map_literal(self, expr, *args, **kwargs):
        self.visit(expr, *args, **kwargs)

    def map_array_literal(self, expr, *args, **kwargs):
        if not self.visit(expr, *args, **kwargs):
            return

        for ch in expr.children:
            self.rec(ch, *args, **kwargs)

    def map_group_hw_index(self, expr, *args, **kwargs):
        self.visit(expr, *args, **kwargs)

    def map_local_hw_index(self, expr, *args, **kwargs):
        self.visit(expr, *args, **kwargs)

    def map_reduction(self, expr, *args, **kwargs):
        if not self.visit(expr, *args, **kwargs):
            return

        self.rec(expr.expr, *args, **kwargs)

    def map_type_cast(self, expr, *args, **kwargs):
        if not self.visit(expr, *args, **kwargs):
            return
        self.rec(expr.child, *args, **kwargs)

    map_tagged_variable = WalkMapperBase.map_variable

    def map_loopy_function_identifier(self, expr, *args, **kwargs):
        self.visit(expr, *args, **kwargs)

    map_linear_subscript = WalkMapperBase.map_subscript

    map_rule_argument = map_group_hw_index

    def map_sub_array_ref(self, expr, *args):
        if not self.visit(expr):
            return

        self.rec(expr.swept_inames, *args)
        self.rec(expr.subscript, *args)

    def map_resolved_function(self, expr, *args):
        if not self.visit(expr):
            return

        self.rec(expr.function, *args)


class CallbackMapper(CallbackMapperBase, IdentityMapper):
    map_reduction = CallbackMapperBase.map_constant
    map_resolved_function = CallbackMapperBase.map_constant


class CombineMapper(CombineMapperBase):
    def map_reduction(self, expr, *args, **kwargs):
        return self.rec(expr.expr, *args, **kwargs)

    def map_sub_array_ref(self, expr):
        return self.combine((
            self.rec(expr.subscript),
            self.combine(tuple(self.rec(idx) for idx in expr.swept_inames))))

    map_linear_subscript = CombineMapperBase.map_subscript


class SubstitutionMapper(
        CSECachingMapperMixin, SubstitutionMapperBase, IdentityMapperMixin):
    def map_common_subexpression_uncached(self, expr):
        return type(expr)(self.rec(expr.child), expr.prefix, expr.scope)


class ConstantFoldingMapper(ConstantFoldingMapperBase,
        IdentityMapperMixin):
    pass


class StringifyMapper(StringifyMapperBase):
    def map_literal(self, expr, *args):
        return expr.s

    def map_array_literal(self, expr, *args):
        return "{%s}" % ", ".join(self.rec(ch) for ch in expr.children)

    def map_group_hw_index(self, expr, enclosing_prec):
        return "grp.%d" % expr.index

    def map_local_hw_index(self, expr, enclosing_prec):
        return "loc.%d" % expr.index

    def map_reduction(self, expr, prec):
        from pymbolic.mapper.stringifier import PREC_NONE

        return "{}reduce({}, [{}], {})".format(
                "simul_" if expr.allow_simultaneous else "",
                expr.operation, ", ".join(expr.inames),
                self.rec(expr.expr, PREC_NONE))

    def map_tagged_variable(self, expr, prec):
        return f"{expr.name}${expr.tag}"

    def map_linear_subscript(self, expr, enclosing_prec):
        from pymbolic.mapper.stringifier import PREC_CALL, PREC_NONE
        return self.parenthesize_if_needed(
                self.format("%s[[%s]]",
                    self.rec(expr.aggregate, PREC_CALL),
                    self.rec(expr.index, PREC_NONE)),
                enclosing_prec, PREC_CALL)

    def map_loopy_function_identifier(self, expr, enclosing_prec):
        return "{}<{}>".format(
                type(expr).__name__,
                ", ".join(str(a) for a in expr.__getinitargs__()))

    def map_rule_argument(self, expr, enclosing_prec):
        return "<arg%d>" % expr.index

    def map_type_cast(self, expr, enclosing_prec):
        from pymbolic.mapper.stringifier import PREC_NONE
        return "cast({}, {})".format(
                repr(expr.type), self.rec(expr.child, PREC_NONE))

    def map_resolved_function(self, expr, prec):
        return expr.name

    def map_sub_array_ref(self, expr, prec):
        return "[{inames}]: {subscr}".format(
                inames=",".join(self.rec(iname, prec) for iname in
                    expr.swept_inames),
                subscr=self.rec(expr.subscript, prec))


class EqualityPreservingStringifyMapper(StringifyMapperBase):
    """
    For the benefit of
    :meth:`loopy.tools.LoopyEqKeyBuilder.update_for_pymbolic_field`,
    this mapper satisfies the invariant

    ``mapper(expr_1) == mapper(expr_2)``
    if and only if
    ``expr_1 == expr_2``
    """

    def __init__(self):
        super().__init__()

    def map_constant(self, expr, enclosing_prec):
        if isinstance(expr, np.generic):
            # Explicitly typed: Emitted string must reflect type exactly.

            # FIXME: This syntax cannot currently be parsed.

            return "{}({})".format(type(expr).__name__, repr(expr))
        else:
            result = repr(expr)

            from pymbolic.mapper.stringifier import PREC_SUM
            if not (result.startswith("(") and result.endswith(")")) \
                    and ("-" in result or "+" in result) \
                    and (enclosing_prec > PREC_SUM):
                return self.parenthesize(result)
            else:
                return result


class UnidirectionalUnifier(UnidirectionalUnifierBase):
    def map_reduction(self, expr, other, unis):
        if not isinstance(other, type(expr)):
            return self.treat_mismatch(expr, other, unis)
        if (expr.inames != other.inames
                or type(expr.function) != type(other.function)):  # noqa
            return []

        return self.rec(expr.expr, other.expr, unis)

    def map_tagged_variable(self, expr, other, urecs):
        new_uni_record = self.unification_record_from_equation(
                expr, other)
        if new_uni_record is None:
            # Check if the variables match literally--that's ok, too.
            if (isinstance(other, TaggedVariable)
                    and expr.name == other.name
                    and expr.tag == other.tag
                    and expr.name not in self.lhs_mapping_candidates):
                return urecs
            else:
                return []
        else:
            from pymbolic.mapper.unifier import unify_many
            return unify_many(urecs, new_uni_record)


class DependencyMapper(DependencyMapperBase):
    def map_group_hw_index(self, expr, *args, **kwargs):
        return set()

    def map_local_hw_index(self, expr, *args, **kwargs):
        return set()

    def map_call(self, expr, *args, **kwargs):
        # Loopy does not have first-class functions. Do not descend
        # into 'function' attribute of Call.
        return self.combine(
                self.rec(child, *args, **kwargs) for child in expr.parameters)

    def map_call_with_kwargs(self, expr, *args):
        # Loopy does not have first-class functions. Do not descend
        # into 'function' attribute of Call.
        return self.combine(
                self.rec(child, *args) for child in expr.parameters+tuple(
                    expr.kw_parameters.values()))

    def map_reduction(self, expr, *args, **kwargs):
        deps = self.rec(expr.expr, *args, **kwargs)
        return deps - {p.Variable(iname) for iname in expr.inames}

    def map_tagged_variable(self, expr, *args, **kwargs):
        return {expr}

    def map_loopy_function_identifier(self, expr, *args, **kwargs):
        return set()

<<<<<<< HEAD
    def map_sub_array_ref(self, expr, *args, **kwargs):
        deps = self.rec(expr.subscript, *args, **kwargs)
        return deps - set(expr.swept_inames)
=======
    def map_sub_array_ref(self, expr, *args):
        deps = self.rec(expr.subscript, *args)
        return deps - {iname for iname in expr.swept_inames}
>>>>>>> cdf8ad6d

    map_linear_subscript = DependencyMapperBase.map_subscript

    def map_type_cast(self, expr, *args, **kwargs):
        return self.rec(expr.child, *args, **kwargs)

    def map_resolved_function(self, expr):
        return self.rec(expr.function)

    def map_literal(self, expr):
        return set()


class SubstitutionRuleExpander(IdentityMapper):
    def __init__(self, rules):
        self.rules = rules

    def map_variable(self, expr):
        if expr.name in self.rules:
            return self.map_substitution(expr.name, self.rules[expr.name], ())
        else:
            return super().map_variable(expr)

    def map_call(self, expr):
        if expr.function.name in self.rules:
            return self.map_substitution(
                    expr.function.name,
                    self.rules[expr.function.name],
                    expr.parameters)
        else:
            return super().map_call(expr)

    def map_substitution(self, name, rule, arguments):
        if len(rule.arguments) != len(arguments):
            from loopy.diagnostic import LoopyError
            raise LoopyError("number of arguments to '%s' does not match "
                    "definition" % name)

        from pymbolic.mapper.substitutor import make_subst_func
        submap = SubstitutionMapper(
                make_subst_func(
                    dict(zip(rule.arguments, arguments))))

        expr = submap(rule.expression)

        return self.rec(expr)

# }}}


# {{{ loopy-specific primitives

class LoopyExpressionBase(p.Expression):
    def stringifier(self):
        from loopy.diagnostic import LoopyError
        raise LoopyError("pymbolic < 2019.1 is in use. Please upgrade.")

    def make_stringifier(self, originating_stringifier=None):
        return StringifyMapper()


class Literal(LoopyExpressionBase):
    """A literal to be used during code generation.

    .. note::

        Only used in the output of
        :mod:`loopy.target.c.codegen.expression.ExpressionToCExpressionMapper` (and
        similar mappers). Not for use in Loopy source representation.
    """

    def __init__(self, s):
        self.s = s

    def __getinitargs__(self):
        return (self.s,)

    init_arg_names = ("s",)

    mapper_method = "map_literal"


class ArrayLiteral(LoopyExpressionBase):
    """An array literal.

    .. note::

        Only used in the output of
        :mod:`loopy.target.c.codegen.expression.ExpressionToCExpressionMapper` (and
        similar mappers). Not for use in Loopy source representation.
    """

    def __init__(self, children):
        self.children = children

    def __getinitargs__(self):
        return (self.children,)

    init_arg_names = ("children",)

    mapper_method = "map_array_literal"


class HardwareAxisIndex(LoopyExpressionBase):
    def __init__(self, axis):
        self.axis = axis

    def __getinitargs__(self):
        return (self.axis,)

    init_arg_names = ("axis",)


class GroupHardwareAxisIndex(HardwareAxisIndex):
    """
    .. note::

        Only used in the output of
        :mod:`loopy.target.c.expression.ExpressionToCExpressionMapper` (and
        similar mappers). Not for use in Loopy source representation.
    """
    mapper_method = "map_group_hw_index"


class LocalHardwareAxisIndex(HardwareAxisIndex):
    """
    .. note::

        Only used in the output of
        :mod:`loopy.target.c.expression.ExpressionToCExpressionMapper` (and
        similar mappers). Not for use in Loopy source representation.
    """
    mapper_method = "map_local_hw_index"


class FunctionIdentifier(LoopyExpressionBase):
    """A base class for symbols representing functions."""

    init_arg_names = ()

    mapper_method = intern("map_loopy_function_identifier")


class TypedCSE(LoopyExpressionBase, p.CommonSubexpression):
    """A :class:`pymbolic.primitives.CommonSubexpression` annotated with
    a :class:`numpy.dtype`.
    """

    def __init__(self, child, prefix=None, dtype=None):
        super().__init__(child, prefix)
        self.dtype = dtype

    def __getinitargs__(self):
        return (self.child, self.dtype, self.prefix)

    def get_extra_properties(self):
        return dict(dtype=self.dtype)


class TypeAnnotation(LoopyExpressionBase):
    """Undocumented for now. Currently only used internally around LHSs of
    assignments that create temporaries.
    """

    def __init__(self, type, child):
        super().__init__()
        self.type = type
        self.child = child

    def __getinitargs__(self):
        return (self.type, self.child)

    mapper_method = intern("map_type_annotation")


class TypeCast(LoopyExpressionBase):
    """Only defined for numerical types with semantics matching
    :meth:`numpy.ndarray.astype`.

    .. attribute:: child

        The expression to be cast.
    """

    def __init__(self, type, child):
        super().__init__()

        from loopy.types import to_loopy_type, NumpyType
        type = to_loopy_type(type)

        if (not isinstance(type, NumpyType)
                or not issubclass(type.dtype.type, np.number)):
            from loopy.diagnostic import LoopyError
            raise LoopyError("TypeCast only supports numerical numpy types, "
                    "not '%s'" % type)

        # We're storing the type as a name for now to avoid
        # numpy pickling bug madness. (see loopy.types)
        self._type_name = type.dtype.name
        self.child = child

    @property
    def type(self):
        from loopy.types import NumpyType
        return NumpyType(np.dtype(self._type_name))

    # init_arg_names is a misnomer--they're attribute names used for pickling.
    init_arg_names = ("_type_name", "child")

    def __getinitargs__(self):
        return (self._type_name, self.child)

    mapper_method = intern("map_type_cast")


class TaggedVariable(LoopyExpressionBase, p.Variable):
    """This is an identifier with a tag, such as 'matrix$one', where
    'one' identifies this specific use of the identifier. This mechanism
    may then be used to address these uses--such as by prefetching only
    accesses tagged a certain way.
    """

    init_arg_names = ("name", "tag")

    def __init__(self, name, tag):
        super().__init__(name)
        self.tag = tag

    def __getinitargs__(self):
        return self.name, self.tag

    mapper_method = intern("map_tagged_variable")


class Reduction(LoopyExpressionBase):
    """
    Represents a reduction operation on :attr:`expr` across :attr:`inames`.

    .. attribute:: operation
        an instance of :class:`loopy.library.reduction.ReductionOperation`

    .. attribute:: inames

        a list of inames across which reduction on :attr:`expr` is being
        carried out.

    .. attribute:: expr

        An expression which may have tuple type. If the expression has tuple
        type, it must be one of the following:
        * a :class:`tuple` of :class:`pymbolic.primitives.Expression`, or
        * a :class:`loopy.symbolic.Reduction`, or
        * a function call or substitution rule invocation.

    .. attribute:: allow_simultaneous

        A :class:`bool`. If not *True*, an iname is allowed to be used
        in precisely one reduction, to avoid mis-nesting errors.
    """

    init_arg_names = ("operation", "inames", "expr", "allow_simultaneous")

    def __init__(self, operation, inames, expr, allow_simultaneous=False):
        if isinstance(inames, str):
            inames = tuple(iname.strip() for iname in inames.split(","))

        elif isinstance(inames, p.Variable):
            inames = (inames,)

        assert isinstance(inames, tuple)

        def strip_var(iname):
            if isinstance(iname, p.Variable):
                iname = iname.name

            assert isinstance(iname, str)
            return iname

        inames = tuple(strip_var(iname) for iname in inames)

        if isinstance(operation, str):
            from loopy.library.reduction import parse_reduction_op
            operation = parse_reduction_op(operation)

        from loopy.library.reduction import ReductionOperation
        assert isinstance(operation, ReductionOperation)

        from loopy.diagnostic import LoopyError

        if operation.arg_count > 1:
            from pymbolic.primitives import Call

            if not isinstance(expr, (tuple, Reduction, Call)):
                raise LoopyError("reduction argument must be one of "
                                 "a tuple, reduction, or call; "
                                 "got '%s'" % type(expr).__name__)
        else:
            # Sanity checks
            if isinstance(expr, tuple):
                raise LoopyError("got a tuple argument to a scalar reduction")
            elif isinstance(expr, Reduction) and expr.is_tuple_typed:
                raise LoopyError("got a tuple typed argument to a scalar reduction")

        self.operation = operation
        self.inames = inames
        self.expr = expr
        self.allow_simultaneous = allow_simultaneous

    def __getinitargs__(self):
        return (self.operation, self.inames, self.expr, self.allow_simultaneous)

    def get_hash(self):
        return hash((self.__class__, self.operation, self.inames, self.expr))

    def is_equal(self, other):
        return (other.__class__ == self.__class__
                and other.operation == self.operation
                and other.inames == self.inames
                and other.expr == self.expr)

    @property
    def is_tuple_typed(self):
        return self.operation.arg_count > 1

    @property
    @memoize_method
    def inames_set(self):
        return set(self.inames)

    mapper_method = intern("map_reduction")


class LinearSubscript(LoopyExpressionBase):
    """Represents a linear index into a multi-dimensional array, completely
    ignoring any multi-dimensional layout.
    """

    init_arg_names = ("aggregate", "index")

    def __init__(self, aggregate, index):
        self.aggregate = aggregate
        self.index = index

    def __getinitargs__(self):
        return self.aggregate, self.index

    mapper_method = intern("map_linear_subscript")


class RuleArgument(LoopyExpressionBase):
    """Represents a (numbered) argument of a :class:`loopy.SubstitutionRule`.
    Only used internally in the rule-aware mappers to match subst rules
    independently of argument names.
    """

    init_arg_names = ("index",)

    def __init__(self, index):
        self.index = index

    def __getinitargs__(self):
        return (self.index,)

    mapper_method = intern("map_rule_argument")


class ResolvedFunction(LoopyExpressionBase):
    """
    A function invocation whose definition is known in a :mod:`loopy` kernel.
    Each instance of :class:`loopy.symbolic.ResolvedFunction` in an expression
    points to an instance of
    :class:`loopy.kernel.function_interface.InKernelCallable` through the
    mapping :attr:`loopy.kernel.LoopKernel.scoped_functions`. Refer
    :ref:`ref_scoped_function` for a slightly detailed explanation on scoped
    functions.

    .. attribute:: function

        An instance of :class:`pymbolic.primitives.Variable`,
        :class:`loopy.library.reduction.ArgExtOp` or
        :class:`loopy.library.reduction.SegmentedOp`.
    """
    init_arg_names = ("function", )

    def __init__(self, function):
        if isinstance(function, str):
            function = p.Variable(function)
        from loopy.library.reduction import ReductionOpFunction
        assert isinstance(function, (p.Variable, ReductionOpFunction))
        self.function = function

    @property
    def name(self):
        from loopy.library.reduction import ReductionOpFunction
        if isinstance(self.function, p.Variable):
            return self.function.name
        elif isinstance(self.function, ReductionOpFunction):
            return self.function
        else:
            raise LoopyError("Unexpected function type %s in ResolvedFunction." %
                    type(self.function))

    def __getinitargs__(self):
        return (self.function, )

    def make_stringifier(self, originating_stringifier=None):
        return StringifyMapper()

    mapper_method = intern("map_resolved_function")


class EvaluatorWithDeficientContext(PartialEvaluationMapper):
    """Evaluation Mapper that does not need values of all the variables
    involved in the expression.

    Returns the expression with the values mapped from :attr:`context`.
    """
    def map_variable(self, expr):
        if expr.name in self.context:
            return self.context[expr.name]
        else:
            return expr


class VariableInAnExpression(CombineMapper):
    def __init__(self, variables_to_search):
        assert(all(isinstance(variable, p.Variable) for variable in
            variables_to_search))
        self.variables_to_search = variables_to_search

    def combine(self, values):
        return any(values)

    def map_variable(self, expr):
        return expr in self.variables_to_search

    def map_constant(self, expr):
        return False


class SweptInameStrideCollector(CoefficientCollectorBase):
    """
    Mapper to compute the coefficient swept inames for :class:`SubArrayRef`.
    """
    def map_algebraic_leaf(self, expr):
        # subscripts that are not involved in :attr:`target_names` are treated
        # as constants.
        if isinstance(expr, p.Subscript) and (self.target_names is None
                or expr.aggregate.name not in self.target_names):
            return {1: expr}

        return super().map_algebraic_leaf(expr)


def get_start_subscript_from_sar(sar, kernel):
    """
    Returns an instance of :class:`pymbolic.primitives.Subscript`, the
    beginning subscript of the array swept by the *SubArrayRef*.

    **Example:** Consider ``[i, k]: a[i, j, k, l]``. The beginning
    subscript would be ``a[0, j, 0, l]``
    """

    def _get_lower_bound(iname):
        pwaff = kernel.get_iname_bounds(iname).lower_bound_pw_aff
        return int(pw_aff_to_expr(pwaff))

    swept_inames_to_zeros = dict(
            (swept_iname.name, _get_lower_bound(swept_iname.name)) for
            swept_iname in sar.swept_inames)

    return EvaluatorWithDeficientContext(swept_inames_to_zeros)(
            sar.subscript)


class SubArrayRef(LoopyExpressionBase):
    """
    An algebraic expression to map an affine memory layout pattern (known as
    sub-arary) as consecutive elements of the sweeping axes which are defined
    using :attr:`SubArrayRef.swept_inames`.

    .. attribute:: swept_inames

        An instance of :class:`tuple` denoting the axes to which the sub array
        is supposed to be mapper to.

    .. attribute:: subscript

        An instance of :class:`pymbolic.primitives.Subscript` denoting the
        array in the kernel.
    """

    init_arg_names = ("swept_inames", "subscript")

    def __init__(self, swept_inames, subscript):

        # {{{ sanity checks

        if not isinstance(swept_inames, tuple):
            assert isinstance(swept_inames, p.Variable)
            swept_inames = (swept_inames,)

        assert isinstance(swept_inames, tuple)

        for iname in swept_inames:
            assert isinstance(iname, p.Variable)
        assert isinstance(subscript, p.Subscript)

        # }}}

        self.swept_inames = swept_inames
        self.subscript = subscript

<<<<<<< HEAD
=======
    def get_begin_subscript(self):
        """
        Returns an instance of :class:`pymbolic.primitives.Subscript`, the
        beginning subscript of the array swept by the *SubArrayRef*.

        **Example:** Consider ``[i, k]: a[i, j, k, l]``. The beginning
        subscript would be ``a[0, j, 0, l]``
        """
        # TODO: Set the zero to the minimum value of the iname.
        swept_inames_to_zeros = {
                swept_iname.name: 0 for swept_iname in self.swept_inames}

        return EvaluatorWithDeficientContext(swept_inames_to_zeros)(
                self.subscript)

>>>>>>> cdf8ad6d
    def __getinitargs__(self):
        return (self.swept_inames, self.subscript)

    def get_hash(self):
        return hash((self.__class__, self.swept_inames, self.subscript))

    def is_equal(self, other):
        return (other.__class__ == self.__class__
                and other.subscript == self.subscript
                and other.swept_inames == self.swept_inames)

    def make_stringifier(self, originating_stringifier=None):
        return StringifyMapper()

    mapper_method = intern("map_sub_array_ref")

# }}}


@memoize
def get_dependencies(expr):
    dep_mapper = DependencyMapper(composite_leaves=False)
    return frozenset(dep.name for dep in dep_mapper(expr))


# {{{ rule-aware mappers

def parse_tagged_name(expr):
    from loopy.library.reduction import ArgExtOp, SegmentedOp
    if isinstance(expr, TaggedVariable):
        return expr.name, expr.tag
    elif isinstance(expr, ResolvedFunction):
        return parse_tagged_name(expr.function)
    elif isinstance(expr, (p.Variable, ArgExtOp, SegmentedOp)):
        return expr.name, None
    else:
        raise RuntimeError("subst rule name not understood: %s" % expr)


class ExpansionState(ImmutableRecord):
    """
    .. attribute:: kernel
    .. attribute:: instruction

    .. attribute:: stack

        a tuple representing the current expansion stack, as a tuple
        of (name, tag) pairs.

    .. attribute:: arg_context

        a dict representing current argument values
    """

    @property
    def insn_id(self):
        return self.instruction.id

    def apply_arg_context(self, expr):
        from pymbolic.mapper.substitutor import make_subst_func
        return SubstitutionMapper(
                make_subst_func(self.arg_context))(expr)


class SubstitutionRuleRenamer(IdentityMapper):
    def __init__(self, renames):
        self.renames = renames

    def map_call(self, expr):
        if not isinstance(expr.function, p.Variable):
            return IdentityMapper.map_call(self, expr)

        name, tag = parse_tagged_name(expr.function)

        new_name = self.renames.get(name)
        if new_name is None:
            return IdentityMapper.map_call(self, expr)

        if tag is None:
            sym = p.Variable(new_name)
        else:
            sym = TaggedVariable(new_name, tag)

        return type(expr)(sym, tuple(self.rec(child) for child in expr.parameters))

    def map_variable(self, expr):
        name, tag = parse_tagged_name(expr)

        new_name = self.renames.get(name)
        if new_name is None:
            return IdentityMapper.map_variable(self, expr)

        if tag is None:
            return p.Variable(new_name)
        else:
            return TaggedVariable(new_name, tag)


def rename_subst_rules_in_instructions(insns, renames):
    subst_renamer = SubstitutionRuleRenamer(renames)

    return [
            insn.with_transformed_expressions(subst_renamer)
            for insn in insns]


class SubstitutionRuleMappingContext:
    def _get_subst_rule_key(self, args, body):
        subst_dict = {
                arg: RuleArgument(i)
                for i, arg in enumerate(args)}

        from pymbolic.mapper.substitutor import make_subst_func
        arg_subst_map = SubstitutionMapper(make_subst_func(subst_dict))

        return arg_subst_map(body)

    def __init__(self, old_subst_rules, make_unique_var_name):
        self.old_subst_rules = old_subst_rules
        self.make_unique_var_name = make_unique_var_name

        # maps subst rule (args, bodies) to (names, original_name)
        self.subst_rule_registry = {
                self._get_subst_rule_key(rule.arguments, rule.expression):
                (name, rule.arguments, rule.expression)
                for name, rule in old_subst_rules.items()}

        # maps subst rule (args, bodies) to a list of old names,
        # which doubles as (a) a histogram of uses and (b) a way
        # to deterministically find the 'lexicographically earliest'
        # name
        self.subst_rule_old_names = {}

    def register_subst_rule(self, original_name, args, body):
        """Returns a name (as a string) for a newly created substitution
        rule.
        """
        key = self._get_subst_rule_key(args, body)
        reg_value = self.subst_rule_registry.get(key)

        if reg_value is None:
            # These names are temporary and won't stick around.
            new_name = self.make_unique_var_name("_lpy_tmp_"+original_name)
            self.subst_rule_registry[key] = (new_name, args, body)
        else:
            new_name, _, _ = reg_value

        self.subst_rule_old_names.setdefault(key, []).append(original_name)
        return new_name

    def _get_new_substitutions_and_renames(self):
        """This makes a new dictionary of substitutions from the ones
        encountered in mapping all the encountered expressions.
        It tries hard to keep substitution names the same--i.e.
        if all derivative versions of a substitution rule ended
        up with the same mapped version, then this version should
        retain the name that the substitution rule had previously.
        Unfortunately, this can't be done in a single pass, and so
        the routine returns an additional dictionary *subst_renames*
        of renamings to be performed on the processed expressions.

        The returned substitutions already have the rename applied
        to them.

        :returns: (new_substitutions, subst_renames)
        """

        from loopy.kernel.data import SubstitutionRule

        result = {}
        renames = {}

        used_names = set()

        for key, (name, args, body) in self.subst_rule_registry.items():
            orig_names = self.subst_rule_old_names.get(key, [])

            # If no orig_names are found, then this particular
            # subst rule was never referenced, and so it's fine
            # to leave out.

            if not orig_names:
                continue

            new_name = min(orig_names)
            if new_name in used_names:
                new_name = self.make_unique_var_name(new_name)

            renames[name] = new_name
            used_names.add(new_name)

            result[new_name] = SubstitutionRule(
                    name=new_name,
                    arguments=args,
                    expression=body)

        # {{{ perform renames on new substitutions

        subst_renamer = SubstitutionRuleRenamer(renames)

        renamed_result = {}
        for name, rule in result.items():
            renamed_result[name] = rule.copy(
                    expression=subst_renamer(rule.expression))

        # }}}

        return renamed_result, renames

    def finish_kernel(self, kernel):
        new_substs, renames = self._get_new_substitutions_and_renames()

        new_insns = rename_subst_rules_in_instructions(kernel.instructions, renames)

        return kernel.copy(
            substitutions=new_substs,
            instructions=new_insns)


class RuleAwareIdentityMapper(IdentityMapper):
    """Note: the third argument dragged around by this mapper is the
    current :class:`ExpansionState`.

    Subclasses of this must be careful to not touch identifiers that
    are in :attr:`ExpansionState.arg_context`.
    """

    def __init__(self, rule_mapping_context):
        self.rule_mapping_context = rule_mapping_context

    def map_variable(self, expr, expn_state, *args, **kwargs):
        name, tag = parse_tagged_name(expr)
        if name not in self.rule_mapping_context.old_subst_rules:
            return IdentityMapper.map_variable(self, expr, expn_state, *args,
                    **kwargs)
        else:
            return self.map_substitution(name, tag, (), expn_state, *args,
                    **kwargs)

    def map_call(self, expr, expn_state):
        if not isinstance(expr.function, p.Variable):
            return IdentityMapper.map_call(self, expr, expn_state)

        name, tag = parse_tagged_name(expr.function)

        if name not in self.rule_mapping_context.old_subst_rules:
            return super().map_call(expr, expn_state)
        else:
            return self.map_substitution(name, tag, self.rec(
                expr.parameters, expn_state), expn_state)

    @staticmethod
    def make_new_arg_context(rule_name, arg_names, arguments, arg_context):
        if len(arg_names) != len(arguments):
            raise RuntimeError("Rule '%s' invoked with %d arguments (needs %d)"
                    % (rule_name, len(arguments), len(arg_names), ))

        from pymbolic.mapper.substitutor import make_subst_func
        arg_subst_map = SubstitutionMapper(make_subst_func(arg_context))
        return {
                formal_arg_name: arg_subst_map(arg_value)
                for formal_arg_name, arg_value in zip(arg_names, arguments)}

    def map_substitution(self, name, tag, arguments, expn_state):
        rule = self.rule_mapping_context.old_subst_rules[name]

        rec_arguments = self.rec(arguments, expn_state)

        if tag is None:
            tags = None
        else:
            tags = (tag,)

        new_expn_state = expn_state.copy(
                stack=expn_state.stack + ((name, tags),),
                arg_context=self.make_new_arg_context(
                    name, rule.arguments, rec_arguments, expn_state.arg_context))

        result = self.rec(rule.expression, new_expn_state)

        new_name = self.rule_mapping_context.register_subst_rule(
                name, rule.arguments, result)

        if tag is None:
            sym = p.Variable(new_name)
        else:
            sym = TaggedVariable(new_name, tag)

        if arguments:
            return sym(*rec_arguments)
        else:
            return sym

    def __call__(self, expr, kernel, insn, *args, **kwargs):
        from loopy.kernel.data import InstructionBase
        assert insn is None or isinstance(insn, InstructionBase)

        return IdentityMapper.__call__(self, expr,
                ExpansionState(
                    kernel=kernel,
                    instruction=insn,
                    stack=(),
                    arg_context={}), *args, **kwargs)

    def map_instruction(self, kernel, insn):
        return insn

    def map_kernel(self, kernel):
        new_insns = [
                # While subst rules are not allowed in assignees, the mapper
                # may perform tasks entirely unrelated to subst rules, so
                # we must map assignees, too.
                self.map_instruction(kernel,
                    insn.with_transformed_expressions(
                        lambda expr: self(expr, kernel, insn)))
                for insn in kernel.instructions]

        return kernel.copy(instructions=new_insns)


class RuleAwareSubstitutionMapper(RuleAwareIdentityMapper):
    def __init__(self, rule_mapping_context, subst_func, within):
        super().__init__(rule_mapping_context)

        self.subst_func = subst_func
        self.within = within

    def map_variable(self, expr, expn_state):
        if (expr.name in expn_state.arg_context
                or not self.within(
                    expn_state.kernel, expn_state.instruction, expn_state.stack)):
            return super().map_variable(
                    expr, expn_state)

        result = self.subst_func(expr)
        if result is not None:
            return result
        else:
            return super().map_variable(
                    expr, expn_state)


class RuleAwareSubstitutionRuleExpander(RuleAwareIdentityMapper):
    def __init__(self, rule_mapping_context, rules, within):
        super().__init__(rule_mapping_context)

        self.rules = rules
        self.within = within

    def map_substitution(self, name, tag, arguments, expn_state):
        if tag is None:
            tags = None
        else:
            tags = (tag,)

        new_stack = expn_state.stack + ((name, tags),)

        if self.within(expn_state.kernel, expn_state.instruction, new_stack):
            # expand
            rule = self.rules[name]

            new_expn_state = expn_state.copy(
                    stack=new_stack,
                    arg_context=self.make_new_arg_context(
                        name, rule.arguments, arguments, expn_state.arg_context))

            result = self.rec(rule.expression, new_expn_state)

            # substitute in argument values
            from pymbolic.mapper.substitutor import make_subst_func
            subst_map = SubstitutionMapper(make_subst_func(
                new_expn_state.arg_context))

            return subst_map(result)

        else:
            # do not expand
            return super().map_substitution(
                    name, tag, arguments, expn_state)

# }}}


# {{{ functions to primitives, parsing

class VarToTaggedVarMapper(IdentityMapper):
    def map_variable(self, expr):
        dollar_idx = expr.name.find("$")
        if dollar_idx == -1:
            return expr
        else:
            return TaggedVariable(expr.name[:dollar_idx],
                    expr.name[dollar_idx+1:])


class FunctionToPrimitiveMapper(IdentityMapper):
    """Looks for invocations of a function called 'cse' or 'reduce' and
    turns those into the actual pymbolic primitives used for that.
    """

    def _parse_reduction(self, operation, inames, red_exprs,
            allow_simultaneous=False):
        if isinstance(inames, p.Variable):
            inames = (inames,)

        if not isinstance(inames, (tuple)):
            raise TypeError("iname argument to reduce() must be a symbol "
                    "or a tuple of symbols")

        processed_inames = []
        for iname in inames:
            if not isinstance(iname, p.Variable):
                raise TypeError("iname argument to reduce() must be a symbol "
                        "or a tuple or a tuple of symbols")

            processed_inames.append(iname.name)

        if len(red_exprs) == 1:
            red_exprs = red_exprs[0]

        return Reduction(operation, tuple(processed_inames), red_exprs,
                allow_simultaneous=allow_simultaneous)

    def map_call(self, expr):
        from loopy.library.reduction import parse_reduction_op

        if not isinstance(expr.function, p.Variable):
            return IdentityMapper.map_call(self, expr)

        name = expr.function.name
        if name == "cse":
            if len(expr.parameters) in [1, 2]:
                if len(expr.parameters) == 2:
                    if not isinstance(expr.parameters[1], p.Variable):
                        raise TypeError("second argument to cse() must be a symbol")
                    tag = expr.parameters[1].name
                else:
                    tag = None

                return p.CommonSubexpression(
                        self.rec(expr.parameters[0]), tag)
            else:
                raise TypeError("cse takes two arguments")

        elif name in ["reduce", "simul_reduce"]:

            if len(expr.parameters) >= 3:
                operation, inames = expr.parameters[:2]
                red_exprs = expr.parameters[2:]

                operation = parse_reduction_op(str(operation))
                return self._parse_reduction(operation, inames,
                        tuple(self.rec(red_expr) for red_expr in red_exprs),
                        allow_simultaneous=(name == "simul_reduce"))
            else:
                raise TypeError("invalid 'reduce' calling sequence")

        elif name == "if":
            if len(expr.parameters) == 3:
                from pymbolic.primitives import If
                return If(*tuple(self.rec(p) for p in expr.parameters))
            else:
                raise TypeError("if takes three arguments")

        else:
            # see if 'name' is an existing reduction op

            operation = parse_reduction_op(name)
            if operation:
                # arg_count counts arguments but not inames
                if len(expr.parameters) != 1 + operation.arg_count:
                    raise RuntimeError("invalid invocation of "
                            "reduction operation '%s': expected %d arguments, "
                            "got %d instead" % (expr.function.name,
                                                1 + operation.arg_count,
                                                len(expr.parameters)))

                inames = expr.parameters[0]
                red_exprs = tuple(self.rec(param) for param in expr.parameters[1:])
                return self._parse_reduction(operation, inames, red_exprs)

            else:
                return IdentityMapper.map_call(self, expr)

    def map_call_with_kwargs(self, expr):
        for par in expr.kw_parameters.values():
            if not isinstance(par, SubArrayRef):
                raise LoopyError("Keyword Arguments is only supported for"
                        " array arguments--use positional order to specify"
                        " the order of the arguments in the call.")
        return IdentityMapper.map_call_with_kwargs(self, expr)


# {{{ customization to pymbolic parser

_open_dbl_bracket = intern("open_dbl_bracket")

TRAILING_FLOAT_TAG_RE = re.compile("^(.*?)([a-zA-Z]*)$")


class LoopyParser(ParserBase):
    lex_table = [
            (_open_dbl_bracket, pytools.lex.RE(r"\[\[")),
            ] + ParserBase.lex_table

    def parse_float(self, s):
        match = TRAILING_FLOAT_TAG_RE.match(s)

        val = match.group(1)
        tag = frozenset(match.group(2))
        if tag == frozenset("j"):
            return np.float64(val)*np.complex128(1j)
        elif tag == frozenset("jf"):
            return np.float32(val)*np.complex64(1j)
        elif tag == frozenset("f"):
            return np.float32(val)
        elif tag == frozenset("d"):
            return np.float64(val)
        else:
            return float(val)  # generic float

    def parse_prefix(self, pstate):
        from pymbolic.parser import (_PREC_UNARY, _less, _greater, _identifier,
                _openbracket, _closebracket, _colon)
        import loopy as lp

        if pstate.is_next(_less):
            pstate.advance()
            if pstate.is_next(_greater):
                typename = lp.Optional(None)
                pstate.advance()
            else:
                pstate.expect(_identifier)
                typename = lp.Optional(pstate.next_str())
                pstate.advance()
                pstate.expect(_greater)
                pstate.advance()

            return TypeAnnotation(
                    typename,
                    self.parse_expression(pstate, _PREC_UNARY))

        elif pstate.is_next(_openbracket):
            pstate.advance()
            pstate.expect_not_end()
            if pstate.is_next(_closebracket):
                swept_inames = ()
            else:
                swept_inames = self.parse_expression(pstate)

            pstate.expect(_closebracket)
            pstate.advance()
            pstate.expect(_colon)
            pstate.advance()
            subscript = self.parse_expression(pstate, _PREC_UNARY)
            return SubArrayRef(swept_inames, subscript)

        else:
            return super().parse_prefix(pstate)

    def parse_postfix(self, pstate, min_precedence, left_exp):
        from pymbolic.parser import _PREC_CALL, _closebracket
        if pstate.next_tag() is _open_dbl_bracket and _PREC_CALL > min_precedence:
            pstate.advance()
            pstate.expect_not_end()
            left_exp = LinearSubscript(left_exp, self.parse_expression(pstate))
            pstate.expect(_closebracket)
            pstate.advance()
            pstate.expect(_closebracket)
            pstate.advance()
            return left_exp, True

        return ParserBase.parse_postfix(self, pstate, min_precedence, left_exp)

# }}}


def parse(expr_str):
    return VarToTaggedVarMapper()(
            FunctionToPrimitiveMapper()(LoopyParser()(expr_str)))

# }}}


# {{{ coefficient collector

class CoefficientCollector(CoefficientCollectorBase):
    map_tagged_variable = CoefficientCollectorBase.map_variable

    def map_subscript(self, expr):
        from loopy.diagnostic import ExpressionNotAffineError
        raise ExpressionNotAffineError("cannot gather coefficients--"
                "indirect addressing in use")

# }}}


# {{{ variable index expression collector

class ArrayAccessFinder(CombineMapper):
    def __init__(self, tgt_vector_name=None):
        self.tgt_vector_name = tgt_vector_name

    def combine(self, values):
        from pytools import flatten
        return set(flatten(values))

    def map_constant(self, expr):
        return set()

    def map_algebraic_leaf(self, expr):
        return set()

    def map_subscript(self, expr):
        assert isinstance(expr.aggregate, p.Variable)

        if self.tgt_vector_name is None \
                or expr.aggregate.name == self.tgt_vector_name:
            return {expr} | self.rec(expr.index)
        else:
            return CombineMapper.map_subscript(self, expr)

# }}}


# {{{ (pw)aff to expr conversion

def aff_to_expr(aff):
    from pymbolic import var

    denom = aff.get_denominator_val().to_python()

    result = (aff.get_constant_val()*denom).to_python()
    for dt in [dim_type.in_, dim_type.param]:
        for i in range(aff.dim(dt)):
            coeff = (aff.get_coefficient_val(dt, i)*denom).to_python()
            if coeff:
                dim_name = aff.get_dim_name(dt, i)
                result += coeff*var(dim_name)

    for i in range(aff.dim(dim_type.div)):
        coeff = (aff.get_coefficient_val(dim_type.div, i)*denom).to_python()
        if coeff:
            result += coeff*aff_to_expr(aff.get_div(i))

    return result // denom


def pw_aff_to_expr(pw_aff, int_ok=False):
    if isinstance(pw_aff, int):
        if not int_ok:
            from warnings import warn
            warn("expected PwAff, got int", stacklevel=2)

        return pw_aff

    pieces = pw_aff.get_pieces()
    last_expr = aff_to_expr(pieces[-1][1])

    pairs = [(set_to_cond_expr(constr_set), aff_to_expr(aff))
             for constr_set, aff in pieces[:-1]]

    from pymbolic.primitives import If
    expr = last_expr
    for condition, then_expr in reversed(pairs):
        expr = If(condition, then_expr, expr)

    return expr


def pw_aff_to_pw_aff_implemented_by_expr(pw_aff):
    pieces = pw_aff.get_pieces()

    rest = isl.Set.universe(pw_aff.space.params())
    aff_set, aff = pieces[0]
    impl_pw_aff = isl.PwAff.alloc(aff_set, aff)
    rest = rest.intersect_params(aff_set.complement())

    for aff_set, aff in pieces[1:-1]:
        impl_pw_aff = impl_pw_aff.union_max(
            isl.PwAff.alloc(aff_set, aff))
        rest = rest.intersect_params(aff_set.complement())

    _, aff = pieces[-1]
    return impl_pw_aff.union_max(isl.PwAff.alloc(rest, aff)).coalesce()

# }}}


# {{{ (pw)aff_from_expr

class PwAffEvaluationMapper(EvaluationMapperBase, IdentityMapperMixin):
    def __init__(self, space, vars_to_zero):
        self.zero = isl.Aff.zero_on_domain(isl.LocalSpace.from_space(space))

        context = {}
        for name, (dt, pos) in space.get_var_dict().items():
            if dt == dim_type.set:
                dt = dim_type.in_

            context[name] = isl.PwAff.from_aff(
                    self.zero.set_coefficient_val(dt, pos, 1))

        for v in vars_to_zero:
            context[v] = self.zero

        self.pw_zero = isl.PwAff.from_aff(self.zero)

        super().__init__(context)

    def map_constant(self, expr):
        if isinstance(expr, np.integer):
            expr = int(expr)

        return self.pw_zero + expr

    def map_min(self, expr):
        from functools import reduce
        return reduce(
                lambda a, b: a.min(b),
                (self.rec(ch) for ch in expr.children))

    def map_max(self, expr):
        from functools import reduce
        return reduce(
                lambda a, b: a.max(b),
                (self.rec(ch) for ch in expr.children))

    def map_quotient(self, expr):
        raise TypeError("true division in '%s' not supported "
                "for as-pwaff evaluation" % expr)

    def map_floor_div(self, expr):
        num = self.rec(expr.numerator)
        denom = self.rec(expr.denominator)
        return num.div(denom).floor()

    def map_remainder(self, expr):
        num = self.rec(expr.numerator)
        denom = self.rec(expr.denominator)
        if not denom.is_cst():
            raise TypeError("modulo non-constant in '%s' not supported "
                    "for as-pwaff evaluation" % expr)

        (s, denom_aff), = denom.get_pieces()
        denom = denom_aff.get_constant_val()

        return num.mod_val(denom)

    def map_literal(self, expr):
        raise TypeError("literal '%s' not supported "
                        "for as-pwaff evaluation" % expr)


def aff_from_expr(space, expr, vars_to_zero=None):
    if vars_to_zero is None:
        vars_to_zero = frozenset()

    pwaff = pwaff_from_expr(space, expr, vars_to_zero).coalesce()

    pieces = pwaff.get_pieces()
    if len(pieces) == 1:
        (s, aff), = pieces
        return aff
    else:
        raise RuntimeError("expression '%s' could not be converted to a "
                "non-piecewise quasi-affine expression" % expr)


def pwaff_from_expr(space, expr, vars_to_zero=None):
    return PwAffEvaluationMapper(space, vars_to_zero)(expr)


def with_aff_conversion_guard(f, space, expr, *args):
    import islpy as isl
    from pymbolic.mapper.evaluator import UnknownVariableError

    err = None
    with isl.SuppressedWarnings(space.get_ctx()):
        try:
            return f(space, expr, *args)
        except TypeError as e:
            err = e
        except isl.Error as e:
            err = e
        except UnknownVariableError as e:
            err = e

        assert err is not None
        from loopy.diagnostic import ExpressionToAffineConversionError
        raise ExpressionToAffineConversionError(
                "could not convert expression '%s' to affine representation: "
                "%s: %s" % (expr, type(err).__name__, str(err)))


def guarded_aff_from_expr(space, expr, vars_to_zero=None):
    """Performs the same operation as :func:`aff_from_expr` but only raises
    :exc:`loopy.diagnostic.ExpressionToAffineConversionError`
    """
    return with_aff_conversion_guard(aff_from_expr, space, expr, vars_to_zero)


def guarded_pwaff_from_expr(space, expr, vars_to_zero=None):
    """Performs the same operation as :func:`aff_from_expr` but only raises
    :exc:`loopy.diagnostic.ExpressionToAffineConversionError`
    """
    return with_aff_conversion_guard(pwaff_from_expr, space, expr, vars_to_zero)

# }}}


# {{{ (pw_)?qpoly_from_expr

class PwQPolyEvaluationMapper(EvaluationMapperBase):
    def __init__(self, space, vars_to_zero):
        zero_qpoly = isl.QPolynomial.zero_on_domain(space)

        context = {}
        for name, (dt, pos) in space.get_var_dict().items():
            if dt == dim_type.set:
                dt = dim_type.in_

            context[name] = isl.PwQPolynomial.from_qpolynomial(
                    isl.QPolynomial.var_on_domain(space, dt, pos))

        for v in vars_to_zero:
            context[v] = zero_qpoly

        self.pw_zero = isl.PwQPolynomial.from_qpolynomial(zero_qpoly)

        super().__init__(context)

    def map_constant(self, expr):
        if isinstance(expr, np.integer):
            expr = int(expr)

        return self.pw_zero + expr

    def map_quotient(self, expr):
        raise TypeError("true division in '%s' not supported "
                "for as-pwqpoly evaluation" % expr)


def pw_qpolynomial_from_expr(space, expr, vars_to_zero=frozenset()):
    return PwQPolyEvaluationMapper(space, vars_to_zero)(expr)


def qpolynomial_from_expr(space, expr):
    pw_qpoly = pw_qpolynomial_from_expr(space, expr).coalesce()

    pieces = pw_qpoly.get_pieces()
    if len(pieces) == 1:
        (s, qpoly), = pieces
        return qpoly
    else:
        raise RuntimeError("expression '%s' could not be converted to a "
                "non-piecewise quasi-polynomial expression" % expr)

# }}}


# {{{ simplify using aff

# FIXME: redundant with simplify_via_aff
def simplify_using_aff(kernel, expr):
    inames = get_dependencies(expr) & kernel.all_inames()

    domain = kernel.get_inames_domain(inames)

    try:
        aff = guarded_aff_from_expr(domain.space, expr)
    except ExpressionToAffineConversionError:
        return expr

    # FIXME: Deal with assumptions, too.
    aff = aff.gist(domain)

    return aff_to_expr(aff)

# }}}


# {{{ qpolynomial_to_expr

def _term_to_expr(space, term):
    from pymbolic.primitives import Variable

    result = term.get_coefficient_val().to_python()
    for dt in isl._CHECK_DIM_TYPES:
        for i in range(term.dim(dt)):
            exp = term.get_exp(dt, i)
            if exp:
                result = result*Variable(space.get_dim_name(dt, i))**exp

    for i in range(term.dim(dim_type.div)):
        exp = term.get_exp(dim_type.div, i)
        result *= (aff_to_expr(term.get_div(i))**exp)

    return result


def qpolynomial_to_expr(qpoly):
    space = qpoly.space
    return sum(_term_to_expr(space, t) for t in qpoly.get_terms())

# }}}


# {{{ expression/set <-> constraint conversion

def constraint_to_cond_expr(cns):
    # Looks like this is ok after all--get_aff() performs some magic.
    # Not entirely sure though... FIXME
    #
    # ls = cns.get_local_space()
    # if ls.dim(dim_type.div):
    #     raise RuntimeError("constraint has an existentially quantified variable")

    expr = aff_to_expr(cns.get_aff())

    from pymbolic.primitives import Comparison
    if cns.is_equality():
        return Comparison(expr, "==", 0)
    else:
        return Comparison(expr, ">=", 0)

# }}}


# {{{ isl_set_from_expr

class ConditionExpressionToBooleanOpsExpression(IdentityMapper):
    """
    Mapper to convert expressions into composition of boolean operation nodes
    according to C-semantics.

    For ex.:
        - ``i`` becomes ``i != 0``
        - ``i>10 and j`` becomes ``i>10 and j!=0``
    """

    def map_comparison(self, expr):
        return expr

    def _get_expr_neq_0(self, expr):
        return p.Comparison(expr, "!=", 0)

    map_variable = _get_expr_neq_0
    map_subscript = _get_expr_neq_0
    map_sum = _get_expr_neq_0
    map_product = _get_expr_neq_0
    map_constant = _get_expr_neq_0
    map_call = _get_expr_neq_0
    map_power = _get_expr_neq_0
    map_power = _get_expr_neq_0


class AffineConditionToISLSetMapper(IdentityMapper):
    """
    Mapper to convert a condition :class:`~pymbolic.primitives.Expression` to a
    :class:`~islpy.Set`.
    """

    def __init__(self, space):
        self.space = space
        super().__init__()

    def map_comparison(self, expr):
        if expr.operator == "!=":
            return self.rec(p.LogicalNot(p.Comparison(expr.left, "==", expr.right)))

        left_aff = guarded_aff_from_expr(self.space, expr.left)
        right_aff = guarded_aff_from_expr(self.space, expr.right)

        if expr.operator == "==":
            cnst = isl.Constraint.equality_from_aff(left_aff-right_aff)
        elif expr.operator == ">=":
            cnst = isl.Constraint.inequality_from_aff(left_aff-right_aff)
        elif expr.operator == ">":
            cnst = isl.Constraint.inequality_from_aff(left_aff-right_aff-1)
        elif expr.operator == "<=":
            cnst = isl.Constraint.inequality_from_aff(right_aff-left_aff)
        elif expr.operator == "<":
            cnst = isl.Constraint.inequality_from_aff(right_aff-left_aff-1)
        else:
            assert False

        return isl.Set.universe(self.space).add_constraint(cnst)

    def _map_logical_reduce(self, expr, f):
        """
        :arg f: Reduction callable.
        """
        sets = [self.rec(child) for child in expr.children]
        return reduce(f, sets)

    def map_logical_or(self, expr):
        import operator
        return self._map_logical_reduce(expr, operator.or_)

    def map_logical_and(self, expr):
        import operator
        return self._map_logical_reduce(expr, operator.and_)

    def map_logical_not(self, expr):
        set_ = self.rec(expr.child)
        return set_.complement()


def isl_set_from_expr(space, expr):
    """
    :arg expr: An instance of :class:`pymbolic.primitives.Expression` whose
        boolean value is evaluated according to C-semantics.
    """
    mapper = AffineConditionToISLSetMapper(space)
    expr = ConditionExpressionToBooleanOpsExpression()(expr)
    set_ = mapper(expr)
    assert isinstance(set_, isl.Set)

    return set_

# }}}


# {{{ set_to_cond_expr

def basic_set_to_cond_expr(isl_basicset):
    constrs = []
    for constr in isl_basicset.get_constraints():
        constrs.append(constraint_to_cond_expr(constr))

    if len(constrs) == 0:
        raise ValueError("may not be called on universe")
    elif len(constrs) == 1:
        constr, = constrs
        return constr
    else:
        return p.LogicalAnd(tuple(constrs))


def set_to_cond_expr(isl_set):
    conjs = []
    for isl_basicset in isl_set.get_basic_sets():
        conjs.append(basic_set_to_cond_expr(isl_basicset))

    if len(conjs) == 0:
        raise ValueError("may not be called on universe")
    elif len(conjs) == 1:
        conj, = conjs
        return conj
    else:
        return p.LogicalOr(tuple(conjs))


# }}}


# {{{ Reduction callback mapper

class ReductionCallbackMapper(IdentityMapper):
    def __init__(self, callback):
        self.callback = callback

    def map_reduction(self, expr, **kwargs):
        result = self.callback(expr, self.rec, **kwargs)
        if result is None:
            return IdentityMapper.map_reduction(self, expr, **kwargs)
        return result

# }}}


# {{{ index dependency finding

class IndexVariableFinder(CombineMapper):
    def __init__(self, include_reduction_inames):
        self.include_reduction_inames = include_reduction_inames

    def combine(self, values):
        import operator
        return reduce(operator.or_, values, set())

    def map_constant(self, expr):
        return set()

    def map_algebraic_leaf(self, expr):
        return set()

    def map_subscript(self, expr):
        idx_vars = DependencyMapper()(expr.index)

        result = set()
        for idx_var in idx_vars:
            if isinstance(idx_var, p.Variable):
                result.add(idx_var.name)
            else:
                raise RuntimeError("index variable not understood: %s" % idx_var)
        return result

    def map_reduction(self, expr):
        result = self.rec(expr.expr)

        if not (expr.inames_set & result):
            raise RuntimeError("reduction '%s' does not depend on "
                    "reduction inames (%s)" % (expr, ",".join(expr.inames)))
        if self.include_reduction_inames:
            return result
        else:
            return result - expr.inames_set

# }}}


# {{{ wildcard -> unique variable mapper

class WildcardToUniqueVariableMapper(IdentityMapper):
    def __init__(self, unique_var_name_factory):
        self.unique_var_name_factory = unique_var_name_factory

    def map_wildcard(self, expr):
        from pymbolic import var
        return var(self.unique_var_name_factory())

# }}}


# {{{ prime ("'") adder

class PrimeAdder(IdentityMapper):
    def __init__(self, which_vars):
        self.which_vars = which_vars

    def map_variable(self, expr):
        from pymbolic import var
        if expr.name in self.which_vars:
            return var(expr.name+"'")
        else:
            return expr

    def map_tagged_variable(self, expr):
        if expr.name in self.which_vars:
            return TaggedVariable(expr.name+"'", expr.tag)
        else:
            return expr

# }}}


# {{{ get access range

class UnableToDetermineAccessRange(Exception):
    pass


def get_access_range(domain, subscript, assumptions=None, shape=None,
        allowed_constant_names=None):
    """
    :arg assumptions: An instance of :class:`islpy.BasicSet` or *None*. *None*
        is equivalent to the universal set over *domain*'s space.
    :arg shape: if not *None*, indicates that it is desired to return an
        overestimate of the access range based on the shape if a precise range
        cannot be determined.
    :arg allowed_constant_names: An iterable of names of constants that are to be
        permitted in the access range expressions. Names that are already
        parameters of *domain* may be repeated without ill effects.
    """
    if assumptions is not None:
        domain, assumptions = isl.align_two(domain,
                assumptions)
        domain = domain & assumptions
        del assumptions

    dims = len(subscript)

    # we build access_map as a set because (idiocy!) Affs
    # cannot live on maps.

    # dims: [domain](dn)[storage]
    access_map = domain

    if isinstance(access_map, isl.BasicSet):
        access_map = isl.Set.from_basic_set(access_map)

    if allowed_constant_names is not None:
        allowed_constant_names = set(allowed_constant_names) - {
                access_map.get_dim_name(dim_type.param, i)
                for i in range(access_map.dim(dim_type.param))}

        par_base = access_map.dim(dim_type.param)
        access_map = access_map.insert_dims(dim_type.param, par_base,
                len(allowed_constant_names))
        for i, const_name in enumerate(allowed_constant_names):
            access_map = access_map.set_dim_name(
                    dim_type.param, par_base+i, const_name)

    dn = access_map.dim(dim_type.set)
    access_map = access_map.insert_dims(dim_type.set, dn, dims)

    from loopy.diagnostic import ExpressionToAffineConversionError

    for idim in range(dims):
        idx_aff = None

        try:
            idx_aff = guarded_aff_from_expr(access_map.space, subscript[idim])
        except ExpressionToAffineConversionError as err:
            shape_aff = None

            if shape is not None and shape[idim] is not None:
                try:
                    shape_aff = guarded_aff_from_expr(access_map.space, shape[idim])
                except ExpressionToAffineConversionError:
                    pass

            if shape_aff is None:
                # failed to convert shape[idim] to aff
                raise UnableToDetermineAccessRange(
                        "unable to determine access range of subscript: [%s] "
                        "(encountered %s: %s)"
                        % (", ".join(str(si) for si in subscript),
                            # intentionally using 'outer' err
                            type(err).__name__, str(err)))

            # successfully converted shape[idim] to aff, but not subscript[idim]

            upper_bound_cns = isl.Constraint.inequality_from_aff(
                    shape_aff.set_coefficient_val(
                        dim_type.in_, dn+idim, -1) - 1)
            lower_bound_cns = isl.Constraint.inequality_from_aff(
                    isl.Aff.zero_on_domain(access_map.space).set_coefficient_val(
                        dim_type.in_, dn+idim, 1))

            access_map = access_map.add_constraint(upper_bound_cns)
            access_map = access_map.add_constraint(lower_bound_cns)

        else:
            # successfully converted subscript[idim] -> idx_aff

            idx_aff = idx_aff.set_coefficient_val(
                    dim_type.in_, dn+idim, -1)

            access_map = access_map.add_constraint(
                    isl.Constraint.equality_from_aff(idx_aff))

    access_map_as_map = isl.Map.universe(access_map.get_space())
    access_map_as_map = access_map_as_map.intersect_range(access_map)
    access_map = access_map_as_map.move_dims(
            dim_type.in_, 0,
            dim_type.out, 0, dn)
    del access_map_as_map

    return access_map.range()

# }}}


# {{{ access range mapper

class BatchedAccessRangeMapper(WalkMapper):

    def __init__(self, kernel, var_names, overestimate=None):
        self.kernel = kernel
        self.var_names = set(var_names)
        from collections import defaultdict
        self.access_ranges = defaultdict(lambda: None)
        self.bad_subscripts = defaultdict(list)

        if overestimate is None:
            overestimate = False

        self.overestimate = overestimate

    def map_subscript(self, expr, inames):
        domain = self.kernel.get_inames_domain(inames)
        WalkMapper.map_subscript(self, expr, inames)

        assert isinstance(expr.aggregate, p.Variable)

        if expr.aggregate.name not in self.var_names:
            return

        arg_name = expr.aggregate.name
        subscript = expr.index_tuple

        descriptor = self.kernel.get_var_descriptor(arg_name)

        try:
            access_range = get_access_range(
                    domain, subscript, self.kernel.assumptions,
                    shape=descriptor.shape if self.overestimate else None,
                    allowed_constant_names=self.kernel.get_unwritten_value_args())
        except UnableToDetermineAccessRange:
            self.bad_subscripts[arg_name].append(expr)
            return

        if self.access_ranges[arg_name] is None:
            self.access_ranges[arg_name] = access_range
        else:
            if (self.access_ranges[arg_name].dim(dim_type.set)
                    != access_range.dim(dim_type.set)):
                raise RuntimeError(
                        "error while determining shape of argument '%s': "
                        "varying number of indices encountered"
                        % arg_name)

            self.access_ranges[arg_name] = (
                    self.access_ranges[arg_name] | access_range)

    def map_linear_subscript(self, expr, inames):
        self.rec(expr.index, inames)

        if expr.aggregate.name in self.var_names:
            self.bad_subscripts[expr.aggregate.name].append(expr)

    def map_reduction(self, expr, inames):
        return WalkMapper.map_reduction(self, expr, inames | set(expr.inames))

    def map_type_cast(self, expr, inames):
        return self.rec(expr.child, inames)

    def map_sub_array_ref(self, expr, inames):
        total_inames = inames | {iname.name for iname in expr.swept_inames}
        return self.rec(expr.subscript, total_inames)


class AccessRangeMapper:
    """**IMPORTANT**

    Using this class *will likely* lead to performance bottlenecks.

    To avoid performance issues, rewrite your code to use
    BatchedAccessRangeMapper if at all possible.

    For *n* variables and *m* expressions, calling this class to compute the
    access ranges will take *O(mn)* time for traversing the expressions.

    BatchedAccessRangeMapper does the same traversal in *O(m + n)* time.
    """

    def __init__(self, kernel, var_name, overestimate=None):
        self.var_name = var_name
        self.inner_mapper = BatchedAccessRangeMapper(
                kernel, [var_name], overestimate)

    def __call__(self, expr, inames):
        return self.inner_mapper(expr, inames)

    @property
    def access_range(self):
        return self.inner_mapper.access_ranges[self.var_name]

    @property
    def bad_subscripts(self):
        return self.inner_mapper.bad_subscripts[self.var_name]

# }}}


# {{{ check if access ranges overlap

class AccessRangeOverlapChecker:
    """Used for checking for overlap between access ranges of instructions."""

    def __init__(self, kernel):
        self.kernel = kernel
        self.vars = kernel.get_written_variables() | kernel.get_read_variables()

    @memoize_method
    def _get_access_ranges(self, insn_id, access_dir):
        insn = self.kernel.id_to_insn[insn_id]

        exprs = list(insn.assignees)
        if access_dir == "any":
            exprs.append(insn.expression)
            exprs.extend(insn.predicates)

        from collections import defaultdict
        aranges = defaultdict(lambda: False)

        arm = BatchedAccessRangeMapper(self.kernel, self.vars, overestimate=True)

        for expr in exprs:
            arm(expr, self.kernel.insn_inames(insn))

        for name, arange in arm.access_ranges.items():
            if arm.bad_subscripts[name]:
                aranges[name] = True
                continue
            aranges[name] = arange

        return aranges

    def _get_access_range_for_var(self, insn_id, access_dir, var_name):
        assert access_dir in ["w", "any"]

        insn = self.kernel.id_to_insn[insn_id]
        # Access range checks only apply to assignment-style instructions. For
        # non-assignments, we rely on read/write dependency information.
        from loopy.kernel.instruction import MultiAssignmentBase
        if not isinstance(insn, MultiAssignmentBase):
            if access_dir == "any":
                return var_name in insn.dependency_names()
            else:
                return var_name in insn.write_dependency_names()

        return self._get_access_ranges(insn_id, access_dir)[var_name]

    def do_access_ranges_overlap_conservative(
                self, insn1, insn1_dir, insn2, insn2_dir, var_name):
        """Determine whether the access ranges to *var_name* in the two
        given instructions overlap. This determination is made 'conservatively',
        i.e. if precise information is unavailable, it is concluded that the
        ranges overlap.

        :arg insn1_dir: either ``"w"`` or ``"any"``, to indicate which
            type of access is desired--writing or any
        :arg insn2_dir: either ``"w"`` or ``"any"``
        :returns: a :class:`bool`
        """

        insn1_arange = self._get_access_range_for_var(insn1, insn1_dir, var_name)
        insn2_arange = self._get_access_range_for_var(insn2, insn2_dir, var_name)

        if insn1_arange is False or insn2_arange is False:
            return False
        if insn1_arange is True or insn2_arange is True:
            return True

        return not (insn1_arange & insn2_arange).is_empty()

# }}}


# {{{ is_expression_equal

def is_expression_equal(a, b):
    if a == b:
        return True

    if isinstance(a, p.Expression) or isinstance(b, p.Expression):
        if a is None or b is None:
            return False

        maybe_zero = a - b
        from pymbolic import distribute

        d_result = distribute(maybe_zero)
        return d_result == 0

    else:
        return False


def is_tuple_of_expressions_equal(a, b):
    if a is None or b is None:
        if a is None and b is None:
            return True
        return False

    if not isinstance(a, tuple):
        a = (a,)

    if not isinstance(b, tuple):
        b = (b,)

    if len(a) != len(b):
        return False

    return all(
        is_expression_equal(ai, bi)
        for ai, bi in zip(a, b))

# }}}

# vim: foldmethod=marker<|MERGE_RESOLUTION|>--- conflicted
+++ resolved
@@ -386,15 +386,9 @@
     def map_loopy_function_identifier(self, expr, *args, **kwargs):
         return set()
 
-<<<<<<< HEAD
     def map_sub_array_ref(self, expr, *args, **kwargs):
         deps = self.rec(expr.subscript, *args, **kwargs)
         return deps - set(expr.swept_inames)
-=======
-    def map_sub_array_ref(self, expr, *args):
-        deps = self.rec(expr.subscript, *args)
-        return deps - {iname for iname in expr.swept_inames}
->>>>>>> cdf8ad6d
 
     map_linear_subscript = DependencyMapperBase.map_subscript
 
@@ -908,24 +902,6 @@
         self.swept_inames = swept_inames
         self.subscript = subscript
 
-<<<<<<< HEAD
-=======
-    def get_begin_subscript(self):
-        """
-        Returns an instance of :class:`pymbolic.primitives.Subscript`, the
-        beginning subscript of the array swept by the *SubArrayRef*.
-
-        **Example:** Consider ``[i, k]: a[i, j, k, l]``. The beginning
-        subscript would be ``a[0, j, 0, l]``
-        """
-        # TODO: Set the zero to the minimum value of the iname.
-        swept_inames_to_zeros = {
-                swept_iname.name: 0 for swept_iname in self.swept_inames}
-
-        return EvaluatorWithDeficientContext(swept_inames_to_zeros)(
-                self.subscript)
-
->>>>>>> cdf8ad6d
     def __getinitargs__(self):
         return (self.swept_inames, self.subscript)
 
