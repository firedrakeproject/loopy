--- conflicted
+++ resolved
@@ -853,10 +853,9 @@
         linearized_index = sum(dim_tag.stride*iname
                                for dim_tag, iname
                                in zip(arg.dim_tags, self.subscript.index_tuple))
-        try:
-            linearized_index = simplify_via_aff(linearized_index)
-        except:
-            pass
+        # look which error we are getting and guard it
+
+        linearized_index = simplify_via_aff(linearized_index)
 
         strides_as_dict = SweptInameStrideCollector(tuple(iname.name for iname in
             self.swept_inames))(linearized_index)
@@ -1648,7 +1647,19 @@
         except isl.Error as e:
             err = e
         except UnknownVariableError as e:
-            err = e
+            integer_vars = deps & set(t for t, v in
+                    kernel.temporary_variables.items() if
+                    np.issubdtype(v.dtype, np.integer))
+
+            # need to sort for deterministic code generation
+            names = sorted(list(integer_vars))
+            nd = domain.dim(isl.dim_type.set)
+            domain = domain.add_dims(isl.dim_type.set, len(names))
+            for i, name in enumerate(names):
+                domain = domain.set_dim_name(isl.dim_type.set, nd + i, name)
+            # TODO: Understand what errors can we land in here and then guard
+            # them.
+            return aff_from_expr(domain.space, expr)
 
         assert err is not None
         from loopy.diagnostic import ExpressionToAffineConversionError
@@ -1682,29 +1693,9 @@
     domain = kernel.get_inames_domain(inames)
 
     try:
-<<<<<<< HEAD
-        with isl.SuppressedWarnings(kernel.isl_context):
-            aff = aff_from_expr(domain.space, expr)
-    except isl.Error:
-        return expr
-    except TypeError:
-        return expr
-    except UnknownVariableError:
-        integer_vars = deps & set(t for t, v in kernel.temporary_variables.items() if np.issubdtype(v.dtype, np.integer))
-        names = sorted(list(integer_vars))  # need to sort for deterministic code generation
-        nd = domain.dim(isl.dim_type.set)
-        domain = domain.add_dims(isl.dim_type.set, len(names))
-        for i, name in enumerate(names):
-            domain = domain.set_dim_name(isl.dim_type.set, nd + i, name)
-        try:
-            aff = aff_from_expr(domain.space, expr)
-        except:
-            return expr
-=======
         aff = guarded_aff_from_expr(domain.space, expr)
     except ExpressionToAffineConversionError:
         return expr
->>>>>>> eaa91d33
 
     # FIXME: Deal with assumptions, too.
     aff = aff.gist(domain)
