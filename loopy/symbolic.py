--- conflicted
+++ resolved
@@ -766,8 +766,8 @@
     def map_algebraic_leaf(self, expr):
         # subscripts that are not involved in :attr:`target_names` are treated
         # as constants.
-        if isinstance(expr, p.Subscript) and (self.target_names is None or
-                expr.aggregate.name not in self.target_names):
+        if isinstance(expr, p.Subscript) and (self.target_names is None
+                or expr.aggregate.name not in self.target_names):
             return {1: expr}
 
         return super(SweptInameStrideCollector, self).map_algebraic_leaf(expr)
@@ -1392,14 +1392,10 @@
             return float(val)  # generic float
 
     def parse_prefix(self, pstate):
-<<<<<<< HEAD
         from pymbolic.parser import (_PREC_UNARY, _less, _greater, _identifier,
-        _openbracket, _closebracket, _colon)
-
-=======
-        from pymbolic.parser import _PREC_UNARY, _less, _greater, _identifier
+                _openbracket, _closebracket, _colon)
         import loopy as lp
->>>>>>> acd96d16
+
         if pstate.is_next(_less):
             pstate.advance()
             if pstate.is_next(_greater):
