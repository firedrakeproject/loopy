"""Pymbolic mappers for loopy."""

from __future__ import division, absolute_import

__copyright__ = "Copyright (C) 2012 Andreas Kloeckner"

__license__ = """
Permission is hereby granted, free of charge, to any person obtaining a copy
of this software and associated documentation files (the "Software"), to deal
in the Software without restriction, including without limitation the rights
to use, copy, modify, merge, publish, distribute, sublicense, and/or sell
copies of the Software, and to permit persons to whom the Software is
furnished to do so, subject to the following conditions:

The above copyright notice and this permission notice shall be included in
all copies or substantial portions of the Software.

THE SOFTWARE IS PROVIDED "AS IS", WITHOUT WARRANTY OF ANY KIND, EXPRESS OR
IMPLIED, INCLUDING BUT NOT LIMITED TO THE WARRANTIES OF MERCHANTABILITY,
FITNESS FOR A PARTICULAR PURPOSE AND NONINFRINGEMENT. IN NO EVENT SHALL THE
AUTHORS OR COPYRIGHT HOLDERS BE LIABLE FOR ANY CLAIM, DAMAGES OR OTHER
LIABILITY, WHETHER IN AN ACTION OF CONTRACT, TORT OR OTHERWISE, ARISING FROM,
OUT OF OR IN CONNECTION WITH THE SOFTWARE OR THE USE OR OTHER DEALINGS IN
THE SOFTWARE.
"""


import six
from six.moves import range, zip, reduce, intern

from pytools import memoize, memoize_method, ImmutableRecord
import pytools.lex

import pymbolic.primitives as p

from pymbolic.mapper import (
        CombineMapper as CombineMapperBase,
        IdentityMapper as IdentityMapperBase,
        WalkMapper as WalkMapperBase,
        CallbackMapper as CallbackMapperBase,
        CSECachingMapperMixin,
        )
from pymbolic.mapper.evaluator import \
        EvaluationMapper as EvaluationMapperBase
from pymbolic.mapper.substitutor import \
        SubstitutionMapper as SubstitutionMapperBase
from pymbolic.mapper.stringifier import \
        StringifyMapper as StringifyMapperBase
from pymbolic.mapper.dependency import \
        DependencyMapper as DependencyMapperBase
from pymbolic.mapper.coefficient import \
        CoefficientCollector as CoefficientCollectorBase
from pymbolic.mapper.unifier import UnidirectionalUnifier \
        as UnidirectionalUnifierBase
from pymbolic.mapper.constant_folder import \
        ConstantFoldingMapper as ConstantFoldingMapperBase

from pymbolic.parser import Parser as ParserBase
from loopy.diagnostic import LoopyError
from loopy.diagnostic import ExpressionToAffineConversionError

import islpy as isl
from islpy import dim_type

import re
import numpy as np


# {{{ mappers with support for loopy-specific primitives

class IdentityMapperMixin(object):
    def map_literal(self, expr, *args, **kwargs):
        return expr

    def map_array_literal(self, expr, *args, **kwargs):
        return type(expr)(tuple(self.rec(ch, *args, **kwargs) for ch in
            expr.children))

    def map_group_hw_index(self, expr, *args, **kwargs):
        return expr

    def map_local_hw_index(self, expr, *args, **kwargs):
        return expr

    def map_loopy_function_identifier(self, expr, *args, **kwargs):
        return expr

    def map_reduction(self, expr, *args, **kwargs):
        mapped_inames = [self.rec(p.Variable(iname), *args) for iname in expr.inames]

        new_inames = []
        for iname, new_sym_iname in zip(expr.inames, mapped_inames):
            if not isinstance(new_sym_iname, p.Variable):
                from loopy.diagnostic import LoopyError
                raise LoopyError("%s did not map iname '%s' to a variable"
                        % (type(self).__name__, iname))

            new_inames.append(new_sym_iname.name)

        return Reduction(
                expr.operation, tuple(new_inames),
                self.rec(expr.expr, *args, **kwargs),
                allow_simultaneous=expr.allow_simultaneous)

    def map_tagged_variable(self, expr, *args, **kwargs):
        # leaf, doesn't change
        return expr

    def map_type_annotation(self, expr, *args, **kwargs):
        return type(expr)(expr.type, self.rec(expr.child, *args, **kwargs))

<<<<<<< HEAD
    def map_sub_array_ref(self, expr, *args, **kwargs):
        return SubArrayRef(self.rec(expr.swept_inames, *args, **kwargs),
                self.rec(expr.subscript, *args, **kwargs))

=======
>>>>>>> cbb9942c
    def map_resolved_function(self, expr, *args, **kwargs):
        return ResolvedFunction(expr.function)

    map_type_cast = map_type_annotation

    map_linear_subscript = IdentityMapperBase.map_subscript

    map_rule_argument = map_group_hw_index


class IdentityMapper(IdentityMapperBase, IdentityMapperMixin):
    pass


class PartialEvaluationMapper(
        EvaluationMapperBase, CSECachingMapperMixin, IdentityMapperMixin):
    def map_variable(self, expr):
        return expr

    def map_common_subexpression_uncached(self, expr):
        return type(expr)(self.rec(expr.child), expr.prefix, expr.scope)


class WalkMapper(WalkMapperBase):
    def map_literal(self, expr, *args):
        self.visit(expr)

    def map_array_literal(self, expr, *args):
        if not self.visit(expr):
            return

        for ch in expr.children:
            self.rec(ch, *args)

    def map_group_hw_index(self, expr, *args):
        self.visit(expr)

    def map_local_hw_index(self, expr, *args):
        self.visit(expr)

    def map_reduction(self, expr, *args):
        if not self.visit(expr):
            return

        self.rec(expr.expr, *args)

    def map_type_cast(self, expr, *args):
        if not self.visit(expr):
            return
        self.rec(expr.child, *args)

    map_tagged_variable = WalkMapperBase.map_variable

    def map_loopy_function_identifier(self, expr, *args):
        self.visit(expr)

    map_linear_subscript = WalkMapperBase.map_subscript

    map_rule_argument = map_group_hw_index

<<<<<<< HEAD
    def map_sub_array_ref(self, expr, *args):
        if not self.visit(expr):
            return

        self.rec(expr.swept_inames, *args)
        self.rec(expr.subscript, *args)

=======
>>>>>>> cbb9942c
    def map_resolved_function(self, expr, *args):
        if not self.visit(expr):
            return

        self.rec(expr.function, *args)


class CallbackMapper(CallbackMapperBase, IdentityMapper):
    map_reduction = CallbackMapperBase.map_constant
    map_resolved_function = CallbackMapperBase.map_constant


class CombineMapper(CombineMapperBase):
    def map_reduction(self, expr):
        return self.rec(expr.expr)

    def map_sub_array_ref(self, expr):
        return self.rec(expr.get_begin_subscript())

    map_linear_subscript = CombineMapperBase.map_subscript


class SubstitutionMapper(
        CSECachingMapperMixin, SubstitutionMapperBase, IdentityMapperMixin):
    def map_common_subexpression_uncached(self, expr):
        return type(expr)(self.rec(expr.child), expr.prefix, expr.scope)


class ConstantFoldingMapper(ConstantFoldingMapperBase,
        IdentityMapperMixin):
    pass


class StringifyMapper(StringifyMapperBase):
    def map_literal(self, expr, *args):
        return expr.s

    def map_array_literal(self, expr, *args):
        return "{%s}" % ", ".join(self.rec(ch) for ch in expr.children)

    def map_group_hw_index(self, expr, enclosing_prec):
        return "grp.%d" % expr.index

    def map_local_hw_index(self, expr, enclosing_prec):
        return "loc.%d" % expr.index

    def map_reduction(self, expr, prec):
        from pymbolic.mapper.stringifier import PREC_NONE

        return "%sreduce(%s, [%s], %s)" % (
                "simul_" if expr.allow_simultaneous else "",
                expr.operation, ", ".join(expr.inames),
                self.rec(expr.expr, PREC_NONE))

    def map_tagged_variable(self, expr, prec):
        return "%s$%s" % (expr.name, expr.tag)

    def map_linear_subscript(self, expr, enclosing_prec):
        from pymbolic.mapper.stringifier import PREC_CALL, PREC_NONE
        return self.parenthesize_if_needed(
                self.format("%s[[%s]]",
                    self.rec(expr.aggregate, PREC_CALL),
                    self.rec(expr.index, PREC_NONE)),
                enclosing_prec, PREC_CALL)

    def map_loopy_function_identifier(self, expr, enclosing_prec):
        return "%s<%s>" % (
                type(expr).__name__,
                ", ".join(str(a) for a in expr.__getinitargs__()))

    def map_rule_argument(self, expr, enclosing_prec):
        return "<arg%d>" % expr.index

    def map_type_cast(self, expr, enclosing_prec):
        from pymbolic.mapper.stringifier import PREC_NONE
        return "cast(%s, %s)" % (repr(expr.type), self.rec(expr.child, PREC_NONE))

    def map_resolved_function(self, expr, prec):
<<<<<<< HEAD
        return expr.name

    def map_sub_array_ref(self, expr, prec):
        return "SubArrayRef({inames}, ({subscr}))".format(
                inames=self.rec(expr.swept_inames, prec),
                subscr=self.rec(expr.subscript, prec))
=======
        return "ResolvedFunction('%s')" % expr.name
>>>>>>> cbb9942c


class UnidirectionalUnifier(UnidirectionalUnifierBase):
    def map_reduction(self, expr, other, unis):
        if not isinstance(other, type(expr)):
            return self.treat_mismatch(expr, other, unis)
        if (expr.inames != other.inames
                or type(expr.function) != type(other.function)  # noqa
                ):
            return []

        return self.rec(expr.expr, other.expr, unis)

    def map_tagged_variable(self, expr, other, urecs):
        new_uni_record = self.unification_record_from_equation(
                expr, other)
        if new_uni_record is None:
            # Check if the variables match literally--that's ok, too.
            if (isinstance(other, TaggedVariable)
                    and expr.name == other.name
                    and expr.tag == other.tag
                    and expr.name not in self.lhs_mapping_candidates):
                return urecs
            else:
                return []
        else:
            from pymbolic.mapper.unifier import unify_many
            return unify_many(urecs, new_uni_record)


class DependencyMapper(DependencyMapperBase):
    def map_group_hw_index(self, expr):
        return set()

    def map_local_hw_index(self, expr):
        return set()

    def map_call(self, expr, *args):
        # Loopy does not have first-class functions. Do not descend
        # into 'function' attribute of Call.
        return self.combine(
                self.rec(child, *args) for child in expr.parameters)

    def map_call_with_kwargs(self, expr, *args):
        # Loopy does not have first-class functions. Do not descend
        # into 'function' attribute of Call.
        return self.combine(
                self.rec(child, *args) for child in expr.parameters+tuple(
                    expr.kw_parameters.values()))

    def map_reduction(self, expr):
        deps = self.rec(expr.expr)
        return deps - set(p.Variable(iname) for iname in expr.inames)

    def map_tagged_variable(self, expr):
        return set([expr])

    def map_loopy_function_identifier(self, expr):
        return set()

    def map_sub_array_ref(self, expr, *args):
        deps = self.rec(expr.subscript, *args)
        return deps - set(iname for iname in expr.swept_inames)

    map_linear_subscript = DependencyMapperBase.map_subscript

    def map_type_cast(self, expr):
        return self.rec(expr.child)

    def map_resolved_function(self, expr):
        return self.rec(expr.function)


class SubstitutionRuleExpander(IdentityMapper):
    def __init__(self, rules):
        self.rules = rules

    def map_variable(self, expr):
        if expr.name in self.rules:
            return self.map_substitution(expr.name, self.rules[expr.name], ())
        else:
            return super(SubstitutionRuleExpander, self).map_variable(expr)

    def map_call(self, expr):
        if expr.function.name in self.rules:
            return self.map_substitution(
                    expr.function.name,
                    self.rules[expr.function.name],
                    expr.parameters)
        else:
            return super(SubstitutionRuleExpander, self).map_call(expr)

    def map_substitution(self, name, rule, arguments):
        if len(rule.arguments) != len(arguments):
            from loopy.diagnostic import LoopyError
            raise LoopyError("number of arguments to '%s' does not match "
                    "definition" % name)

        from pymbolic.mapper.substitutor import make_subst_func
        submap = SubstitutionMapper(
                make_subst_func(
                    dict(zip(rule.arguments, arguments))))

        expr = submap(rule.expression)

        return self.rec(expr)

# }}}


# {{{ loopy-specific primitives

class Literal(p.Leaf):
    """A literal to be used during code generation."""

    def __init__(self, s):
        self.s = s

    def stringifier(self):
        return StringifyMapper

    def __getinitargs__(self):
        return (self.s,)

    init_arg_names = ("s",)

    mapper_method = "map_literal"


class ArrayLiteral(p.Leaf):
    "An array literal."

    # Currently only used after loopy -> C expression translation.

    def __init__(self, children):
        self.children = children

    def stringifier(self):
        return StringifyMapper

    def __getinitargs__(self):
        return (self.children,)

    init_arg_names = ("children",)

    mapper_method = "map_array_literal"


class HardwareAxisIndex(p.Leaf):
    def __init__(self, axis):
        self.axis = axis

    def stringifier(self):
        return StringifyMapper

    def __getinitargs__(self):
        return (self.axis,)

    init_arg_names = ("axis",)


class GroupHardwareAxisIndex(HardwareAxisIndex):
    mapper_method = "map_group_hw_index"


class LocalHardwareAxisIndex(HardwareAxisIndex):
    mapper_method = "map_local_hw_index"


class FunctionIdentifier(p.Leaf):
    """A base class for symbols representing functions."""

    init_arg_names = ()

    def stringifier(self):
        return StringifyMapper

    mapper_method = intern("map_loopy_function_identifier")


class TypedCSE(p.CommonSubexpression):
    """A :class:`pymbolic.primitives.CommonSubexpression` annotated with
    a :class:`numpy.dtype`.
    """

    def __init__(self, child, prefix=None, dtype=None):
        super(TypedCSE, self).__init__(child, prefix)
        self.dtype = dtype

    def __getinitargs__(self):
        return (self.child, self.dtype, self.prefix)

    def get_extra_properties(self):
        return dict(dtype=self.dtype)


class TypeAnnotation(p.Expression):
    """Undocumented for now. Currently only used internally around LHSs of
    assignments that create temporaries.
    """

    def __init__(self, type, child):
        super(TypeAnnotation, self).__init__()
        self.type = type
        self.child = child

    def __getinitargs__(self):
        return (self.type, self.child)

    def stringifier(self):
        return StringifyMapper

    mapper_method = intern("map_type_annotation")


class TypeCast(p.Expression):
    """Only defined for numerical types with semantics matching
    :meth:`numpy.ndarray.astype`.

    .. attribute:: child

        The expression to be cast.
    """

    def __init__(self, type, child):
        super(TypeCast, self).__init__()

        from loopy.types import to_loopy_type, NumpyType
        type = to_loopy_type(type)

        if (not isinstance(type, NumpyType)
                or not issubclass(type.dtype.type, np.number)):
            from loopy.diagnostic import LoopyError
            raise LoopyError("TypeCast only supports numerical numpy types, "
                    "not '%s'" % type)

        # We're storing the type as a name for now to avoid
        # numpy pickling bug madness. (see loopy.types)
        self._type_name = type.dtype.name
        self.child = child

    @property
    def type(self):
        from loopy.types import NumpyType
        return NumpyType(np.dtype(self._type_name))

    # init_arg_names is a misnomer--they're attribute names used for pickling.
    init_arg_names = ("_type_name", "child")

    def __getinitargs__(self):
        return (self._type_name, self.child)

    def stringifier(self):
        return StringifyMapper

    mapper_method = intern("map_type_cast")


class TaggedVariable(p.Variable):
    """This is an identifier with a tag, such as 'matrix$one', where
    'one' identifies this specific use of the identifier. This mechanism
    may then be used to address these uses--such as by prefetching only
    accesses tagged a certain way.
    """

    init_arg_names = ("name", "tag")

    def __init__(self, name, tag):
        super(TaggedVariable, self).__init__(name)
        self.tag = tag

    def __getinitargs__(self):
        return self.name, self.tag

    def stringifier(self):
        return StringifyMapper

    mapper_method = intern("map_tagged_variable")


class Reduction(p.Expression):
    """Represents a reduction operation on :attr:`exprs`
    across :attr:`inames`.

    .. attribute:: operation
        an instance of :class:`loopy.library.reduction.ReductionOperation`

    .. attribute:: inames

        a list of inames across which reduction on :attr:`expr` is being
        carried out.

    .. attribute:: expr

        An expression which may have tuple type. If the expression has tuple
        type, it must be one of the following:
         * a :class:`tuple` of :class:`pymbolic.primitives.Expression`, or
         * a :class:`loopy.symbolic.Reduction`, or
         * a function call or substitution rule invocation.

    .. attribute:: allow_simultaneous

        A :class:`bool`. If not *True*, an iname is allowed to be used
        in precisely one reduction, to avoid mis-nesting errors.
    """

    init_arg_names = ("operation", "inames", "expr", "allow_simultaneous")

    def __init__(self, operation, inames, expr, allow_simultaneous=False):
        if isinstance(inames, str):
            inames = tuple(iname.strip() for iname in inames.split(","))

        elif isinstance(inames, p.Variable):
            inames = (inames,)

        assert isinstance(inames, tuple)

        def strip_var(iname):
            if isinstance(iname, p.Variable):
                iname = iname.name

            assert isinstance(iname, str)
            return iname

        inames = tuple(strip_var(iname) for iname in inames)

        if isinstance(operation, str):
            from loopy.library.reduction import parse_reduction_op
            operation = parse_reduction_op(operation)

        from loopy.library.reduction import ReductionOperation
        assert isinstance(operation, ReductionOperation)

        from loopy.diagnostic import LoopyError

        if operation.arg_count > 1:
            from pymbolic.primitives import Call

            if not isinstance(expr, (tuple, Reduction, Call)):
                raise LoopyError("reduction argument must be one of "
                                 "a tuple, reduction, or call; "
                                 "got '%s'" % type(expr).__name__)
        else:
            # Sanity checks
            if isinstance(expr, tuple):
                raise LoopyError("got a tuple argument to a scalar reduction")
            elif isinstance(expr, Reduction) and expr.is_tuple_typed:
                raise LoopyError("got a tuple typed argument to a scalar reduction")

        self.operation = operation
        self.inames = inames
        self.expr = expr
        self.allow_simultaneous = allow_simultaneous

    def __getinitargs__(self):
        return (self.operation, self.inames, self.expr, self.allow_simultaneous)

    def get_hash(self):
        return hash((self.__class__, self.operation, self.inames, self.expr))

    def is_equal(self, other):
        return (other.__class__ == self.__class__
                and other.operation == self.operation
                and other.inames == self.inames
                and other.expr == self.expr)

    def stringifier(self):
        return StringifyMapper

    @property
    def is_tuple_typed(self):
        return self.operation.arg_count > 1

    @property
    @memoize_method
    def inames_set(self):
        return set(self.inames)

    mapper_method = intern("map_reduction")


class LinearSubscript(p.Expression):
    """Represents a linear index into a multi-dimensional array, completely
    ignoring any multi-dimensional layout.
    """

    init_arg_names = ("aggregate", "index")

    def __init__(self, aggregate, index):
        self.aggregate = aggregate
        self.index = index

    def __getinitargs__(self):
        return self.aggregate, self.index

    def stringifier(self):
        return StringifyMapper

    mapper_method = intern("map_linear_subscript")


class RuleArgument(p.Expression):
    """Represents a (numbered) argument of a :class:`loopy.SubstitutionRule`.
    Only used internally in the rule-aware mappers to match subst rules
    independently of argument names.
    """

    init_arg_names = ("index",)

    def __init__(self, index):
        self.index = index

    def __getinitargs__(self):
        return (self.index,)

    def stringifier(self):
        return StringifyMapper

    mapper_method = intern("map_rule_argument")


class ResolvedFunction(p.Expression):
    """
    A function invocation whose definition is known in a :mod:`loopy` kernel.
    Each instance of :class:`loopy.symbolic.ResolvedFunction` in an expression
    points to an instance of
    :class:`loopy.kernel.function_interface.InKernelCallable` through the
    mapping :attr:`loopy.kernel.LoopKernel.scoped_functions`. Refer
    :ref:`ref_scoped_function` for a slightly detailed explanation on scoped
    functions.

    .. attribute:: function

        An instance of :class:`pymbolic.primitives.Variable`,
        :class:`loopy.library.reduction.ArgExtOp` or
        :class:`loopy.library.reduction.SegmentedOp`.
    """
    init_arg_names = ("function", )

    def __init__(self, function):
        if isinstance(function, str):
            function = p.Variable(function)
        from loopy.library.reduction import ReductionOpFunction
        assert isinstance(function, (p.Variable, ReductionOpFunction))
        self.function = function

    @property
    def name(self):
        from loopy.library.reduction import ReductionOpFunction
        if isinstance(self.function, p.Variable):
            return self.function.name
        elif isinstance(self.function, ReductionOpFunction):
            return self.function
        else:
            raise LoopyError("Unexpected function type %s in ResolvedFunction." %
                    type(self.function))

    def __getinitargs__(self):
        return (self.function, )

    def stringifier(self):
        return StringifyMapper

    mapper_method = intern("map_resolved_function")

<<<<<<< HEAD

class EvaluatorWithDeficientContext(PartialEvaluationMapper):
    """Evaluation Mapper that does not need values of all the variables
    involved in the expression.

    Returns the expression with the values mapped from :attr:`context`.
    """
    def map_variable(self, expr):
        if expr.name in self.context:
            return self.context[expr.name]
        else:
            return expr


class VariableInAnExpression(CombineMapper):
    def __init__(self, variables_to_search):
        assert(all(isinstance(variable, p.Variable) for variable in
            variables_to_search))
        self.variables_to_search = variables_to_search

    def combine(self, values):
        return any(values)

    def map_variable(self, expr):
        return expr in self.variables_to_search

    def map_constant(self, expr):
        return False


class SweptInameStrideCollector(CoefficientCollectorBase):
    """
    Mapper to compute the coefficient swept inames for :class:`SubArrayRef`.
    """
    def map_algebraic_leaf(self, expr):
        # subscripts that are not involved in :attr:`target_names` are treated
        # as constants.
        if isinstance(expr, p.Subscript) and (self.target_names is None
                or expr.aggregate.name not in self.target_names):
            return {1: expr}

        return super(SweptInameStrideCollector, self).map_algebraic_leaf(expr)


class SubArrayRef(p.Expression):
    """
    An algebraic expression to map an affine memory layout pattern (known as
    sub-arary) as consecutive elements of the sweeping axes which are defined
    using :attr:`SubArrayRef.swept_inames`.

    .. attribute:: swept_inames

        An instance of :class:`tuple` denoting the axes to which the sub array
        is supposed to be mapper to.

    .. attribute:: subscript

        An instance of :class:`pymbolic.primitives.Subscript` denoting the
        array in the kernel.
    """

    init_arg_names = ("swept_inames", "subscript")

    def __init__(self, swept_inames, subscript):

        # {{{ sanity checks

        if not isinstance(swept_inames, tuple):
            assert isinstance(swept_inames, p.Variable)
            swept_inames = (swept_inames,)

        assert isinstance(swept_inames, tuple)

        for iname in swept_inames:
            assert isinstance(iname, p.Variable)
        assert isinstance(subscript, p.Subscript)

        # }}}

        self.swept_inames = swept_inames
        self.subscript = subscript

    def get_begin_subscript(self):
        """
        Returns an instance of :class:`pymbolic.primitives.Subscript`, the
        beginning subscript of the array swept by the *SubArrayRef*.

        **Example:** Consider ``[i, k]: a[i, j, k, l]``. The beginning
        subscript would be ``a[0, j, 0, l]``
        """
        # TODO: Set the zero to the minimum value of the iname.
        swept_inames_to_zeros = dict(
                (swept_iname.name, 0) for swept_iname in self.swept_inames)

        return EvaluatorWithDeficientContext(swept_inames_to_zeros)(
                self.subscript)

    def get_array_arg_descriptor(self, kernel):
        """
        Returns the dim_tags, memory scope, shape informations of a
        :class:`SubArrayRef` argument in the caller kernel packed into
        :class:`ArrayArgDescriptor` for the instance of :class:`SubArrayRef` in
        the given *kernel*.
        """
        from loopy.kernel.function_interface import ArrayArgDescriptor

        name = self.subscript.aggregate.name

        if name in kernel.temporary_variables:
            assert name not in kernel.arg_dict
            arg = kernel.temporary_variables[name]
        else:
            assert name in kernel.arg_dict
            arg = kernel.arg_dict[name]

        aspace = arg.address_space

        from loopy.kernel.array import FixedStrideArrayDimTag as DimTag
        from loopy.isl_helpers import simplify_via_aff
        sub_dim_tags = []
        sub_shape = []
        linearized_index = simplify_via_aff(
                sum(dim_tag.stride*iname for dim_tag, iname in
                zip(arg.dim_tags, self.subscript.index_tuple)))

        strides_as_dict = SweptInameStrideCollector(tuple(iname.name for iname in
            self.swept_inames))(linearized_index)
        sub_dim_tags = tuple(
                DimTag(strides_as_dict[iname]) for iname in self.swept_inames)
        sub_shape = tuple(
                pw_aff_to_expr(
                    kernel.get_iname_bounds(iname.name).upper_bound_pw_aff)+1
                for iname in self.swept_inames)
        if self.swept_inames == ():
            sub_shape = (1, )
            sub_dim_tags = (DimTag(1),)

        return ArrayArgDescriptor(
                address_space=aspace,
                dim_tags=sub_dim_tags,
                shape=sub_shape)

    def __getinitargs__(self):
        return (self.swept_inames, self.subscript)

    def get_hash(self):
        return hash((self.__class__, self.swept_inames, self.subscript))

    def is_equal(self, other):
        return (other.__class__ == self.__class__
                and other.subscript == self.subscript
                and other.swept_inames == self.swept_inames)

    def stringifier(self):
        return StringifyMapper

    mapper_method = intern("map_sub_array_ref")

=======
>>>>>>> cbb9942c
# }}}


@memoize
def get_dependencies(expr):
    dep_mapper = DependencyMapper(composite_leaves=False)
    return frozenset(dep.name for dep in dep_mapper(expr))


# {{{ rule-aware mappers

def parse_tagged_name(expr):
    from loopy.library.reduction import ArgExtOp, SegmentedOp
    if isinstance(expr, TaggedVariable):
        return expr.name, expr.tag
    elif isinstance(expr, ResolvedFunction):
        return parse_tagged_name(expr.function)
    elif isinstance(expr, (p.Variable, ArgExtOp, SegmentedOp)):
        return expr.name, None
    else:
        raise RuntimeError("subst rule name not understood: %s" % expr)


class ExpansionState(ImmutableRecord):
    """
    .. attribute:: kernel
    .. attribute:: instruction

    .. attribute:: stack

        a tuple representing the current expansion stack, as a tuple
        of (name, tag) pairs.

    .. attribute:: arg_context

        a dict representing current argument values
    """

    @property
    def insn_id(self):
        return self.instruction.id

    def apply_arg_context(self, expr):
        from pymbolic.mapper.substitutor import make_subst_func
        return SubstitutionMapper(
                make_subst_func(self.arg_context))(expr)


class SubstitutionRuleRenamer(IdentityMapper):
    def __init__(self, renames):
        self.renames = renames

    def map_call(self, expr):
        if not isinstance(expr.function, p.Variable):
            return IdentityMapper.map_call(self, expr)

        name, tag = parse_tagged_name(expr.function)

        new_name = self.renames.get(name)
        if new_name is None:
            return IdentityMapper.map_call(self, expr)

        if tag is None:
            sym = p.Variable(new_name)
        else:
            sym = TaggedVariable(new_name, tag)

        return type(expr)(sym, tuple(self.rec(child) for child in expr.parameters))

    def map_variable(self, expr):
        name, tag = parse_tagged_name(expr)

        new_name = self.renames.get(name)
        if new_name is None:
            return IdentityMapper.map_variable(self, expr)

        if tag is None:
            return p.Variable(new_name)
        else:
            return TaggedVariable(new_name, tag)


def rename_subst_rules_in_instructions(insns, renames):
    subst_renamer = SubstitutionRuleRenamer(renames)

    return [
            insn.with_transformed_expressions(subst_renamer)
            for insn in insns]


class SubstitutionRuleMappingContext(object):
    def _get_subst_rule_key(self, args, body):
        subst_dict = dict(
                (arg, RuleArgument(i))
                for i, arg in enumerate(args))

        from pymbolic.mapper.substitutor import make_subst_func
        arg_subst_map = SubstitutionMapper(make_subst_func(subst_dict))

        return arg_subst_map(body)

    def __init__(self, old_subst_rules, make_unique_var_name):
        self.old_subst_rules = old_subst_rules
        self.make_unique_var_name = make_unique_var_name

        # maps subst rule (args, bodies) to (names, original_name)
        self.subst_rule_registry = dict(
                (self._get_subst_rule_key(rule.arguments, rule.expression),
                    (name, rule.arguments, rule.expression))
                for name, rule in six.iteritems(old_subst_rules))

        # maps subst rule (args, bodies) to a list of old names,
        # which doubles as (a) a histogram of uses and (b) a way
        # to deterministically find the 'lexicographically earliest'
        # name
        self.subst_rule_old_names = {}

    def register_subst_rule(self, original_name, args, body):
        """Returns a name (as a string) for a newly created substitution
        rule.
        """
        key = self._get_subst_rule_key(args, body)
        reg_value = self.subst_rule_registry.get(key)

        if reg_value is None:
            # These names are temporary and won't stick around.
            new_name = self.make_unique_var_name("_lpy_tmp_"+original_name)
            self.subst_rule_registry[key] = (new_name, args, body)
        else:
            new_name, _, _ = reg_value

        self.subst_rule_old_names.setdefault(key, []).append(original_name)
        return new_name

    def _get_new_substitutions_and_renames(self):
        """This makes a new dictionary of substitutions from the ones
        encountered in mapping all the encountered expressions.
        It tries hard to keep substitution names the same--i.e.
        if all derivative versions of a substitution rule ended
        up with the same mapped version, then this version should
        retain the name that the substitution rule had previously.
        Unfortunately, this can't be done in a single pass, and so
        the routine returns an additional dictionary *subst_renames*
        of renamings to be performed on the processed expressions.

        The returned substitutions already have the rename applied
        to them.

        :returns: (new_substitutions, subst_renames)
        """

        from loopy.kernel.data import SubstitutionRule

        result = {}
        renames = {}

        used_names = set()

        for key, (name, args, body) in six.iteritems(
                self.subst_rule_registry):
            orig_names = self.subst_rule_old_names.get(key, [])

            # If no orig_names are found, then this particular
            # subst rule was never referenced, and so it's fine
            # to leave out.

            if not orig_names:
                continue

            new_name = min(orig_names)
            if new_name in used_names:
                new_name = self.make_unique_var_name(new_name)

            renames[name] = new_name
            used_names.add(new_name)

            result[new_name] = SubstitutionRule(
                    name=new_name,
                    arguments=args,
                    expression=body)

        # {{{ perform renames on new substitutions

        subst_renamer = SubstitutionRuleRenamer(renames)

        renamed_result = {}
        for name, rule in six.iteritems(result):
            renamed_result[name] = rule.copy(
                    expression=subst_renamer(rule.expression))

        # }}}

        return renamed_result, renames

    def finish_kernel(self, kernel):
        new_substs, renames = self._get_new_substitutions_and_renames()

        new_insns = rename_subst_rules_in_instructions(kernel.instructions, renames)

        return kernel.copy(
            substitutions=new_substs,
            instructions=new_insns)


class RuleAwareIdentityMapper(IdentityMapper):
    """Note: the third argument dragged around by this mapper is the
    current :class:`ExpansionState`.

    Subclasses of this must be careful to not touch identifiers that
    are in :attr:`ExpansionState.arg_context`.
    """

    def __init__(self, rule_mapping_context):
        self.rule_mapping_context = rule_mapping_context

    def map_variable(self, expr, expn_state, *args, **kwargs):
        name, tag = parse_tagged_name(expr)
        if name not in self.rule_mapping_context.old_subst_rules:
            return IdentityMapper.map_variable(self, expr, expn_state, *args,
                    **kwargs)
        else:
            return self.map_substitution(name, tag, (), expn_state, *args,
                    **kwargs)

    def map_call(self, expr, expn_state):
        if not isinstance(expr.function, p.Variable):
            return IdentityMapper.map_call(self, expr, expn_state)

        name, tag = parse_tagged_name(expr.function)

        if name not in self.rule_mapping_context.old_subst_rules:
            return super(RuleAwareIdentityMapper, self).map_call(expr, expn_state)
        else:
            return self.map_substitution(name, tag, self.rec(
                expr.parameters, expn_state), expn_state)

    @staticmethod
    def make_new_arg_context(rule_name, arg_names, arguments, arg_context):
        if len(arg_names) != len(arguments):
            raise RuntimeError("Rule '%s' invoked with %d arguments (needs %d)"
                    % (rule_name, len(arguments), len(arg_names), ))

        from pymbolic.mapper.substitutor import make_subst_func
        arg_subst_map = SubstitutionMapper(make_subst_func(arg_context))
        return dict(
                (formal_arg_name, arg_subst_map(arg_value))
                for formal_arg_name, arg_value in zip(arg_names, arguments))

    def map_substitution(self, name, tag, arguments, expn_state):
        rule = self.rule_mapping_context.old_subst_rules[name]

        rec_arguments = self.rec(arguments, expn_state)

        if tag is None:
            tags = None
        else:
            tags = (tag,)

        new_expn_state = expn_state.copy(
                stack=expn_state.stack + ((name, tags),),
                arg_context=self.make_new_arg_context(
                    name, rule.arguments, rec_arguments, expn_state.arg_context))

        result = self.rec(rule.expression, new_expn_state)

        new_name = self.rule_mapping_context.register_subst_rule(
                name, rule.arguments, result)

        if tag is None:
            sym = p.Variable(new_name)
        else:
            sym = TaggedVariable(new_name, tag)

        if arguments:
            return sym(*rec_arguments)
        else:
            return sym

    def __call__(self, expr, kernel, insn, *args, **kwargs):
        from loopy.kernel.data import InstructionBase
        assert insn is None or isinstance(insn, InstructionBase)

        return IdentityMapper.__call__(self, expr,
                ExpansionState(
                    kernel=kernel,
                    instruction=insn,
                    stack=(),
                    arg_context={}), *args, **kwargs)

    def map_instruction(self, kernel, insn):
        return insn

    def map_kernel(self, kernel):
        new_insns = [
                # While subst rules are not allowed in assignees, the mapper
                # may perform tasks entirely unrelated to subst rules, so
                # we must map assignees, too.
                self.map_instruction(kernel,
                    insn.with_transformed_expressions(self, kernel, insn))
                for insn in kernel.instructions]

        return kernel.copy(instructions=new_insns)


class RuleAwareSubstitutionMapper(RuleAwareIdentityMapper):
    def __init__(self, rule_mapping_context, subst_func, within):
        super(RuleAwareSubstitutionMapper, self).__init__(rule_mapping_context)

        self.subst_func = subst_func
        self.within = within

    def map_variable(self, expr, expn_state):
        if (expr.name in expn_state.arg_context
                or not self.within(
                    expn_state.kernel, expn_state.instruction, expn_state.stack)):
            return super(RuleAwareSubstitutionMapper, self).map_variable(
                    expr, expn_state)

        result = self.subst_func(expr)
        if result is not None:
            return result
        else:
            return super(RuleAwareSubstitutionMapper, self).map_variable(
                    expr, expn_state)


class RuleAwareSubstitutionRuleExpander(RuleAwareIdentityMapper):
    def __init__(self, rule_mapping_context, rules, within):
        super(RuleAwareSubstitutionRuleExpander, self).__init__(rule_mapping_context)

        self.rules = rules
        self.within = within

    def map_substitution(self, name, tag, arguments, expn_state):
        if tag is None:
            tags = None
        else:
            tags = (tag,)

        new_stack = expn_state.stack + ((name, tags),)

        if self.within(expn_state.kernel, expn_state.instruction, new_stack):
            # expand
            rule = self.rules[name]

            new_expn_state = expn_state.copy(
                    stack=new_stack,
                    arg_context=self.make_new_arg_context(
                        name, rule.arguments, arguments, expn_state.arg_context))

            result = self.rec(rule.expression, new_expn_state)

            # substitute in argument values
            from pymbolic.mapper.substitutor import make_subst_func
            subst_map = SubstitutionMapper(make_subst_func(
                new_expn_state.arg_context))

            return subst_map(result)

        else:
            # do not expand
            return super(RuleAwareSubstitutionRuleExpander, self).map_substitution(
                    name, tag, arguments, expn_state)

# }}}


# {{{ functions to primitives, parsing

class VarToTaggedVarMapper(IdentityMapper):
    def map_variable(self, expr):
        dollar_idx = expr.name.find("$")
        if dollar_idx == -1:
            return expr
        else:
            return TaggedVariable(expr.name[:dollar_idx],
                    expr.name[dollar_idx+1:])


class FunctionToPrimitiveMapper(IdentityMapper):
    """Looks for invocations of a function called 'cse' or 'reduce' and
    turns those into the actual pymbolic primitives used for that.
    """

    def _parse_reduction(self, operation, inames, red_exprs,
            allow_simultaneous=False):
        if isinstance(inames, p.Variable):
            inames = (inames,)

        if not isinstance(inames, (tuple)):
            raise TypeError("iname argument to reduce() must be a symbol "
                    "or a tuple of symbols")

        processed_inames = []
        for iname in inames:
            if not isinstance(iname, p.Variable):
                raise TypeError("iname argument to reduce() must be a symbol "
                        "or a tuple or a tuple of symbols")

            processed_inames.append(iname.name)

        if len(red_exprs) == 1:
            red_exprs = red_exprs[0]

        return Reduction(operation, tuple(processed_inames), red_exprs,
                allow_simultaneous=allow_simultaneous)

    def map_call(self, expr):
        from loopy.library.reduction import parse_reduction_op

        if not isinstance(expr.function, p.Variable):
            return IdentityMapper.map_call(self, expr)

        name = expr.function.name
        if name == "cse":
            if len(expr.parameters) in [1, 2]:
                if len(expr.parameters) == 2:
                    if not isinstance(expr.parameters[1], p.Variable):
                        raise TypeError("second argument to cse() must be a symbol")
                    tag = expr.parameters[1].name
                else:
                    tag = None

                return p.CommonSubexpression(
                        self.rec(expr.parameters[0]), tag)
            else:
                raise TypeError("cse takes two arguments")

        elif name in ["reduce", "simul_reduce"]:

            if len(expr.parameters) >= 3:
                operation, inames = expr.parameters[:2]
                red_exprs = expr.parameters[2:]

                operation = parse_reduction_op(str(operation))
                return self._parse_reduction(operation, inames,
                        tuple(self.rec(red_expr) for red_expr in red_exprs),
                        allow_simultaneous=(name == "simul_reduce"))
            else:
                raise TypeError("invalid 'reduce' calling sequence")

        elif name == "if":
            if len(expr.parameters) == 3:
                from pymbolic.primitives import If
                return If(*tuple(self.rec(p) for p in expr.parameters))
            else:
                raise TypeError("if takes three arguments")

        else:
            # see if 'name' is an existing reduction op

            operation = parse_reduction_op(name)
            if operation:
                # arg_count counts arguments but not inames
                if len(expr.parameters) != 1 + operation.arg_count:
                    raise RuntimeError("invalid invocation of "
                            "reduction operation '%s': expected %d arguments, "
                            "got %d instead" % (expr.function.name,
                                                1 + operation.arg_count,
                                                len(expr.parameters)))

                inames = expr.parameters[0]
                red_exprs = tuple(self.rec(param) for param in expr.parameters[1:])
                return self._parse_reduction(operation, inames, red_exprs)

            else:
                return IdentityMapper.map_call(self, expr)

    def map_call_with_kwargs(self, expr):
        for par in expr.kw_parameters.values():
            if not isinstance(par, SubArrayRef):
                raise LoopyError("Keyword Arguments is only supported for"
                        " array arguments--use positional order to specify"
                        " the order of the arguments in the call.")
        return IdentityMapper.map_call_with_kwargs(self, expr)


# {{{ customization to pymbolic parser

_open_dbl_bracket = intern("open_dbl_bracket")

TRAILING_FLOAT_TAG_RE = re.compile("^(.*?)([a-zA-Z]*)$")


class LoopyParser(ParserBase):
    lex_table = [
            (_open_dbl_bracket, pytools.lex.RE(r"\[\[")),
            ] + ParserBase.lex_table

    def parse_float(self, s):
        match = TRAILING_FLOAT_TAG_RE.match(s)

        val = match.group(1)
        tag = frozenset(match.group(2))
        if tag == frozenset("j"):
            return np.float64(val)*np.complex128(1j)
        elif tag == frozenset("jf"):
            return np.float32(val)*np.complex64(1j)
        elif tag == frozenset("f"):
            return np.float32(val)
        elif tag == frozenset("d"):
            return np.float64(val)
        else:
            return float(val)  # generic float

    def parse_prefix(self, pstate):
        from pymbolic.parser import (_PREC_UNARY, _less, _greater, _identifier,
                _openbracket, _closebracket, _colon)
        import loopy as lp

        if pstate.is_next(_less):
            pstate.advance()
            if pstate.is_next(_greater):
                typename = lp.Optional(None)
                pstate.advance()
            else:
                pstate.expect(_identifier)
                typename = lp.Optional(pstate.next_str())
                pstate.advance()
                pstate.expect(_greater)
                pstate.advance()

            return TypeAnnotation(
                    typename,
                    self.parse_expression(pstate, _PREC_UNARY))

        elif pstate.is_next(_openbracket):
            pstate.advance()
            pstate.expect_not_end()
            if pstate.is_next(_closebracket):
                swept_inames = ()
            else:
                swept_inames = self.parse_expression(pstate)

            pstate.expect(_closebracket)
            pstate.advance()
            pstate.expect(_colon)
            pstate.advance()
            subscript = self.parse_expression(pstate, _PREC_UNARY)
            return SubArrayRef(swept_inames, subscript)

        else:
            return super(LoopyParser, self).parse_prefix(pstate)

    def parse_postfix(self, pstate, min_precedence, left_exp):
        from pymbolic.parser import _PREC_CALL, _closebracket
        if pstate.next_tag() is _open_dbl_bracket and _PREC_CALL > min_precedence:
            pstate.advance()
            pstate.expect_not_end()
            left_exp = LinearSubscript(left_exp, self.parse_expression(pstate))
            pstate.expect(_closebracket)
            pstate.advance()
            pstate.expect(_closebracket)
            pstate.advance()
            return left_exp, True

        return ParserBase.parse_postfix(self, pstate, min_precedence, left_exp)

# }}}


def parse(expr_str):
    return VarToTaggedVarMapper()(
            FunctionToPrimitiveMapper()(LoopyParser()(expr_str)))

# }}}


# {{{ coefficient collector

class CoefficientCollector(CoefficientCollectorBase):
    map_tagged_variable = CoefficientCollectorBase.map_variable

    def map_subscript(self, expr):
        from loopy.diagnostic import ExpressionNotAffineError
        raise ExpressionNotAffineError("cannot gather coefficients--"
                "indirect addressing in use")

# }}}


# {{{ variable index expression collector

class ArrayAccessFinder(CombineMapper):
    def __init__(self, tgt_vector_name=None):
        self.tgt_vector_name = tgt_vector_name

    def combine(self, values):
        from pytools import flatten
        return set(flatten(values))

    def map_constant(self, expr):
        return set()

    def map_algebraic_leaf(self, expr):
        return set()

    def map_subscript(self, expr):
        assert isinstance(expr.aggregate, p.Variable)

        if self.tgt_vector_name is None \
                or expr.aggregate.name == self.tgt_vector_name:
            return set([expr]) | self.rec(expr.index)
        else:
            return CombineMapper.map_subscript(self, expr)

# }}}


# {{{ (pw)aff to expr conversion

def aff_to_expr(aff):
    from pymbolic import var

    denom = aff.get_denominator_val().to_python()

    result = (aff.get_constant_val()*denom).to_python()
    for dt in [dim_type.in_, dim_type.param]:
        for i in range(aff.dim(dt)):
            coeff = (aff.get_coefficient_val(dt, i)*denom).to_python()
            if coeff:
                dim_name = aff.get_dim_name(dt, i)
                result += coeff*var(dim_name)

    for i in range(aff.dim(dim_type.div)):
        coeff = (aff.get_coefficient_val(dim_type.div, i)*denom).to_python()
        if coeff:
            result += coeff*aff_to_expr(aff.get_div(i))

    return result // denom


def pw_aff_to_expr(pw_aff, int_ok=False):
    if isinstance(pw_aff, int):
        if not int_ok:
            from warnings import warn
            warn("expected PwAff, got int", stacklevel=2)

        return pw_aff

    pieces = pw_aff.get_pieces()
    last_expr = aff_to_expr(pieces[-1][1])

    pairs = [(set_to_cond_expr(constr_set), aff_to_expr(aff))
             for constr_set, aff in pieces[:-1]]

    from pymbolic.primitives import If
    expr = last_expr
    for condition, then_expr in reversed(pairs):
        expr = If(condition, then_expr, expr)

    return expr


def pw_aff_to_pw_aff_implemented_by_expr(pw_aff):
    pieces = pw_aff.get_pieces()

    rest = isl.Set.universe(pw_aff.space.params())
    aff_set, aff = pieces[0]
    impl_pw_aff = isl.PwAff.alloc(aff_set, aff)
    rest = rest.intersect_params(aff_set.complement())

    for aff_set, aff in pieces[1:-1]:
        impl_pw_aff = impl_pw_aff.union_max(
            isl.PwAff.alloc(aff_set, aff))
        rest = rest.intersect_params(aff_set.complement())

    _, aff = pieces[-1]
    return impl_pw_aff.union_max(isl.PwAff.alloc(rest, aff)).coalesce()

# }}}


# {{{ (pw)aff_from_expr

class PwAffEvaluationMapper(EvaluationMapperBase, IdentityMapperMixin):
    def __init__(self, space, vars_to_zero):
        self.zero = isl.Aff.zero_on_domain(isl.LocalSpace.from_space(space))

        context = {}
        for name, (dt, pos) in six.iteritems(space.get_var_dict()):
            if dt == dim_type.set:
                dt = dim_type.in_

            context[name] = isl.PwAff.from_aff(
                    self.zero.set_coefficient_val(dt, pos, 1))

        for v in vars_to_zero:
            context[v] = self.zero

        self.pw_zero = isl.PwAff.from_aff(self.zero)

        super(PwAffEvaluationMapper, self).__init__(context)

    def map_constant(self, expr):
        if isinstance(expr, np.integer):
            expr = int(expr)

        return self.pw_zero + expr

    def map_min(self, expr):
        from functools import reduce
        return reduce(
                lambda a, b: a.min(b),
                (self.rec(ch) for ch in expr.children))

    def map_max(self, expr):
        from functools import reduce
        return reduce(
                lambda a, b: a.max(b),
                (self.rec(ch) for ch in expr.children))

    def map_quotient(self, expr):
        raise TypeError("true division in '%s' not supported "
                "for as-pwaff evaluation" % expr)

    def map_floor_div(self, expr):
        num = self.rec(expr.numerator)
        denom = self.rec(expr.denominator)
        return num.div(denom).floor()

    def map_remainder(self, expr):
        num = self.rec(expr.numerator)
        denom = self.rec(expr.denominator)
        if not denom.is_cst():
            raise TypeError("modulo non-constant in '%s' not supported "
                    "for as-pwaff evaluation" % expr)

        (s, denom_aff), = denom.get_pieces()
        denom = denom_aff.get_constant_val()

        return num.mod_val(denom)


def aff_from_expr(space, expr, vars_to_zero=None):
    if vars_to_zero is None:
        vars_to_zero = frozenset()

    pwaff = pwaff_from_expr(space, expr, vars_to_zero).coalesce()

    pieces = pwaff.get_pieces()
    if len(pieces) == 1:
        (s, aff), = pieces
        return aff
    else:
        raise RuntimeError("expression '%s' could not be converted to a "
                "non-piecewise quasi-affine expression" % expr)


def pwaff_from_expr(space, expr, vars_to_zero=None):
    return PwAffEvaluationMapper(space, vars_to_zero)(expr)


def with_aff_conversion_guard(f, space, expr, *args):
    import islpy as isl
    from pymbolic.mapper.evaluator import UnknownVariableError

    err = None
    with isl.SuppressedWarnings(space.get_ctx()):
        try:
            return f(space, expr, *args)
        except TypeError as e:
            err = e
        except isl.Error as e:
            err = e
        except UnknownVariableError as e:
            err = e

        assert err is not None
        from loopy.diagnostic import ExpressionToAffineConversionError
        raise ExpressionToAffineConversionError(
                "could not convert expression '%s' to affine representation: "
                "%s: %s" % (expr, type(err).__name__, str(err)))


def guarded_aff_from_expr(space, expr, vars_to_zero=None):
    """Performs the same operation as :func:`aff_from_expr` but only raises
    :exc:`loopy.diagnostic.ExpressionToAffineConversionError`
    """
    return with_aff_conversion_guard(aff_from_expr, space, expr, vars_to_zero)


def guarded_pwaff_from_expr(space, expr, vars_to_zero=None):
    """Performs the same operation as :func:`aff_from_expr` but only raises
    :exc:`loopy.diagnostic.ExpressionToAffineConversionError`
    """
    return with_aff_conversion_guard(pwaff_from_expr, space, expr, vars_to_zero)

# }}}


# {{{ simplify using aff

def simplify_using_aff(kernel, expr):
    inames = get_dependencies(expr) & kernel.all_inames()

    domain = kernel.get_inames_domain(inames)

    try:
        aff = guarded_aff_from_expr(domain.space, expr)
    except ExpressionToAffineConversionError:
        return expr

    # FIXME: Deal with assumptions, too.
    aff = aff.gist(domain)

    return aff_to_expr(aff)

# }}}


# {{{ expression/set <-> constraint conversion

def eq_constraint_from_expr(space, expr):
    return isl.Constraint.equality_from_aff(aff_from_expr(space, expr))


def ineq_constraint_from_expr(space, expr):
    return isl.Constraint.inequality_from_aff(aff_from_expr(space, expr))


def constraint_to_cond_expr(cns):
    # Looks like this is ok after all--get_aff() performs some magic.
    # Not entirely sure though... FIXME
    #
    # ls = cns.get_local_space()
    # if ls.dim(dim_type.div):
    #     raise RuntimeError("constraint has an existentially quantified variable")

    expr = aff_to_expr(cns.get_aff())

    from pymbolic.primitives import Comparison
    if cns.is_equality():
        return Comparison(expr, "==", 0)
    else:
        return Comparison(expr, ">=", 0)

# }}}


# {{{ set_to_cond_expr

def basic_set_to_cond_expr(isl_basicset):
    constrs = []
    for constr in isl_basicset.get_constraints():
        constrs.append(constraint_to_cond_expr(constr))

    if len(constrs) == 0:
        raise ValueError("may not be called on universe")
    elif len(constrs) == 1:
        constr, = constrs
        return constr
    else:
        return p.LogicalAnd(tuple(constrs))


def set_to_cond_expr(isl_set):
    conjs = []
    for isl_basicset in isl_set.get_basic_sets():
        conjs.append(basic_set_to_cond_expr(isl_basicset))

    if len(conjs) == 0:
        raise ValueError("may not be called on universe")
    elif len(conjs) == 1:
        conj, = conjs
        return conj
    else:
        return p.LogicalOr(tuple(conjs))


# }}}


# {{{ Reduction callback mapper

class ReductionCallbackMapper(IdentityMapper):
    def __init__(self, callback):
        self.callback = callback

    def map_reduction(self, expr, **kwargs):
        result = self.callback(expr, self.rec, **kwargs)
        if result is None:
            return IdentityMapper.map_reduction(self, expr, **kwargs)
        return result

# }}}


# {{{ index dependency finding

class IndexVariableFinder(CombineMapper):
    def __init__(self, include_reduction_inames):
        self.include_reduction_inames = include_reduction_inames

    def combine(self, values):
        import operator
        return reduce(operator.or_, values, set())

    def map_constant(self, expr):
        return set()

    def map_algebraic_leaf(self, expr):
        return set()

    def map_subscript(self, expr):
        idx_vars = DependencyMapper()(expr.index)

        result = set()
        for idx_var in idx_vars:
            if isinstance(idx_var, p.Variable):
                result.add(idx_var.name)
            else:
                raise RuntimeError("index variable not understood: %s" % idx_var)
        return result

    def map_reduction(self, expr):
        result = self.rec(expr.expr)

        if not (expr.inames_set & result):
            raise RuntimeError("reduction '%s' does not depend on "
                    "reduction inames (%s)" % (expr, ",".join(expr.inames)))
        if self.include_reduction_inames:
            return result
        else:
            return result - expr.inames_set

# }}}


# {{{ wildcard -> unique variable mapper

class WildcardToUniqueVariableMapper(IdentityMapper):
    def __init__(self, unique_var_name_factory):
        self.unique_var_name_factory = unique_var_name_factory

    def map_wildcard(self, expr):
        from pymbolic import var
        return var(self.unique_var_name_factory())

# }}}


# {{{ prime ("'") adder

class PrimeAdder(IdentityMapper):
    def __init__(self, which_vars):
        self.which_vars = which_vars

    def map_variable(self, expr):
        from pymbolic import var
        if expr.name in self.which_vars:
            return var(expr.name+"'")
        else:
            return expr

    def map_tagged_variable(self, expr):
        if expr.name in self.which_vars:
            return TaggedVariable(expr.name+"'", expr.tag)
        else:
            return expr

# }}}


# {{{ get access range

class UnableToDetermineAccessRange(Exception):
    pass


def get_access_range(domain, subscript, assumptions, shape=None,
        allowed_constant_names=None):
    """
    :arg shape: if not *None*, indicates that it is desired to return an
        overestimate of the access range based on the shape if a precise range
        cannot be determined.
    :arg allowed_constant_names: An iterable of names of constants that are to be
        permitted in the access range expressions. Names that are already
        parameters of *domain* may be repeated without ill effects.
    """
    domain, assumptions = isl.align_two(domain,
            assumptions)
    domain = domain & assumptions
    del assumptions

    dims = len(subscript)

    # we build access_map as a set because (idiocy!) Affs
    # cannot live on maps.

    # dims: [domain](dn)[storage]
    access_map = domain

    if isinstance(access_map, isl.BasicSet):
        access_map = isl.Set.from_basic_set(access_map)

    if allowed_constant_names is not None:
        allowed_constant_names = set(allowed_constant_names) - set(
                access_map.get_dim_name(dim_type.param, i)
                for i in range(access_map.dim(dim_type.param)))

        par_base = access_map.dim(dim_type.param)
        access_map = access_map.insert_dims(dim_type.param, par_base,
                len(allowed_constant_names))
        for i, const_name in enumerate(allowed_constant_names):
            access_map = access_map.set_dim_name(
                    dim_type.param, par_base+i, const_name)

    dn = access_map.dim(dim_type.set)
    access_map = access_map.insert_dims(dim_type.set, dn, dims)

    from loopy.diagnostic import ExpressionToAffineConversionError

    for idim in range(dims):
        idx_aff = None

        try:
            idx_aff = guarded_aff_from_expr(access_map.space, subscript[idim])
        except ExpressionToAffineConversionError as err:
            shape_aff = None

            if shape is not None and shape[idim] is not None:
                try:
                    shape_aff = guarded_aff_from_expr(access_map.space, shape[idim])
                except ExpressionToAffineConversionError:
                    pass

            if shape_aff is None:
                # failed to convert shape[idim] to aff
                raise UnableToDetermineAccessRange(
                        "unable to determine access range of subscript: [%s] "
                        "(encountered %s: %s)"
                        % (", ".join(str(si) for si in subscript),
                            # intentionally using 'outer' err
                            type(err).__name__, str(err)))

            # successfully converted shape[idim] to aff, but not subscript[idim]

            upper_bound_cns = isl.Constraint.inequality_from_aff(
                    shape_aff.set_coefficient_val(
                        dim_type.in_, dn+idim, -1) - 1)
            lower_bound_cns = isl.Constraint.inequality_from_aff(
                    isl.Aff.zero_on_domain(access_map.space).set_coefficient_val(
                        dim_type.in_, dn+idim, 1))

            access_map = access_map.add_constraint(upper_bound_cns)
            access_map = access_map.add_constraint(lower_bound_cns)

        else:
            # successfully converted subscript[idim] -> idx_aff

            idx_aff = idx_aff.set_coefficient_val(
                    dim_type.in_, dn+idim, -1)

            access_map = access_map.add_constraint(
                    isl.Constraint.equality_from_aff(idx_aff))

    access_map_as_map = isl.Map.universe(access_map.get_space())
    access_map_as_map = access_map_as_map.intersect_range(access_map)
    access_map = access_map_as_map.move_dims(
            dim_type.in_, 0,
            dim_type.out, 0, dn)
    del access_map_as_map

    return access_map.range()

# }}}


# {{{ access range mapper

class BatchedAccessRangeMapper(WalkMapper):

    def __init__(self, kernel, var_names, overestimate=None):
        self.kernel = kernel
        self.var_names = set(var_names)
        from collections import defaultdict
        self.access_ranges = defaultdict(lambda: None)
        self.bad_subscripts = defaultdict(list)

        if overestimate is None:
            overestimate = False

        self.overestimate = overestimate

    def map_subscript(self, expr, inames):
        domain = self.kernel.get_inames_domain(inames)
        WalkMapper.map_subscript(self, expr, inames)

        assert isinstance(expr.aggregate, p.Variable)

        if expr.aggregate.name not in self.var_names:
            return

        arg_name = expr.aggregate.name
        subscript = expr.index_tuple

        descriptor = self.kernel.get_var_descriptor(arg_name)

        try:
            access_range = get_access_range(
                    domain, subscript, self.kernel.assumptions,
                    shape=descriptor.shape if self.overestimate else None,
                    allowed_constant_names=self.kernel.get_unwritten_value_args())
        except UnableToDetermineAccessRange:
            self.bad_subscripts[arg_name].append(expr)
            return

        if self.access_ranges[arg_name] is None:
            self.access_ranges[arg_name] = access_range
        else:
            if (self.access_ranges[arg_name].dim(dim_type.set)
                    != access_range.dim(dim_type.set)):
                raise RuntimeError(
                        "error while determining shape of argument '%s': "
                        "varying number of indices encountered"
                        % arg_name)

            self.access_ranges[arg_name] = (
                    self.access_ranges[arg_name] | access_range)

    def map_linear_subscript(self, expr, inames):
        self.rec(expr.index, inames)

        if expr.aggregate.name in self.var_names:
            self.bad_subscripts[expr.aggregate.name].append(expr)

    def map_reduction(self, expr, inames):
        return WalkMapper.map_reduction(self, expr, inames | set(expr.inames))

    def map_type_cast(self, expr, inames):
        return self.rec(expr.child, inames)

    def map_sub_array_ref(self, expr, inames):
        total_inames = inames | set([iname.name for iname in expr.swept_inames])
        return self.rec(expr.subscript, total_inames)


class AccessRangeMapper(object):
    """**IMPORTANT**

    Using this class *will likely* lead to performance bottlenecks.

    To avoid performance issues, rewrite your code to use
    BatchedAccessRangeMapper if at all possible.

    For *n* variables and *m* expressions, calling this class to compute the
    access ranges will take *O(mn)* time for traversing the expressions.

    BatchedAccessRangeMapper does the same traversal in *O(m + n)* time.
    """

    def __init__(self, kernel, var_name, overestimate=None):
        self.var_name = var_name
        self.inner_mapper = BatchedAccessRangeMapper(
                kernel, [var_name], overestimate)

    def __call__(self, expr, inames):
        return self.inner_mapper(expr, inames)

    @property
    def access_range(self):
        return self.inner_mapper.access_ranges[self.var_name]

    @property
    def bad_subscripts(self):
        return self.inner_mapper.bad_subscripts[self.var_name]

# }}}


# {{{ check if access ranges overlap

class AccessRangeOverlapChecker(object):
    """Used for checking for overlap between access ranges of instructions."""

    def __init__(self, kernel):
        self.kernel = kernel
        self.vars = kernel.get_written_variables() | kernel.get_read_variables()

    @memoize_method
    def _get_access_ranges(self, insn_id, access_dir):
        insn = self.kernel.id_to_insn[insn_id]

        exprs = list(insn.assignees)
        if access_dir == "any":
            exprs.append(insn.expression)
            exprs.extend(insn.predicates)

        from collections import defaultdict
        aranges = defaultdict(lambda: False)

        arm = BatchedAccessRangeMapper(self.kernel, self.vars, overestimate=True)

        for expr in exprs:
            arm(expr, self.kernel.insn_inames(insn))

        for name, arange in six.iteritems(arm.access_ranges):
            if arm.bad_subscripts[name]:
                aranges[name] = True
                continue
            aranges[name] = arange

        return aranges

    def _get_access_range_for_var(self, insn_id, access_dir, var_name):
        assert access_dir in ["w", "any"]

        insn = self.kernel.id_to_insn[insn_id]
        # Access range checks only apply to assignment-style instructions. For
        # non-assignments, we rely on read/write dependency information.
        from loopy.kernel.instruction import MultiAssignmentBase
        if not isinstance(insn, MultiAssignmentBase):
            if access_dir == "any":
                return var_name in insn.dependency_names()
            else:
                return var_name in insn.write_dependency_names()

        return self._get_access_ranges(insn_id, access_dir)[var_name]

    def do_access_ranges_overlap_conservative(
                self, insn1, insn1_dir, insn2, insn2_dir, var_name):
        """Determine whether the access ranges to *var_name* in the two
        given instructions overlap. This determination is made 'conservatively',
        i.e. if precise information is unavailable, it is concluded that the
        ranges overlap.

        :arg insn1_dir: either ``"w"`` or ``"any"``, to indicate which
            type of access is desired--writing or any
        :arg insn2_dir: either ``"w"`` or ``"any"``
        :returns: a :class:`bool`
        """

        insn1_arange = self._get_access_range_for_var(insn1, insn1_dir, var_name)
        insn2_arange = self._get_access_range_for_var(insn2, insn2_dir, var_name)

        if insn1_arange is False or insn2_arange is False:
            return False
        if insn1_arange is True or insn2_arange is True:
            return True

        return not (insn1_arange & insn2_arange).is_empty()

# }}}


# {{{ is_expression_equal

def is_expression_equal(a, b):
    if a == b:
        return True

    if isinstance(a, p.Expression) or isinstance(b, p.Expression):
        if a is None or b is None:
            return False

        maybe_zero = a - b
        from pymbolic import distribute

        d_result = distribute(maybe_zero)
        return d_result == 0

    else:
        return False


def is_tuple_of_expressions_equal(a, b):
    if a is None or b is None:
        if a is None and b is None:
            return True
        return False

    if not isinstance(a, tuple):
        a = (a,)

    if not isinstance(b, tuple):
        b = (b,)

    if len(a) != len(b):
        return False

    return all(
        is_expression_equal(ai, bi)
        for ai, bi in zip(a, b))

# }}}

# vim: foldmethod=marker<|MERGE_RESOLUTION|>--- conflicted
+++ resolved
@@ -109,13 +109,10 @@
     def map_type_annotation(self, expr, *args, **kwargs):
         return type(expr)(expr.type, self.rec(expr.child, *args, **kwargs))
 
-<<<<<<< HEAD
     def map_sub_array_ref(self, expr, *args, **kwargs):
         return SubArrayRef(self.rec(expr.swept_inames, *args, **kwargs),
                 self.rec(expr.subscript, *args, **kwargs))
 
-=======
->>>>>>> cbb9942c
     def map_resolved_function(self, expr, *args, **kwargs):
         return ResolvedFunction(expr.function)
 
@@ -176,7 +173,6 @@
 
     map_rule_argument = map_group_hw_index
 
-<<<<<<< HEAD
     def map_sub_array_ref(self, expr, *args):
         if not self.visit(expr):
             return
@@ -184,8 +180,6 @@
         self.rec(expr.swept_inames, *args)
         self.rec(expr.subscript, *args)
 
-=======
->>>>>>> cbb9942c
     def map_resolved_function(self, expr, *args):
         if not self.visit(expr):
             return
@@ -264,16 +258,12 @@
         return "cast(%s, %s)" % (repr(expr.type), self.rec(expr.child, PREC_NONE))
 
     def map_resolved_function(self, expr, prec):
-<<<<<<< HEAD
         return expr.name
 
     def map_sub_array_ref(self, expr, prec):
         return "SubArrayRef({inames}, ({subscr}))".format(
                 inames=self.rec(expr.swept_inames, prec),
                 subscr=self.rec(expr.subscript, prec))
-=======
-        return "ResolvedFunction('%s')" % expr.name
->>>>>>> cbb9942c
 
 
 class UnidirectionalUnifier(UnidirectionalUnifierBase):
@@ -739,7 +729,6 @@
 
     mapper_method = intern("map_resolved_function")
 
-<<<<<<< HEAD
 
 class EvaluatorWithDeficientContext(PartialEvaluationMapper):
     """Evaluation Mapper that does not need values of all the variables
@@ -898,8 +887,6 @@
 
     mapper_method = intern("map_sub_array_ref")
 
-=======
->>>>>>> cbb9942c
 # }}}
 
 
