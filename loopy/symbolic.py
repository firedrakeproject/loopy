--- conflicted
+++ resolved
@@ -1871,11 +1871,7 @@
 
 # {{{ simplify using aff
 
-<<<<<<< HEAD
-# FIXME: redundant with simplify_via_aff
-=======
 @memoize_on_first_arg
->>>>>>> 6f22d503
 def simplify_using_aff(kernel, expr):
     inames = get_dependencies(expr) & kernel.all_inames()
 
