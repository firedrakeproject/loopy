import loopy as lp
import numpy as np

k = lp.make_kernel([
    "{ [i] : 0 <= i < m }",
    "{ [j] : 0 <= j < length }"],
    """
    for i
        <> rowstart = rowstarts[i]
        <> rowend = rowstarts[i+1]
        <> length = rowend - rowstart
        y[i] = sum(j, values[rowstart+j] * x[colindices[rowstart + j]])
    end
    """, name="spmv")

k = lp.add_and_infer_dtypes(k, {
<<<<<<< HEAD
    "values,x": np.float64, "rowstarts,colindices": k.root_kernel.index_dtype
=======
    "values,x": np.float64, "rowstarts,colindices": k["spmv"].index_dtype
>>>>>>> b04cecfd
    })
print(lp.generate_code_v2(k).device_code())<|MERGE_RESOLUTION|>--- conflicted
+++ resolved
@@ -14,10 +14,6 @@
     """, name="spmv")
 
 k = lp.add_and_infer_dtypes(k, {
-<<<<<<< HEAD
-    "values,x": np.float64, "rowstarts,colindices": k.root_kernel.index_dtype
-=======
     "values,x": np.float64, "rowstarts,colindices": k["spmv"].index_dtype
->>>>>>> b04cecfd
     })
 print(lp.generate_code_v2(k).device_code())